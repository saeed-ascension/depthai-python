--- conflicted
+++ resolved
@@ -50,11 +50,7 @@
       - name: Configure project
         run: cmake -S . -B build -DDEPTHAI_PYTHON_FORCE_DOCSTRINGS=ON -DDEPTHAI_PYTHON_DOCSTRINGS_OUTPUT="$PWD/docstrings/depthai_python_docstring.hpp"
       - name: Build target 'pybind11_mkdoc'
-<<<<<<< HEAD
-        run: cmake --build build --target pybind11_mkdoc --parallel
-=======
         run: cmake --build build --target pybind11_mkdoc --parallel 8
->>>>>>> df16f172
       - name: Upload docstring artifacts
         uses: actions/upload-artifact@v2
         with:
@@ -251,11 +247,7 @@
       - name: Build and install depthai-core
         run: |
           cmake -S depthai-core/ -B build_core -D CMAKE_BUILD_TYPE=Release -D CMAKE_TOOLCHAIN_FILE=$PWD/cmake/toolchain/pic.cmake
-<<<<<<< HEAD
-          cmake --build build_core --target install --parallel
-=======
           cmake --build build_core --target install --parallel 8
->>>>>>> df16f172
           echo "DEPTHAI_INSTALLATION_DIR=$PWD/build_core/install/" >> $GITHUB_ENV
 
       - name: Append build hash if not a tagged commit
@@ -317,11 +309,7 @@
       - name: Build and install depthai-core
         run: |
           cmake -S depthai-core/ -B build_core -D CMAKE_BUILD_TYPE=Release -D CMAKE_TOOLCHAIN_FILE=$PWD/cmake/toolchain/pic.cmake
-<<<<<<< HEAD
-          cmake --build build_core --target install --parallel
-=======
           cmake --build build_core --target install --parallel 8
->>>>>>> df16f172
           echo "DEPTHAI_INSTALLATION_DIR=$PWD/build_core/install/" >> $GITHUB_ENV
 
       - name: Append build hash if not a tagged commit
