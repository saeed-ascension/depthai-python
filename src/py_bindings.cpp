
#include <exception>
#include <fstream>
#include <iostream>
#include <list>
#include <memory>
#include <string>
#include <vector>

// pybind11
#include "pybind11_common.hpp"

// depthai-core
#include "depthai/build/version.hpp"

// project
#include "depthai/depthai.hpp"
#include "pipeline/AssetManagerBindings.hpp"
#include "pipeline/PipelineBindings.hpp"
#include "pipeline/CommonBindings.hpp"
#include "pipeline/NodeBindings.hpp"
#include "XLinkConnectionBindings.hpp"
#include "DeviceBindings.hpp"
#include "CalibrationHandlerBindings.hpp"
#include "DeviceBootloaderBindings.hpp"
#include "DatatypeBindings.hpp"
#include "DataQueueBindings.hpp"
#include "openvino/OpenVINOBindings.hpp"
#include "log/LogBindings.hpp"


PYBIND11_MODULE(depthai,m)
{

    // Depthai python version consists of: (depthai-core).(bindings revision)[+bindings hash]
    m.attr("__version__") = DEPTHAI_PYTHON_VERSION;
    m.attr("__commit__") = DEPTHAI_PYTHON_COMMIT_HASH;
    m.attr("__commit_datetime__") = DEPTHAI_PYTHON_COMMIT_DATETIME;
    m.attr("__build_datetime__") = DEPTHAI_PYTHON_BUILD_DATETIME;

    // Add bindings
    LogBindings::bind(m);
    DataQueueBindings::bind(m);
    DatatypeBindings::bind(m);
    CommonBindings::bind(m);
    OpenVINOBindings::bind(m);
    AssetManagerBindings::bind(m);
    PipelineBindings::bind(m);
    NodeBindings::bind(m);
    XLinkConnectionBindings::bind(m);
    DeviceBindings::bind(m);
<<<<<<< HEAD
    DeviceBootloaderBindings::bind(m);
=======
    CommonBindings::bind(m);
    CalibrationHandlerBindings::bind(m);
    DeviceBootloaderBindings::bind(m);
    
    DatatypeBindings::bind(m);
    DataQueueBindings::bind(m);
    LogBindings::bind(m);
>>>>>>> f99454b1

    // Call dai::initialize on 'import depthai' to initialize asap with additional information to print
    dai::initialize(std::string("Python bindings - version: ") + DEPTHAI_PYTHON_VERSION + " from " + DEPTHAI_PYTHON_COMMIT_DATETIME + " build: " + DEPTHAI_PYTHON_BUILD_DATETIME);

}


<|MERGE_RESOLUTION|>--- conflicted
+++ resolved
@@ -39,27 +39,18 @@
     m.attr("__build_datetime__") = DEPTHAI_PYTHON_BUILD_DATETIME;
 
     // Add bindings
+    CommonBindings::bind(m);
+    DatatypeBindings::bind(m);
     LogBindings::bind(m);
     DataQueueBindings::bind(m);
-    DatatypeBindings::bind(m);
-    CommonBindings::bind(m);
     OpenVINOBindings::bind(m);
     AssetManagerBindings::bind(m);
     PipelineBindings::bind(m);
     NodeBindings::bind(m);
     XLinkConnectionBindings::bind(m);
     DeviceBindings::bind(m);
-<<<<<<< HEAD
     DeviceBootloaderBindings::bind(m);
-=======
-    CommonBindings::bind(m);
     CalibrationHandlerBindings::bind(m);
-    DeviceBootloaderBindings::bind(m);
-    
-    DatatypeBindings::bind(m);
-    DataQueueBindings::bind(m);
-    LogBindings::bind(m);
->>>>>>> f99454b1
 
     // Call dai::initialize on 'import depthai' to initialize asap with additional information to print
     dai::initialize(std::string("Python bindings - version: ") + DEPTHAI_PYTHON_VERSION + " from " + DEPTHAI_PYTHON_COMMIT_DATETIME + " build: " + DEPTHAI_PYTHON_BUILD_DATETIME);
