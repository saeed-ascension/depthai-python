
#include <exception>
#include <fstream>
#include <iostream>
#include <list>
#include <memory>
#include <string>
#include <vector>

// pybind11
#include "pybind11_common.hpp"

// depthai-core
#include "depthai/build/version.hpp"

// project
<<<<<<< HEAD
#include "host_data_packet_bindings.hpp"
#include "nnet_packet_bindings.hpp"
#include "device_bindings.hpp"
=======
#include "depthai/depthai.hpp"
#include "pipeline/AssetManagerBindings.hpp"
#include "pipeline/PipelineBindings.hpp"
#include "pipeline/CommonBindings.hpp"
#include "pipeline/NodeBindings.hpp"
#include "XLinkConnectionBindings.hpp"
#include "DeviceBindings.hpp"
#include "DeviceBootloaderBindings.hpp"
#include "DatatypeBindings.hpp"
#include "DataQueueBindings.hpp"
#include "openvino/OpenVINOBindings.hpp"
#include "log/LogBindings.hpp"
>>>>>>> abbc96a1


PYBIND11_MODULE(depthai,m)
{

<<<<<<< HEAD
    init_binding_host_data_packet(m);
    init_binding_nnet_packet(m);
    init_binding_device(m);

    // TODO: test ownership in python

    //std::string _version = c_depthai_version;
    std::string version = std::string(dai::build::VERSION) + "." + std::string(DEPTHAI_PYTHON_BINDINGS_REVISION);

    #ifdef DEPTHAI_PYTHON_COMMIT_HASH
        version += "+" + std::string(DEPTHAI_PYTHON_COMMIT_HASH);
    #endif

    m.attr("__version__") = version;


    // TODO
    //std::string _dev_version = c_depthai_dev_version;
    //m.attr("__dev_version__") = "badf00d";

    py::class_<HostPipeline>(m, "Pipeline")
        .def("get_available_data_packets", &HostPipeline::getAvailableDataPackets, py::arg("blocking") = false, py::return_value_policy::copy)
        ;

    py::class_<CNNHostPipeline, std::shared_ptr<CNNHostPipeline>>(m, "CNNPipeline")
        .def("get_available_data_packets", &CNNHostPipeline::getAvailableDataPackets, py::arg("blocking") = false, py::return_value_policy::copy)
        .def("get_available_nnet_and_data_packets", &CNNHostPipeline::getAvailableNNetAndDataPackets, py::arg("blocking") = false, py::return_value_policy::copy)
        ;


    // module destructor
    
    auto cleanup_callback = []() {
        /*
        wdog_stop();
        deinit_device();
        gl_result = nullptr;
        */
    };

=======
    // Depthai python version consists of: (depthai-core).(bindings revision)[+bindings hash]
    m.attr("__version__") = DEPTHAI_PYTHON_VERSION;

    // Add bindings 
    OpenVINOBindings::bind(m);
    AssetManagerBindings::bind(m);
    NodeBindings::bind(m);
    PipelineBindings::bind(m);
    XLinkConnectionBindings::bind(m);
    DeviceBindings::bind(m);
    DeviceBootloaderBindings::bind(m);
    CommonBindings::bind(m);
    DatatypeBindings::bind(m);
    DataQueueBindings::bind(m);
    LogBindings::bind(m);

    // Call dai::initialize on 'import depthai' to initialize asap
    dai::initialize();
>>>>>>> abbc96a1

}


<|MERGE_RESOLUTION|>--- conflicted
+++ resolved
@@ -14,11 +14,6 @@
 #include "depthai/build/version.hpp"
 
 // project
-<<<<<<< HEAD
-#include "host_data_packet_bindings.hpp"
-#include "nnet_packet_bindings.hpp"
-#include "device_bindings.hpp"
-=======
 #include "depthai/depthai.hpp"
 #include "pipeline/AssetManagerBindings.hpp"
 #include "pipeline/PipelineBindings.hpp"
@@ -31,54 +26,11 @@
 #include "DataQueueBindings.hpp"
 #include "openvino/OpenVINOBindings.hpp"
 #include "log/LogBindings.hpp"
->>>>>>> abbc96a1
 
 
 PYBIND11_MODULE(depthai,m)
 {
 
-<<<<<<< HEAD
-    init_binding_host_data_packet(m);
-    init_binding_nnet_packet(m);
-    init_binding_device(m);
-
-    // TODO: test ownership in python
-
-    //std::string _version = c_depthai_version;
-    std::string version = std::string(dai::build::VERSION) + "." + std::string(DEPTHAI_PYTHON_BINDINGS_REVISION);
-
-    #ifdef DEPTHAI_PYTHON_COMMIT_HASH
-        version += "+" + std::string(DEPTHAI_PYTHON_COMMIT_HASH);
-    #endif
-
-    m.attr("__version__") = version;
-
-
-    // TODO
-    //std::string _dev_version = c_depthai_dev_version;
-    //m.attr("__dev_version__") = "badf00d";
-
-    py::class_<HostPipeline>(m, "Pipeline")
-        .def("get_available_data_packets", &HostPipeline::getAvailableDataPackets, py::arg("blocking") = false, py::return_value_policy::copy)
-        ;
-
-    py::class_<CNNHostPipeline, std::shared_ptr<CNNHostPipeline>>(m, "CNNPipeline")
-        .def("get_available_data_packets", &CNNHostPipeline::getAvailableDataPackets, py::arg("blocking") = false, py::return_value_policy::copy)
-        .def("get_available_nnet_and_data_packets", &CNNHostPipeline::getAvailableNNetAndDataPackets, py::arg("blocking") = false, py::return_value_policy::copy)
-        ;
-
-
-    // module destructor
-    
-    auto cleanup_callback = []() {
-        /*
-        wdog_stop();
-        deinit_device();
-        gl_result = nullptr;
-        */
-    };
-
-=======
     // Depthai python version consists of: (depthai-core).(bindings revision)[+bindings hash]
     m.attr("__version__") = DEPTHAI_PYTHON_VERSION;
 
@@ -97,7 +49,6 @@
 
     // Call dai::initialize on 'import depthai' to initialize asap
     dai::initialize();
->>>>>>> abbc96a1
 
 }
 
