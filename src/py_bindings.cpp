
#include <exception>
#include <fstream>
#include <iostream>
#include <list>
#include <memory>
#include <string>
#include <vector>

// pybind11
#include "pybind11_common.hpp"

// depthai-core
#include "depthai/build/version.hpp"

// project
#include "depthai/depthai.hpp"
#include "pipeline/AssetManagerBindings.hpp"
#include "pipeline/PipelineBindings.hpp"
#include "pipeline/CommonBindings.hpp"
#include "pipeline/NodeBindings.hpp"
#include "XLinkBindings.hpp"
#include "DeviceBindings.hpp"
#include "CalibrationHandlerBindings.hpp"
#include "DeviceBootloaderBindings.hpp"
#include "DatatypeBindings.hpp"
#include "DataQueueBindings.hpp"
#include "openvino/OpenVINOBindings.hpp"
#include "log/LogBindings.hpp"

PYBIND11_MODULE(depthai, m)
{

    // Depthai python version consists of: (depthai-core).(bindings revision)[+bindings hash]
    m.attr("__version__") = DEPTHAI_PYTHON_VERSION;
    m.attr("__commit__") = DEPTHAI_PYTHON_COMMIT_HASH;
    m.attr("__commit_datetime__") = DEPTHAI_PYTHON_COMMIT_DATETIME;
    m.attr("__build_datetime__") = DEPTHAI_PYTHON_BUILD_DATETIME;

    // Add bindings
    std::deque<StackFunction> callstack;
    callstack.push_front(&DatatypeBindings::bind);
    callstack.push_front(&LogBindings::bind);
    callstack.push_front(&DataQueueBindings::bind);
    callstack.push_front(&OpenVINOBindings::bind);
    callstack.push_front(&AssetManagerBindings::bind);
    callstack.push_front(&NodeBindings::bind);
    callstack.push_front(&PipelineBindings::bind);
    callstack.push_front(&XLinkBindings::bind);
    callstack.push_front(&DeviceBindings::bind);
    callstack.push_front(&DeviceBootloaderBindings::bind);
    callstack.push_front(&CalibrationHandlerBindings::bind);
    // end of the callstack
    callstack.push_front([](py::module &, void *) {});

    Callstack callstackAdapter(callstack);

    // Initial call
    CommonBindings::bind(m, &callstackAdapter);

    // Install signal handler option
    bool installSignalHandler = true;
    constexpr static const char* signalHandlerKey = "DEPTHAI_INSTALL_SIGNAL_HANDLER";
    try {
        auto sysModule = py::module_::import("sys");
        if(py::hasattr(sysModule, signalHandlerKey)){
            installSignalHandler = installSignalHandler && sysModule.attr(signalHandlerKey).cast<bool>();
        }
    } catch (...) {
        // ignore
    }
    try {
        auto builtinsModule = py::module_::import("builtins");
        if(py::hasattr(builtinsModule, signalHandlerKey)){
            installSignalHandler = installSignalHandler && builtinsModule.attr(signalHandlerKey).cast<bool>();
        }
    } catch (...){
        // ignore
    }

    // Call dai::initialize on 'import depthai' to initialize asap with additional information to print
<<<<<<< HEAD
    dai::initialize(std::string("Python bindings - version: ") + DEPTHAI_PYTHON_VERSION + " from " + DEPTHAI_PYTHON_COMMIT_DATETIME + " build: " + DEPTHAI_PYTHON_BUILD_DATETIME);
}
=======
    dai::initialize(std::string("Python bindings - version: ") + DEPTHAI_PYTHON_VERSION + " from " + DEPTHAI_PYTHON_COMMIT_DATETIME + " build: " + DEPTHAI_PYTHON_BUILD_DATETIME, installSignalHandler);

}


>>>>>>> 57b0e5bf
<|MERGE_RESOLUTION|>--- conflicted
+++ resolved
@@ -79,13 +79,6 @@
     }
 
     // Call dai::initialize on 'import depthai' to initialize asap with additional information to print
-<<<<<<< HEAD
-    dai::initialize(std::string("Python bindings - version: ") + DEPTHAI_PYTHON_VERSION + " from " + DEPTHAI_PYTHON_COMMIT_DATETIME + " build: " + DEPTHAI_PYTHON_BUILD_DATETIME);
-}
-=======
     dai::initialize(std::string("Python bindings - version: ") + DEPTHAI_PYTHON_VERSION + " from " + DEPTHAI_PYTHON_COMMIT_DATETIME + " build: " + DEPTHAI_PYTHON_BUILD_DATETIME, installSignalHandler);
 
-}
-
-
->>>>>>> 57b0e5bf
+}