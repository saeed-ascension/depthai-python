--- conflicted
+++ resolved
@@ -134,10 +134,7 @@
         .def("getFormatConfig", &ImageManipConfig::getFormatConfig, DOC(dai, ImageManipConfig, getFormatConfig))
         .def("isResizeThumbnail", &ImageManipConfig::isResizeThumbnail, DOC(dai, ImageManipConfig, isResizeThumbnail))
         .def("getColormap", &ImageManipConfig::getColormap, DOC(dai, ImageManipConfig, getColormap))
-<<<<<<< HEAD
-=======
         .def("get", &ImageManipConfig::get, DOC(dai, ImageManipConfig, get))
->>>>>>> 097e9a33
         ;
 
 
