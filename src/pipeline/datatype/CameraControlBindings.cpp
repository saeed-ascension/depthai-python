#include "DatatypeBindings.hpp"
#include "pipeline/CommonBindings.hpp"
#include <unordered_map>
#include <memory>

// depthai
#include "depthai/pipeline/datatype/CameraControl.hpp"

//pybind
#include <pybind11/chrono.h>
#include <pybind11/numpy.h>

// #include "spdlog/spdlog.h"

void bind_cameracontrol(pybind11::module& m, void* pCallstack){

    using namespace dai;

    py::class_<RawCameraControl, RawBuffer, std::shared_ptr<RawCameraControl>> rawCameraControl(m, "RawCameraControl", DOC(dai, RawCameraControl));
    py::enum_<RawCameraControl::Command> rawCameraControlCommand(rawCameraControl, "Command", DOC(dai, RawCameraControl, Command));
    py::enum_<RawCameraControl::AutoFocusMode> rawCameraControlAutoFocusMode(rawCameraControl, "AutoFocusMode", DOC(dai, RawCameraControl, AutoFocusMode));
    py::enum_<RawCameraControl::AutoWhiteBalanceMode> rawCameraControlAutoWhiteBalanceMode(rawCameraControl, "AutoWhiteBalanceMode", DOC(dai, RawCameraControl, AutoWhiteBalanceMode));
    py::enum_<RawCameraControl::SceneMode> rawCameraControlSceneMode(rawCameraControl, "SceneMode", DOC(dai, RawCameraControl, SceneMode));
    py::enum_<RawCameraControl::AntiBandingMode> rawCameraControlAntiBandingMode(rawCameraControl, "AntiBandingMode", DOC(dai, RawCameraControl, AntiBandingMode));
    py::enum_<RawCameraControl::EffectMode> rawCameraControlEffectMode(rawCameraControl, "EffectMode", DOC(dai, RawCameraControl, EffectMode));
    py::enum_<RawCameraControl::FrameSyncMode> rawCameraControlFrameSyncMode(rawCameraControl, "FrameSyncMode", DOC(dai, RawCameraControl, FrameSyncMode));
    py::class_<CameraControl, Buffer, std::shared_ptr<CameraControl>> cameraControl(m, "CameraControl", DOC(dai, CameraControl));

    ///////////////////////////////////////////////////////////////////////
    ///////////////////////////////////////////////////////////////////////
    ///////////////////////////////////////////////////////////////////////
    // Call the rest of the type defines, then perform the actual bindings
    Callstack* callstack = (Callstack*) pCallstack;
    auto cb = callstack->top();
    callstack->pop();
    cb(m, pCallstack);
    // Actual bindings
    ///////////////////////////////////////////////////////////////////////
    ///////////////////////////////////////////////////////////////////////
    ///////////////////////////////////////////////////////////////////////

    // Metadata / raw
std::vector<const char *> camCtrlAttr;
    camCtrlAttr.push_back("Command");
    rawCameraControlCommand
        .value("START_STREAM", RawCameraControl::Command::START_STREAM)
        .value("STOP_STREAM", RawCameraControl::Command::STOP_STREAM)
        .value("STILL_CAPTURE", RawCameraControl::Command::STILL_CAPTURE)
        .value("MOVE_LENS", RawCameraControl::Command::MOVE_LENS)
        .value("AF_TRIGGER", RawCameraControl::Command::AF_TRIGGER)
        .value("AE_MANUAL", RawCameraControl::Command::AE_MANUAL)
        .value("AE_AUTO", RawCameraControl::Command::AE_AUTO)
        .value("AWB_MODE", RawCameraControl::Command::AWB_MODE)
        .value("SCENE_MODE", RawCameraControl::Command::SCENE_MODE)
        .value("ANTIBANDING_MODE", RawCameraControl::Command::ANTIBANDING_MODE)
        .value("EXPOSURE_COMPENSATION", RawCameraControl::Command::EXPOSURE_COMPENSATION)
        .value("AE_LOCK", RawCameraControl::Command::AE_LOCK)
        .value("AE_TARGET_FPS_RANGE", RawCameraControl::Command::AE_TARGET_FPS_RANGE)
        .value("AWB_LOCK", RawCameraControl::Command::AWB_LOCK)
        .value("CAPTURE_INTENT", RawCameraControl::Command::CAPTURE_INTENT)
        .value("CONTROL_MODE", RawCameraControl::Command::CONTROL_MODE)
        .value("FRAME_DURATION", RawCameraControl::Command::FRAME_DURATION)
        .value("SENSITIVITY", RawCameraControl::Command::SENSITIVITY)
        .value("EFFECT_MODE", RawCameraControl::Command::EFFECT_MODE)
        .value("AF_MODE", RawCameraControl::Command::AF_MODE)
        .value("NOISE_REDUCTION_STRENGTH", RawCameraControl::Command::NOISE_REDUCTION_STRENGTH)
        .value("SATURATION", RawCameraControl::Command::SATURATION)
        .value("BRIGHTNESS", RawCameraControl::Command::BRIGHTNESS)
        .value("STREAM_FORMAT", RawCameraControl::Command::STREAM_FORMAT)
        .value("RESOLUTION", RawCameraControl::Command::RESOLUTION)
        .value("SHARPNESS", RawCameraControl::Command::SHARPNESS)
        .value("CUSTOM_USECASE", RawCameraControl::Command::CUSTOM_USECASE)
        .value("CUSTOM_CAPT_MODE", RawCameraControl::Command::CUSTOM_CAPT_MODE)
        .value("CUSTOM_EXP_BRACKETS", RawCameraControl::Command::CUSTOM_EXP_BRACKETS)
        .value("CUSTOM_CAPTURE", RawCameraControl::Command::CUSTOM_CAPTURE)
        .value("CONTRAST", RawCameraControl::Command::CONTRAST)
        .value("AE_REGION", RawCameraControl::Command::AE_REGION)
        .value("AF_REGION", RawCameraControl::Command::AF_REGION)
        .value("LUMA_DENOISE", RawCameraControl::Command::LUMA_DENOISE)
        .value("CHROMA_DENOISE", RawCameraControl::Command::CHROMA_DENOISE)
        .value("WB_COLOR_TEMP", RawCameraControl::Command::WB_COLOR_TEMP)
        ;

    camCtrlAttr.push_back("AutoFocusMode");
    rawCameraControlAutoFocusMode
        .value("OFF", RawCameraControl::AutoFocusMode::OFF)
        .value("AUTO", RawCameraControl::AutoFocusMode::AUTO)
        .value("MACRO", RawCameraControl::AutoFocusMode::MACRO)
        .value("CONTINUOUS_VIDEO", RawCameraControl::AutoFocusMode::CONTINUOUS_VIDEO)
        .value("CONTINUOUS_PICTURE", RawCameraControl::AutoFocusMode::CONTINUOUS_PICTURE)
        .value("EDOF", RawCameraControl::AutoFocusMode::EDOF)
    ;

    camCtrlAttr.push_back("AutoWhiteBalanceMode");
    rawCameraControlAutoWhiteBalanceMode
        .value("OFF", RawCameraControl::AutoWhiteBalanceMode::OFF)
        .value("AUTO", RawCameraControl::AutoWhiteBalanceMode::AUTO)
        .value("INCANDESCENT", RawCameraControl::AutoWhiteBalanceMode::INCANDESCENT)
        .value("FLUORESCENT", RawCameraControl::AutoWhiteBalanceMode::FLUORESCENT)
        .value("WARM_FLUORESCENT", RawCameraControl::AutoWhiteBalanceMode::WARM_FLUORESCENT)
        .value("DAYLIGHT", RawCameraControl::AutoWhiteBalanceMode::DAYLIGHT)
        .value("CLOUDY_DAYLIGHT", RawCameraControl::AutoWhiteBalanceMode::CLOUDY_DAYLIGHT)
        .value("TWILIGHT", RawCameraControl::AutoWhiteBalanceMode::TWILIGHT)
        .value("SHADE", RawCameraControl::AutoWhiteBalanceMode::SHADE)
    ;

    camCtrlAttr.push_back("SceneMode");
    rawCameraControlSceneMode
        .value("UNSUPPORTED", RawCameraControl::SceneMode::UNSUPPORTED)
        .value("FACE_PRIORITY", RawCameraControl::SceneMode::FACE_PRIORITY)
        .value("ACTION", RawCameraControl::SceneMode::ACTION)
        .value("PORTRAIT", RawCameraControl::SceneMode::PORTRAIT)
        .value("LANDSCAPE", RawCameraControl::SceneMode::LANDSCAPE)
        .value("NIGHT", RawCameraControl::SceneMode::NIGHT)
        .value("NIGHT_PORTRAIT", RawCameraControl::SceneMode::NIGHT_PORTRAIT)
        .value("THEATRE", RawCameraControl::SceneMode::THEATRE)
        .value("BEACH", RawCameraControl::SceneMode::BEACH)
        .value("SNOW", RawCameraControl::SceneMode::SNOW)
        .value("SUNSET", RawCameraControl::SceneMode::SUNSET)
        .value("STEADYPHOTO", RawCameraControl::SceneMode::STEADYPHOTO)
        .value("FIREWORKS", RawCameraControl::SceneMode::FIREWORKS)
        .value("SPORTS", RawCameraControl::SceneMode::SPORTS)
        .value("PARTY", RawCameraControl::SceneMode::PARTY)
        .value("CANDLELIGHT", RawCameraControl::SceneMode::CANDLELIGHT)
        .value("BARCODE", RawCameraControl::SceneMode::BARCODE)
    ;

    camCtrlAttr.push_back("AntiBandingMode");
    rawCameraControlAntiBandingMode
        .value("OFF", RawCameraControl::AntiBandingMode::OFF)
        .value("MAINS_50_HZ", RawCameraControl::AntiBandingMode::MAINS_50_HZ)
        .value("MAINS_60_HZ", RawCameraControl::AntiBandingMode::MAINS_60_HZ)
        .value("AUTO", RawCameraControl::AntiBandingMode::AUTO)
    ;

    camCtrlAttr.push_back("EffectMode");
    rawCameraControlEffectMode
        .value("OFF", RawCameraControl::EffectMode::OFF)
        .value("MONO", RawCameraControl::EffectMode::MONO)
        .value("NEGATIVE", RawCameraControl::EffectMode::NEGATIVE)
        .value("SOLARIZE", RawCameraControl::EffectMode::SOLARIZE)
        .value("SEPIA", RawCameraControl::EffectMode::SEPIA)
        .value("POSTERIZE", RawCameraControl::EffectMode::POSTERIZE)
        .value("WHITEBOARD", RawCameraControl::EffectMode::WHITEBOARD)
        .value("BLACKBOARD", RawCameraControl::EffectMode::BLACKBOARD)
        .value("AQUA", RawCameraControl::EffectMode::AQUA)
    ;

    camCtrlAttr.push_back("FrameSyncMode");
    rawCameraControlFrameSyncMode
        .value("OFF", RawCameraControl::FrameSyncMode::OFF)
        .value("OUTPUT", RawCameraControl::FrameSyncMode::OUTPUT)
        .value("INPUT", RawCameraControl::FrameSyncMode::INPUT)
    ;

    rawCameraControl
        .def(py::init<>())
        .def_readwrite("cmdMask", &RawCameraControl::cmdMask)
        .def_readwrite("autoFocusMode", &RawCameraControl::autoFocusMode)
        .def_readwrite("lensPosition", &RawCameraControl::lensPosition)
        .def_readwrite("expManual", &RawCameraControl::expManual)
        .def_readwrite("afRegion", &RawCameraControl::afRegion)
        .def_readwrite("awbMode", &RawCameraControl::awbMode)
        .def_readwrite("sceneMode", &RawCameraControl::sceneMode)
        .def_readwrite("antiBandingMode", &RawCameraControl::antiBandingMode)
        .def_readwrite("effectMode", &RawCameraControl::effectMode)
        .def_readwrite("aeLockMode", &RawCameraControl::aeLockMode)
        .def_readwrite("awbLockMode", &RawCameraControl::awbLockMode)
        .def_readwrite("expCompensation", &RawCameraControl::expCompensation)
        .def_readwrite("brightness", &RawCameraControl::brightness)
        .def_readwrite("contrast", &RawCameraControl::contrast)
        .def_readwrite("saturation", &RawCameraControl::saturation)
        .def_readwrite("sharpness", &RawCameraControl::sharpness)
        .def_readwrite("lumaDenoise", &RawCameraControl::lumaDenoise)
        .def_readwrite("chromaDenoise", &RawCameraControl::chromaDenoise)
        .def_readwrite("wbColorTemp", &RawCameraControl::wbColorTemp)
        .def("setCommand", &RawCameraControl::setCommand)
        .def("clearCommand", &RawCameraControl::clearCommand)
        .def("getCommand", &RawCameraControl::getCommand)
        ;

    // Message
    cameraControl
        .def(py::init<>(), DOC(dai, CameraControl, CameraControl))
        // setters
        .def("setCaptureStill", &CameraControl::setCaptureStill, py::arg("capture"), DOC(dai, CameraControl, setCaptureStill))
        .def("setStartStreaming", &CameraControl::setStartStreaming, DOC(dai, CameraControl, setStartStreaming))
        .def("setStopStreaming", &CameraControl::setStopStreaming, DOC(dai, CameraControl, setStopStreaming))
        .def("setExternalTrigger", &CameraControl::setExternalTrigger, py::arg("numFramesBurst"), py::arg("numFramesDiscard"), DOC(dai, CameraControl, setExternalTrigger))
        .def("setFrameSyncMode", &CameraControl::setFrameSyncMode, py::arg("mode"), DOC(dai, CameraControl, setFrameSyncMode))
        .def("setStrobeSensor", &CameraControl::setStrobeSensor, py::arg("activeLevel"), DOC(dai, CameraControl, setStrobeSensor))
        .def("setStrobeExternal", &CameraControl::setStrobeExternal, py::arg("gpioNumber"), py::arg("activeLevel"), DOC(dai, CameraControl, setStrobeExternal))
        .def("setStrobeDisable", &CameraControl::setStrobeDisable, DOC(dai, CameraControl, setStrobeDisable))
        .def("setAutoFocusMode", &CameraControl::setAutoFocusMode, py::arg("mode"), DOC(dai, CameraControl, setAutoFocusMode))
        .def("setAutoFocusTrigger", &CameraControl::setAutoFocusTrigger, DOC(dai, CameraControl, setAutoFocusTrigger))
        .def("setAutoFocusLensRange", &CameraControl::setAutoFocusLensRange, py::arg("infinityPosition"), py::arg("macroPosition"), DOC(dai, CameraControl, setAutoFocusLensRange))
        .def("setAutoFocusRegion", &CameraControl::setAutoFocusRegion, py::arg("startX"), py::arg("startY"), py::arg("width"), py::arg("height"), DOC(dai, CameraControl, setAutoFocusRegion))
        .def("setManualFocus", &CameraControl::setManualFocus, py::arg("lensPosition"), DOC(dai, CameraControl, setManualFocus))
        .def("setAutoExposureEnable", &CameraControl::setAutoExposureEnable, DOC(dai, CameraControl, setAutoExposureEnable))
        .def("setAutoExposureLock", &CameraControl::setAutoExposureLock, py::arg("lock"), DOC(dai, CameraControl, setAutoExposureLock))
        .def("setAutoExposureRegion", &CameraControl::setAutoExposureRegion, py::arg("startX"), py::arg("startY"), py::arg("width"), py::arg("height"), DOC(dai, CameraControl, setAutoExposureRegion))
        .def("setAutoExposureCompensation", &CameraControl::setAutoExposureCompensation, py::arg("compensation"), DOC(dai, CameraControl, setAutoExposureCompensation))
        .def("setAntiBandingMode", &CameraControl::setAntiBandingMode, py::arg("mode"), DOC(dai, CameraControl, setAntiBandingMode))
        .def("setManualExposure", py::overload_cast<uint32_t, uint32_t>(&CameraControl::setManualExposure), py::arg("exposureTimeUs"), py::arg("sensitivityIso"), DOC(dai, CameraControl, setManualExposure))
        .def("setManualExposure", py::overload_cast<std::chrono::microseconds, uint32_t>(&CameraControl::setManualExposure), py::arg("exposureTime"), py::arg("sensitivityIso"), DOC(dai, CameraControl, setManualExposure, 2))
        .def("setAutoWhiteBalanceMode", &CameraControl::setAutoWhiteBalanceMode, py::arg("mode"), DOC(dai, CameraControl, setAutoWhiteBalanceMode))
        .def("setAutoWhiteBalanceLock", &CameraControl::setAutoWhiteBalanceLock, py::arg("lock"), DOC(dai, CameraControl, setAutoWhiteBalanceLock))
        .def("setManualWhiteBalance", &CameraControl::setManualWhiteBalance, py::arg("colorTemperatureK"), DOC(dai, CameraControl, setManualWhiteBalance))
        .def("setBrightness", &CameraControl::setBrightness, py::arg("value"), DOC(dai, CameraControl, setBrightness))
        .def("setContrast", &CameraControl::setContrast, py::arg("value"), DOC(dai, CameraControl, setContrast))
        .def("setSaturation", &CameraControl::setSaturation, py::arg("value"), DOC(dai, CameraControl, setSaturation))
        .def("setSharpness", &CameraControl::setSharpness, py::arg("value"), DOC(dai, CameraControl, setSharpness))
        .def("setLumaDenoise", &CameraControl::setLumaDenoise, py::arg("value"), DOC(dai, CameraControl, setLumaDenoise))
        .def("setChromaDenoise", &CameraControl::setChromaDenoise, py::arg("value"), DOC(dai, CameraControl, setChromaDenoise))
        .def("setSceneMode", &CameraControl::setSceneMode, py::arg("mode"), DOC(dai, CameraControl, setSceneMode))
        .def("setEffectMode", &CameraControl::setEffectMode, py::arg("mode"), DOC(dai, CameraControl, setEffectMode))
<<<<<<< HEAD
        .def("setMisc", py::overload_cast<std::string, std::string>(&CameraControl::setMisc), py::arg("control"), py::arg("value"), DOC(dai, CameraControl, setMisc))
        .def("setMisc", py::overload_cast<std::string, int>(&CameraControl::setMisc), py::arg("control"), py::arg("value"), DOC(dai, CameraControl, setMisc, 2))
        .def("setMisc", py::overload_cast<std::string, float>(&CameraControl::setMisc), py::arg("control"), py::arg("value"), DOC(dai, CameraControl, setMisc, 3))
        .def("clearMiscControls", &CameraControl::clearMiscControls, DOC(dai, CameraControl, clearMiscControls))
=======
        .def("set",         &CameraControl::set, py::arg("config"), DOC(dai, CameraControl, set))
>>>>>>> 097e9a33
        // getters
        .def("getMiscControls", &CameraControl::getMiscControls, DOC(dai, CameraControl, getMiscControls))
        .def("getCaptureStill", &CameraControl::getCaptureStill, DOC(dai, CameraControl, getCaptureStill))
        .def("getExposureTime", &CameraControl::getExposureTime, DOC(dai, CameraControl, getExposureTime))
        .def("getSensitivity", &CameraControl::getSensitivity, DOC(dai, CameraControl, getSensitivity))
        .def("getLensPosition", &CameraControl::getLensPosition, DOC(dai, CameraControl, getLensPosition))
        .def("get",         &CameraControl::get, DOC(dai, CameraControl, get))
        ;
    // Add also enum attributes from RawCameraControl
    for (const auto& a : camCtrlAttr) {
        m.attr("CameraControl").attr(a) = m.attr("RawCameraControl").attr(a);
    }


}<|MERGE_RESOLUTION|>--- conflicted
+++ resolved
@@ -214,14 +214,11 @@
         .def("setChromaDenoise", &CameraControl::setChromaDenoise, py::arg("value"), DOC(dai, CameraControl, setChromaDenoise))
         .def("setSceneMode", &CameraControl::setSceneMode, py::arg("mode"), DOC(dai, CameraControl, setSceneMode))
         .def("setEffectMode", &CameraControl::setEffectMode, py::arg("mode"), DOC(dai, CameraControl, setEffectMode))
-<<<<<<< HEAD
         .def("setMisc", py::overload_cast<std::string, std::string>(&CameraControl::setMisc), py::arg("control"), py::arg("value"), DOC(dai, CameraControl, setMisc))
         .def("setMisc", py::overload_cast<std::string, int>(&CameraControl::setMisc), py::arg("control"), py::arg("value"), DOC(dai, CameraControl, setMisc, 2))
         .def("setMisc", py::overload_cast<std::string, float>(&CameraControl::setMisc), py::arg("control"), py::arg("value"), DOC(dai, CameraControl, setMisc, 3))
         .def("clearMiscControls", &CameraControl::clearMiscControls, DOC(dai, CameraControl, clearMiscControls))
-=======
         .def("set",         &CameraControl::set, py::arg("config"), DOC(dai, CameraControl, set))
->>>>>>> 097e9a33
         // getters
         .def("getMiscControls", &CameraControl::getMiscControls, DOC(dai, CameraControl, getMiscControls))
         .def("getCaptureStill", &CameraControl::getCaptureStill, DOC(dai, CameraControl, getCaptureStill))
