#include "DatatypeBindings.hpp"
#include "pipeline/CommonBindings.hpp"
#include <unordered_map>
#include <memory>

// depthai
#include "depthai/pipeline/datatype/NNData.hpp"

//pybind
#include <pybind11/chrono.h>
#include <pybind11/numpy.h>

//xtensor
#define FORCE_IMPORT_ARRAY
#include <xtensor-python/pyarray.hpp>

// #include "spdlog/spdlog.h"

void bind_nndata(pybind11::module& m, void* pCallstack){

    using namespace dai;

    py::class_<RawNNData, RawBuffer, std::shared_ptr<RawNNData>> rawNnData(m, "RawNNData", DOC(dai, RawNNData));
    py::class_<TensorInfo> tensorInfo(m, "TensorInfo", DOC(dai, TensorInfo));
    py::enum_<TensorInfo::DataType>tensorInfoDataType(tensorInfo, "DataType");
    py::enum_<TensorInfo::StorageOrder>tensorInfoStorageOrder(tensorInfo, "StorageOrder");
    py::class_<NNData, Buffer, std::shared_ptr<NNData>> nnData(m, "NNData", DOC(dai, NNData));


    ///////////////////////////////////////////////////////////////////////
    ///////////////////////////////////////////////////////////////////////
    ///////////////////////////////////////////////////////////////////////
    // Call the rest of the type defines, then perform the actual bindings
    Callstack* callstack = (Callstack*) pCallstack;
    auto cb = callstack->top();
    callstack->pop();
    cb(m, pCallstack);
    // Actual bindings
    ///////////////////////////////////////////////////////////////////////
    ///////////////////////////////////////////////////////////////////////
    ///////////////////////////////////////////////////////////////////////

    // Metadata / raw

    rawNnData
        .def(py::init<>())
        .def_readwrite("tensors", &RawNNData::tensors)
        .def_readwrite("batchSize", &RawNNData::batchSize)
        .def_property("ts",
            [](const RawNNData& o){
                double ts = o.ts.sec + o.ts.nsec / 1000000000.0;
                return ts;
            },
            [](RawNNData& o, double ts){
                o.ts.sec = ts;
                o.ts.nsec = (ts - o.ts.sec) * 1000000000.0;
            }
        )
        .def_property("tsDevice",
            [](const RawNNData& o){
                double ts = o.tsDevice.sec + o.tsDevice.nsec / 1000000000.0;
                return ts;
            },
            [](RawNNData& o, double ts){
                o.tsDevice.sec = ts;
                o.tsDevice.nsec = (ts - o.tsDevice.sec) * 1000000000.0;
            }
        )
        .def_readwrite("sequenceNum", &RawNNData::sequenceNum)
        ;

    tensorInfo
        .def(py::init<>())
        .def_readwrite("order", &TensorInfo::order)
        .def_readwrite("dataType", &TensorInfo::dataType)
        .def_readwrite("numDimensions", &TensorInfo::numDimensions)
        .def_readwrite("dims", &TensorInfo::dims)
        .def_readwrite("strides", &TensorInfo::strides)
        .def_readwrite("name", &TensorInfo::name)
        .def_readwrite("offset", &TensorInfo::offset)
        ;

    tensorInfoDataType
        .value("FP16", TensorInfo::DataType::FP16)
        .value("U8F", TensorInfo::DataType::U8F)
        .value("INT", TensorInfo::DataType::INT)
        .value("FP32", TensorInfo::DataType::FP32)
        .value("I8", TensorInfo::DataType::I8)
        ;

    tensorInfoStorageOrder
        .value("NHWC", TensorInfo::StorageOrder::NHWC)
        .value("NHCW", TensorInfo::StorageOrder::NHCW)
        .value("NCHW", TensorInfo::StorageOrder::NCHW)
        .value("HWC", TensorInfo::StorageOrder::HWC)
        .value("CHW", TensorInfo::StorageOrder::CHW)
        .value("WHC", TensorInfo::StorageOrder::WHC)
        .value("HCW", TensorInfo::StorageOrder::HCW)
        .value("WCH", TensorInfo::StorageOrder::WCH)
        .value("CWH", TensorInfo::StorageOrder::CWH)
        .value("NC", TensorInfo::StorageOrder::NC)
        .value("CN", TensorInfo::StorageOrder::CN)
        .value("C", TensorInfo::StorageOrder::C)
        .value("H", TensorInfo::StorageOrder::H)
        .value("W", TensorInfo::StorageOrder::W)
        ;


    // Message

    nnData
        .def(py::init<>(), DOC(dai, NNData, NNData))
        .def(py::init<size_t>(), DOC(dai, NNData, NNData, 2))
        // setters
        .def("setLayer", [](NNData& obj, const std::string& name, py::array_t<std::uint8_t, py::array::c_style | py::array::forcecast> data){
            PyErr_WarnEx(PyExc_DeprecationWarning, "Use 'addTensor()' instead", 1);
            std::vector<std::uint8_t> vec(data.data(), data.data() + data.size());
            obj.setLayer(name, std::move(vec));
        }, py::arg("name"), py::arg("data"), DOC(dai, NNData, setLayer))
        .def("setLayer", [](NNData& obj, const std::string& name, const std::vector<int>& data){
            PyErr_WarnEx(PyExc_DeprecationWarning, "Use 'addTensor()' instead", 1);
            return obj.setLayer(name, data);
        }, py::arg("name"), py::arg("data"), DOC(dai, NNData, setLayer, 2))
        .def("setLayer", [](NNData& obj, const std::string& name, std::vector<float> data){
            PyErr_WarnEx(PyExc_DeprecationWarning, "Use 'addTensor()' instead", 1);
            return obj.setLayer(name, data);
        }, py::arg("name"), py::arg("data"), DOC(dai, NNData, setLayer, 3))
        .def("setLayer", [](NNData& obj, const std::string& name, std::vector<double> data){
            PyErr_WarnEx(PyExc_DeprecationWarning, "Use 'addTensor()' instead", 1);
            return obj.setLayer(name, data);
        }, py::arg("name"), py::arg("data"), DOC(dai, NNData, setLayer, 4))
        .def("getLayer", [](NNData& obj, const std::string& name, TensorInfo& tensor){
            PyErr_WarnEx(PyExc_DeprecationWarning, "Use 'getTensor()' instead", 1);
            return obj.getLayer(name, tensor);
        }, py::arg("name"), py::arg("tensor"), DOC(dai, NNData, getLayer))
        .def("hasLayer", &NNData::hasLayer, py::arg("name"), DOC(dai, NNData, hasLayer))
        .def("getAllLayerNames", &NNData::getAllLayerNames, DOC(dai, NNData, getAllLayerNames))
        .def("getAllLayers", &NNData::getAllLayers, DOC(dai, NNData, getAllLayers))
        .def("getLayerDatatype", &NNData::getLayerDatatype, py::arg("name"), py::arg("datatype"), DOC(dai, NNData, getLayerDatatype))
<<<<<<< HEAD
        .def("getLayerUInt8", [](NNData& obj, const std::string& name){
            PyErr_WarnEx(PyExc_DeprecationWarning, "Use 'getTensor()' instead", 1);
            return obj.getLayerUInt8(name);
        }, py::arg("name"), DOC(dai, NNData, getLayerUInt8))
        .def("getLayerFp16", [](NNData& obj, const std::string& name){
            PyErr_WarnEx(PyExc_DeprecationWarning, "Use 'getTensor()' instead", 1);
            return obj.getLayerFp16(name);
        }, py::arg("name"), DOC(dai, NNData, getLayerFp16))
        .def("getLayerInt32", [](NNData& obj, const std::string& name){
            PyErr_WarnEx(PyExc_DeprecationWarning, "Use 'getTensor()' instead", 1);
            return obj.getLayerInt32(name);
        }, py::arg("name"), DOC(dai, NNData, getLayerInt32))
        .def("getFirstLayerUInt8", [](NNData& obj){
            PyErr_WarnEx(PyExc_DeprecationWarning, "Use 'getTensor()' instead", 1);
            return obj.getFirstLayerUInt8();
        }, DOC(dai, NNData, getFirstLayerUInt8))
        .def("getFirstLayerFp16", [](NNData& obj){
            PyErr_WarnEx(PyExc_DeprecationWarning, "Use 'getTensor()' instead", 1);
            return obj.getFirstLayerFp16();
        }, DOC(dai, NNData, getFirstLayerFp16))
        .def("getFirstLayerInt32", [](NNData& obj){
            PyErr_WarnEx(PyExc_DeprecationWarning, "Use 'getTensor()' instead", 1);
            return obj.getFirstLayerInt32();
        }, DOC(dai, NNData, getFirstLayerInt32))
        .def("getTimestamp", &NNData::getTimestamp, DOC(dai, NNData, getTimestamp))
        .def("getTimestampDevice", &NNData::getTimestampDevice, DOC(dai, NNData, getTimestampDevice))
        .def("getSequenceNum", &NNData::getSequenceNum, DOC(dai, NNData, getSequenceNum))
=======
        .def("getLayerUInt8", &NNData::getLayerUInt8, py::arg("name"), DOC(dai, NNData, getLayerUInt8))
        .def("getLayerFp16", &NNData::getLayerFp16, py::arg("name"), DOC(dai, NNData, getLayerFp16))
        .def("getLayerInt32", &NNData::getLayerInt32, py::arg("name"), DOC(dai, NNData, getLayerInt32))
        .def("getFirstLayerUInt8", &NNData::getFirstLayerUInt8, DOC(dai, NNData, getFirstLayerUInt8))
        .def("getFirstLayerFp16", &NNData::getFirstLayerFp16, DOC(dai, NNData, getFirstLayerFp16))
        .def("getFirstLayerInt32", &NNData::getFirstLayerInt32, DOC(dai, NNData, getFirstLayerInt32))
        .def("getTimestamp", &NNData::Buffer::getTimestamp, DOC(dai, Buffer, getTimestamp))
        .def("getTimestampDevice", &NNData::Buffer::getTimestampDevice, DOC(dai, Buffer, getTimestampDevice))
        .def("getSequenceNum", &NNData::Buffer::getSequenceNum, DOC(dai, Buffer, getSequenceNum))
>>>>>>> b38a7c03
        .def("setTimestamp", &NNData::setTimestamp, DOC(dai, NNData, setTimestamp))
        .def("setTimestampDevice", &NNData::setTimestampDevice, DOC(dai, NNData, setTimestampDevice))
        .def("setSequenceNum", &NNData::setSequenceNum, DOC(dai, NNData, setSequenceNum))
        .def("setSequenceNum", &NNData::setSequenceNum, DOC(dai, NNData, setSequenceNum))
        .def("addTensor", static_cast<NNData&(NNData::*)(const std::string&, const std::vector<int>&)>(&NNData::addTensor), py::arg("name"), py::arg("tensor"), DOC(dai, NNData, addTensor))
        .def("addTensor", static_cast<NNData&(NNData::*)(const std::string&, const std::vector<float>&)>(&NNData::addTensor), py::arg("name"), py::arg("tensor"), DOC(dai, NNData, addTensor))
        .def("addTensor", static_cast<NNData&(NNData::*)(const std::string&, const std::vector<double>&)>(&NNData::addTensor), py::arg("name"), py::arg("tensor"), DOC(dai, NNData, addTensor))
        .def("addTensor", static_cast<NNData&(NNData::*)(const std::string&, const xt::xarray<int>&)>(&NNData::addTensor), py::arg("name"), py::arg("tensor"), DOC(dai, NNData, addTensor, 2))
        .def("addTensor", static_cast<NNData&(NNData::*)(const std::string&, const xt::xarray<float>&)>(&NNData::addTensor), py::arg("name"), py::arg("tensor"), DOC(dai, NNData, addTensor, 2))
        .def("addTensor", static_cast<NNData&(NNData::*)(const std::string&, const xt::xarray<double>&)>(&NNData::addTensor), py::arg("name"), py::arg("tensor"), DOC(dai, NNData, addTensor, 2))
        .def("getTensor", [](NNData& obj, const std::string& name) -> py::object {
            const auto datatype = obj.getTensorDatatype(name);
            if(datatype == dai::TensorInfo::DataType::U8F) {
                return py::cast(obj.getTensor<int>(name));
            }
            else {
                return py::cast(obj.getTensor<float>(name));
            }
        }, py::arg("name"), DOC(dai, NNData, getTensor))
        // .def("getTensor", static_cast<xt::xarray<double>(NNData::*)(const std::string&)>(&NNData::getTensor<double>), py::arg("name"), DOC(dai, NNData, getTensor))
        // .def("getTensor", static_cast<xt::xarray<float>(NNData::*)(const std::string&)>(&NNData::getTensor<float>), py::arg("name"), DOC(dai, NNData, getTensor, 2))
        // .def("getTensor", static_cast<xt::xarray<int>(NNData::*)(const std::string&)>(&NNData::getTensor<int>), py::arg("name"), DOC(dai, NNData, getTensor, 3))
        .def("getTensorDatatype", &NNData::getTensorDatatype, py::arg("name"), DOC(dai, NNData, getTensorDatatype))
        ;


}<|MERGE_RESOLUTION|>--- conflicted
+++ resolved
@@ -137,7 +137,6 @@
         .def("getAllLayerNames", &NNData::getAllLayerNames, DOC(dai, NNData, getAllLayerNames))
         .def("getAllLayers", &NNData::getAllLayers, DOC(dai, NNData, getAllLayers))
         .def("getLayerDatatype", &NNData::getLayerDatatype, py::arg("name"), py::arg("datatype"), DOC(dai, NNData, getLayerDatatype))
-<<<<<<< HEAD
         .def("getLayerUInt8", [](NNData& obj, const std::string& name){
             PyErr_WarnEx(PyExc_DeprecationWarning, "Use 'getTensor()' instead", 1);
             return obj.getLayerUInt8(name);
@@ -162,23 +161,11 @@
             PyErr_WarnEx(PyExc_DeprecationWarning, "Use 'getTensor()' instead", 1);
             return obj.getFirstLayerInt32();
         }, DOC(dai, NNData, getFirstLayerInt32))
-        .def("getTimestamp", &NNData::getTimestamp, DOC(dai, NNData, getTimestamp))
-        .def("getTimestampDevice", &NNData::getTimestampDevice, DOC(dai, NNData, getTimestampDevice))
-        .def("getSequenceNum", &NNData::getSequenceNum, DOC(dai, NNData, getSequenceNum))
-=======
-        .def("getLayerUInt8", &NNData::getLayerUInt8, py::arg("name"), DOC(dai, NNData, getLayerUInt8))
-        .def("getLayerFp16", &NNData::getLayerFp16, py::arg("name"), DOC(dai, NNData, getLayerFp16))
-        .def("getLayerInt32", &NNData::getLayerInt32, py::arg("name"), DOC(dai, NNData, getLayerInt32))
-        .def("getFirstLayerUInt8", &NNData::getFirstLayerUInt8, DOC(dai, NNData, getFirstLayerUInt8))
-        .def("getFirstLayerFp16", &NNData::getFirstLayerFp16, DOC(dai, NNData, getFirstLayerFp16))
-        .def("getFirstLayerInt32", &NNData::getFirstLayerInt32, DOC(dai, NNData, getFirstLayerInt32))
         .def("getTimestamp", &NNData::Buffer::getTimestamp, DOC(dai, Buffer, getTimestamp))
         .def("getTimestampDevice", &NNData::Buffer::getTimestampDevice, DOC(dai, Buffer, getTimestampDevice))
         .def("getSequenceNum", &NNData::Buffer::getSequenceNum, DOC(dai, Buffer, getSequenceNum))
->>>>>>> b38a7c03
         .def("setTimestamp", &NNData::setTimestamp, DOC(dai, NNData, setTimestamp))
         .def("setTimestampDevice", &NNData::setTimestampDevice, DOC(dai, NNData, setTimestampDevice))
-        .def("setSequenceNum", &NNData::setSequenceNum, DOC(dai, NNData, setSequenceNum))
         .def("setSequenceNum", &NNData::setSequenceNum, DOC(dai, NNData, setSequenceNum))
         .def("addTensor", static_cast<NNData&(NNData::*)(const std::string&, const std::vector<int>&)>(&NNData::addTensor), py::arg("name"), py::arg("tensor"), DOC(dai, NNData, addTensor))
         .def("addTensor", static_cast<NNData&(NNData::*)(const std::string&, const std::vector<float>&)>(&NNData::addTensor), py::arg("name"), py::arg("tensor"), DOC(dai, NNData, addTensor))
