--- conflicted
+++ resolved
@@ -22,11 +22,8 @@
 #include "depthai/pipeline/node/IMU.hpp"
 #include "depthai/pipeline/node/EdgeDetector.hpp"
 #include "depthai/pipeline/node/FeatureTracker.hpp"
-<<<<<<< HEAD
 #include "depthai/pipeline/node/ToF.hpp"
-=======
 #include "depthai/pipeline/node/AprilTag.hpp"
->>>>>>> 0554bcc8
 
 // Libraries
 #include "hedley/hedley.h"
@@ -224,13 +221,10 @@
     auto imu = ADD_NODE(IMU);
     auto edgeDetector = ADD_NODE(EdgeDetector);
     auto featureTracker = ADD_NODE(FeatureTracker);
-<<<<<<< HEAD
     auto tof = ADD_NODE(ToF);
-=======
     auto aprilTag = ADD_NODE(AprilTag);
 	
     py::enum_<StereoDepth::PresetMode> stereoDepthPresetMode(stereoDepth, "PresetMode", DOC(dai, node, StereoDepth, PresetMode));
->>>>>>> 0554bcc8
 
 
 
