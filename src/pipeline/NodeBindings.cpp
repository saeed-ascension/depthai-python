#include "NodeBindings.hpp"

#include "depthai/pipeline/Pipeline.hpp"
#include "depthai/pipeline/Node.hpp"
#include "depthai/pipeline/node/XLinkIn.hpp"
#include "depthai/pipeline/node/XLinkOut.hpp"
#include "depthai/pipeline/node/ColorCamera.hpp"
#include "depthai/pipeline/node/MonoCamera.hpp"
#include "depthai/pipeline/node/StereoDepth.hpp"
#include "depthai/pipeline/node/NeuralNetwork.hpp"
#include "depthai/pipeline/node/VideoEncoder.hpp"
#include "depthai/pipeline/node/ImageManip.hpp"
#include "depthai/pipeline/node/SPIOut.hpp"
#include "depthai/pipeline/node/SPIIn.hpp"
#include "depthai/pipeline/node/DetectionNetwork.hpp"
#include "depthai/pipeline/node/SystemLogger.hpp"
#include "depthai/pipeline/node/Script.hpp"
#include "depthai/pipeline/node/SpatialLocationCalculator.hpp"
#include "depthai/pipeline/node/SpatialDetectionNetwork.hpp"
#include "depthai/pipeline/node/ObjectTracker.hpp"
#include "depthai/pipeline/node/IMU.hpp"
#include "depthai/pipeline/node/EdgeDetector.hpp"
#include "depthai/pipeline/node/FeatureTracker.hpp"
<<<<<<< HEAD
#include "depthai/pipeline/node/UVC.hpp"
=======
#include "depthai/pipeline/node/AprilTag.hpp"
#include "depthai/pipeline/node/DetectionParser.hpp"
>>>>>>> 7814b03c

// Libraries
#include "hedley/hedley.h"

// pybind11
#include "pybind11/stl_bind.h"

// Map of python node classes and call to pipeline to create it
std::vector<std::pair<py::handle, std::function<std::shared_ptr<dai::Node>(dai::Pipeline&, py::object class_)>>> pyNodeCreateMap;

py::handle daiNodeModule;

template<typename T, typename DERIVED = dai::Node>
py::class_<T> addNode(const char* name, const char* docstring = nullptr){
    auto node = py::class_<T, DERIVED, std::shared_ptr<T>>(daiNodeModule, name, docstring);
    pyNodeCreateMap.push_back(std::make_pair(node, [](dai::Pipeline& p, py::object class_){
        return p.create<T>();
    }));
    return node;
}

template<typename T, typename DERIVED = dai::Node>
py::class_<T> addNodeAbstract(const char* name, const char* docstring = nullptr){
    auto node = py::class_<T, DERIVED, std::shared_ptr<T>>(daiNodeModule, name, docstring);
    pyNodeCreateMap.push_back(std::make_pair(node, [](dai::Pipeline& p, py::object class_) -> std::shared_ptr<dai::Node> {
        throw std::invalid_argument(std::string(py::str(class_)) + " is an abstract node. Choose an appropriate derived node instead");
        return nullptr;
    }));
    return node;
}

std::vector<std::pair<py::handle, std::function<std::shared_ptr<dai::Node>(dai::Pipeline&, py::object class_)>>> NodeBindings::getNodeCreateMap(){
    return pyNodeCreateMap;
}

// Macro helpers
#define ADD_NODE(NodeName) addNode<NodeName>(#NodeName, DOC(dai, node, NodeName))
#define ADD_NODE_DERIVED(NodeName, Derived) addNode<NodeName, Derived>(#NodeName, DOC(dai, node, NodeName))
#define ADD_NODE_ABSTRACT(NodeName) addNodeAbstract<NodeName>(#NodeName, DOC(dai, node, NodeName))
#define ADD_NODE_DERIVED_ABSTRACT(NodeName, Derived) addNodeAbstract<NodeName, Derived>(#NodeName, DOC(dai, node, NodeName))
#define ADD_NODE_DOC(NodeName, docstring) addNode<NodeName>(#NodeName, docstring)
#define ADD_NODE_DERIVED_DOC(NodeName, Derived, docstring) addNode<NodeName, Derived>(#NodeName, docstring)


// Bind map - without init method
template <typename Map, typename holder_type = std::unique_ptr<Map>, typename... Args>
py::class_<Map, holder_type> bindNodeMap(py::handle scope, const std::string &name, Args&&... args) {
    using namespace py;
    using KeyType = typename Map::key_type;
    using MappedType = typename Map::mapped_type;
    using Class_ = class_<Map, holder_type>;

    // If either type is a non-module-local bound type then make the map binding non-local as well;
    // otherwise (e.g. both types are either module-local or converting) the map will be
    // module-local.
    auto tinfo = py::detail::get_type_info(typeid(MappedType));
    bool local = !tinfo || tinfo->module_local;
    if (local) {
        tinfo = py::detail::get_type_info(typeid(KeyType));
        local = !tinfo || tinfo->module_local;
    }

    Class_ cl(scope, name.c_str(), pybind11::module_local(local), std::forward<Args>(args)...);

    // Register stream insertion operator (if possible)
    detail::map_if_insertion_operator<Map, Class_>(cl, name);

    cl.def("__bool__",
        [](const Map &m) -> bool { return !m.empty(); },
        "Check whether the map is nonempty"
    );

    cl.def("__iter__",
           [](Map &m) { return make_key_iterator(m.begin(), m.end()); },
           keep_alive<0, 1>() /* Essential: keep list alive while iterator exists */
    );

    cl.def("items",
           [](Map &m) { return make_iterator(m.begin(), m.end()); },
           keep_alive<0, 1>() /* Essential: keep list alive while iterator exists */
    );

    // Modified __getitem__. Uses operator[] underneath
    cl.def("__getitem__",
        [](Map &m, const KeyType &k) -> MappedType & {
            return m[k];
        },
        return_value_policy::reference_internal // ref + keepalive
    );

    cl.def("__contains__",
        [](Map &m, const KeyType &k) -> bool {
            auto it = m.find(k);
            if (it == m.end())
              return false;
           return true;
        }
    );

    // Assignment provided only if the type is copyable
    detail::map_assignment<Map, Class_>(cl);

    cl.def("__delitem__",
           [](Map &m, const KeyType &k) {
               auto it = m.find(k);
               if (it == m.end())
                   throw key_error();
               m.erase(it);
           }
    );

    cl.def("__len__", &Map::size);

    return cl;
}


void NodeBindings::bind(pybind11::module& m, void* pCallstack){

    using namespace dai;
    //// Bindings for actual nodes
    // Create "namespace" (python submodule) for nodes
    using namespace dai::node;
    // Move properties into nodes and nodes under 'node' submodule
    daiNodeModule = m.def_submodule("node");

    // Properties
    py::class_<ColorCameraProperties> colorCameraProperties(m, "ColorCameraProperties", DOC(dai, ColorCameraProperties));
    py::enum_<ColorCameraProperties::SensorResolution> colorCameraPropertiesSensorResolution(colorCameraProperties, "SensorResolution", DOC(dai, ColorCameraProperties, SensorResolution));
    py::enum_<ColorCameraProperties::ColorOrder> colorCameraPropertiesColorOrder(colorCameraProperties, "ColorOrder", DOC(dai, ColorCameraProperties, ColorOrder));
    py::class_<MonoCameraProperties> monoCameraProperties(m, "MonoCameraProperties", DOC(dai, MonoCameraProperties));
    py::enum_<MonoCameraProperties::SensorResolution> monoCameraPropertiesSensorResolution(monoCameraProperties, "SensorResolution", DOC(dai, MonoCameraProperties, SensorResolution));
    py::class_<StereoDepthProperties> stereoDepthProperties(m, "StereoDepthProperties", DOC(dai, StereoDepthProperties));
    py::class_<StereoDepthProperties::RectificationMesh> rectificationMesh(stereoDepthProperties, "RectificationMesh", DOC(dai, StereoDepthProperties, RectificationMesh));
    py::class_<VideoEncoderProperties> videoEncoderProperties(m, "VideoEncoderProperties", DOC(dai, VideoEncoderProperties));
    py::enum_<VideoEncoderProperties::Profile> videoEncoderPropertiesProfile(videoEncoderProperties, "Profile", DOC(dai, VideoEncoderProperties, Profile));
    py::enum_<VideoEncoderProperties::RateControlMode> videoEncoderPropertiesProfileRateControlMode(videoEncoderProperties, "RateControlMode", DOC(dai, VideoEncoderProperties, RateControlMode));
    py::class_<SystemLoggerProperties> systemLoggerProperties(m, "SystemLoggerProperties", DOC(dai, SystemLoggerProperties));
    py::class_<NeuralNetworkProperties, std::shared_ptr<NeuralNetworkProperties>> neuralNetworkProperties(m, "NeuralNetworkProperties", DOC(dai, NeuralNetworkProperties));
    py::class_<DetectionNetworkProperties, NeuralNetworkProperties, std::shared_ptr<DetectionNetworkProperties>> detectionNetworkProperties(m, "DetectionNetworkProperties", DOC(dai, DetectionNetworkProperties));
    py::class_<SpatialDetectionNetworkProperties, DetectionNetworkProperties, std::shared_ptr<SpatialDetectionNetworkProperties>> spatialDetectionNetworkProperties(m, "SpatialDetectionNetworkProperties", DOC(dai, SpatialDetectionNetworkProperties));
    py::class_<SpatialLocationCalculatorProperties> spatialLocationCalculatorProperties(m, "SpatialLocationCalculatorProperties", DOC(dai, SpatialLocationCalculatorProperties));
    py::enum_<TrackerType> trackerType(m, "TrackerType");
    py::enum_<TrackerIdAssignmentPolicy> trackerIdAssignmentPolicy(m, "TrackerIdAssignmentPolicy");
    py::class_<ObjectTrackerProperties, std::shared_ptr<ObjectTrackerProperties>> objectTrackerProperties(m, "ObjectTrackerProperties", DOC(dai, ObjectTrackerProperties));
    py::enum_<IMUSensor> imuSensor(m, "IMUSensor", DOC(dai, IMUSensor));
    py::class_<IMUSensorConfig, std::shared_ptr<IMUSensorConfig>> imuSensorConfig(m, "IMUSensorConfig", DOC(dai, IMUSensorConfig));
    py::class_<IMUProperties> imuProperties(m, "IMUProperties", DOC(dai, IMUProperties));
    py::class_<EdgeDetectorProperties> edgeDetectorProperties(m, "EdgeDetectorProperties", DOC(dai, EdgeDetectorProperties));
    py::class_<AprilTagProperties> aprilTagProperties(m, "AprilTagProperties", DOC(dai, AprilTagProperties));
    py::class_<SPIOutProperties> spiOutProperties(m, "SPIOutProperties", DOC(dai, SPIOutProperties));
    py::class_<SPIInProperties> spiInProperties(m, "SPIInProperties", DOC(dai, SPIInProperties));
    py::class_<FeatureTrackerProperties> featureTrackerProperties(m, "FeatureTrackerProperties", DOC(dai, FeatureTrackerProperties));
    py::class_<Node, std::shared_ptr<Node>> pyNode(m, "Node", DOC(dai, Node));
    py::class_<Node::Input> pyInput(pyNode, "Input", DOC(dai, Node, Input));
    py::enum_<Node::Input::Type> nodeInputType(pyInput, "Type");
    py::class_<Node::Output> pyOutput(pyNode, "Output", DOC(dai, Node, Output));
    py::enum_<Node::Output::Type> nodeOutputType(pyOutput, "Type");
    py::class_<ScriptProperties> scriptProperties(m, "ScriptProperties", DOC(dai, ScriptProperties));
    py::class_<Properties, std::shared_ptr<Properties>> pyProperties(m, "Properties", DOC(dai, Properties));
    py::class_<DetectionParserProperties> detectionParserProperties(m, "DetectionParserProperties", DOC(dai, DetectionParserProperties));


    // Node::Id bindings
    py::class_<Node::Id>(pyNode, "Id", "Node identificator. Unique for every node on a single Pipeline");
    // Node::Connection bindings
    py::class_<Node::Connection> nodeConnection(pyNode, "Connection", DOC(dai, Node, Connection));
    // Node::InputMap bindings
    bindNodeMap<Node::InputMap>(pyNode, "InputMap");
    // Node::OutputMap bindings
    bindNodeMap<Node::OutputMap>(pyNode, "OutputMap");
    auto xlinkIn = ADD_NODE(XLinkIn);
    auto xlinkOut = ADD_NODE(XLinkOut);
    auto colorCamera = ADD_NODE(ColorCamera);
    auto neuralNetwork = ADD_NODE(NeuralNetwork);
    auto imageManip = ADD_NODE(ImageManip);
    auto monoCamera = ADD_NODE(MonoCamera);
    auto stereoDepth = ADD_NODE(StereoDepth);
    auto videoEncoder = ADD_NODE(VideoEncoder);
    auto spiOut = ADD_NODE(SPIOut);
    auto spiIn = ADD_NODE(SPIIn);
    auto detectionNetwork = ADD_NODE_DERIVED_ABSTRACT(DetectionNetwork, NeuralNetwork);
    auto mobileNetDetectionNetwork = ADD_NODE_DERIVED(MobileNetDetectionNetwork, DetectionNetwork);
    auto yoloDetectionNetwork = ADD_NODE_DERIVED(YoloDetectionNetwork, DetectionNetwork);
    auto spatialDetectionNetwork = ADD_NODE_DERIVED_ABSTRACT(SpatialDetectionNetwork, DetectionNetwork);
    auto mobileNetSpatialDetectionNetwork = ADD_NODE_DERIVED(MobileNetSpatialDetectionNetwork, SpatialDetectionNetwork);
    auto yoloSpatialDetectionNetwork = ADD_NODE_DERIVED(YoloSpatialDetectionNetwork, SpatialDetectionNetwork);
    auto spatialLocationCalculator = ADD_NODE(SpatialLocationCalculator);
    auto systemLogger = ADD_NODE(SystemLogger);
    auto objectTracker = ADD_NODE(ObjectTracker);
    auto script = ADD_NODE(Script);
    auto imu = ADD_NODE(IMU);
    auto edgeDetector = ADD_NODE(EdgeDetector);
    auto featureTracker = ADD_NODE(FeatureTracker);
<<<<<<< HEAD
    auto uvc = ADD_NODE(UVC);
=======
    auto aprilTag = ADD_NODE(AprilTag);
    auto detectionParser = ADD_NODE(DetectionParser);

    py::enum_<StereoDepth::PresetMode> stereoDepthPresetMode(stereoDepth, "PresetMode", DOC(dai, node, StereoDepth, PresetMode));
>>>>>>> 7814b03c



    ///////////////////////////////////////////////////////////////////////
    ///////////////////////////////////////////////////////////////////////
    ///////////////////////////////////////////////////////////////////////
    // Call the rest of the type defines, then perform the actual bindings
    Callstack* callstack = (Callstack*) pCallstack;
    auto cb = callstack->top();
    callstack->pop();
    cb(m, pCallstack);
    // Actual bindings
    ///////////////////////////////////////////////////////////////////////
    ///////////////////////////////////////////////////////////////////////
    ///////////////////////////////////////////////////////////////////////



    colorCameraPropertiesSensorResolution
        .value("THE_1080_P", ColorCameraProperties::SensorResolution::THE_1080_P)
        .value("THE_1200_P", ColorCameraProperties::SensorResolution::THE_1200_P)
        .value("THE_4_K", ColorCameraProperties::SensorResolution::THE_4_K)
        .value("THE_5_MP", ColorCameraProperties::SensorResolution::THE_5_MP)
        .value("THE_12_MP", ColorCameraProperties::SensorResolution::THE_12_MP)
        .value("THE_13_MP", ColorCameraProperties::SensorResolution::THE_13_MP)
        .value("THE_48_MP", ColorCameraProperties::SensorResolution::THE_48_MP)
        .value("THE_720_P", ColorCameraProperties::SensorResolution::THE_720_P)
        .value("THE_800_P", ColorCameraProperties::SensorResolution::THE_800_P)
        ;

    colorCameraPropertiesColorOrder
        .value("BGR", ColorCameraProperties::ColorOrder::BGR)
        .value("RGB", ColorCameraProperties::ColorOrder::RGB)
        ;

    colorCameraProperties
        .def_readwrite("initialControl", &ColorCameraProperties::initialControl)
        .def_readwrite("boardSocket", &ColorCameraProperties::boardSocket)
        .def_readwrite("imageOrientation", &ColorCameraProperties::imageOrientation)
        .def_readwrite("colorOrder", &ColorCameraProperties::colorOrder)
        .def_readwrite("interleaved", &ColorCameraProperties::interleaved)
        .def_readwrite("fp16", &ColorCameraProperties::fp16)
        .def_readwrite("previewHeight", &ColorCameraProperties::previewHeight)
        .def_readwrite("previewWidth", &ColorCameraProperties::previewWidth)
        .def_readwrite("videoHeight", &ColorCameraProperties::videoHeight)
        .def_readwrite("videoWidth", &ColorCameraProperties::videoWidth)
        .def_readwrite("stillHeight", &ColorCameraProperties::stillHeight)
        .def_readwrite("stillWidth", &ColorCameraProperties::stillWidth)
        .def_readwrite("resolution", &ColorCameraProperties::resolution)
        .def_readwrite("fps", &ColorCameraProperties::fps)
        .def_readwrite("sensorCropX", &ColorCameraProperties::sensorCropX)
        .def_readwrite("sensorCropY", &ColorCameraProperties::sensorCropY)
        .def_readwrite("previewKeepAspectRatio", &ColorCameraProperties::previewKeepAspectRatio)
        .def_readwrite("ispScale", &ColorCameraProperties::ispScale)
        .def_readwrite("numFramesPoolRaw", &ColorCameraProperties::numFramesPoolRaw)
        .def_readwrite("numFramesPoolIsp", &ColorCameraProperties::numFramesPoolIsp)
        .def_readwrite("numFramesPoolVideo", &ColorCameraProperties::numFramesPoolVideo)
        .def_readwrite("numFramesPoolPreview", &ColorCameraProperties::numFramesPoolPreview)
        .def_readwrite("numFramesPoolStill", &ColorCameraProperties::numFramesPoolStill)
    ;



    // MonoCamera props

    monoCameraPropertiesSensorResolution
        .value("THE_720_P", MonoCameraProperties::SensorResolution::THE_720_P)
        .value("THE_800_P", MonoCameraProperties::SensorResolution::THE_800_P)
        .value("THE_400_P", MonoCameraProperties::SensorResolution::THE_400_P)
        .value("THE_480_P", MonoCameraProperties::SensorResolution::THE_480_P)
        ;

    monoCameraProperties
        .def_readwrite("initialControl", &MonoCameraProperties::initialControl)
        .def_readwrite("boardSocket", &MonoCameraProperties::boardSocket)
        .def_readwrite("resolution", &MonoCameraProperties::resolution)
        .def_readwrite("fps", &MonoCameraProperties::fps)
        ;

    // StereoDepth props

    rectificationMesh
        .def_readwrite("meshLeftUri", &StereoDepthProperties::RectificationMesh::meshLeftUri, DOC(dai, StereoDepthProperties, RectificationMesh, meshLeftUri))
        .def_readwrite("meshRightUri", &StereoDepthProperties::RectificationMesh::meshRightUri, DOC(dai, StereoDepthProperties, RectificationMesh, meshRightUri))
        .def_readwrite("meshSize", &StereoDepthProperties::RectificationMesh::meshSize, DOC(dai, StereoDepthProperties, RectificationMesh, meshSize))
        .def_readwrite("stepWidth", &StereoDepthProperties::RectificationMesh::stepWidth, DOC(dai, StereoDepthProperties, RectificationMesh, stepWidth))
        .def_readwrite("stepHeight", &StereoDepthProperties::RectificationMesh::stepHeight, DOC(dai, StereoDepthProperties, RectificationMesh, stepHeight));


    stereoDepthProperties
        .def_readwrite("initialConfig", &StereoDepthProperties::initialConfig, DOC(dai, StereoDepthProperties, initialConfig))
        .def_readwrite("depthAlignCamera", &StereoDepthProperties::depthAlignCamera, DOC(dai, StereoDepthProperties, depthAlignCamera))
        .def_readwrite("enableRectification", &StereoDepthProperties::enableRectification, DOC(dai, StereoDepthProperties, enableRectification))
        .def_readwrite("rectifyEdgeFillColor", &StereoDepthProperties::rectifyEdgeFillColor, DOC(dai, StereoDepthProperties, rectifyEdgeFillColor))
        .def_readwrite("width", &StereoDepthProperties::width, DOC(dai, StereoDepthProperties, width))
        .def_readwrite("height", &StereoDepthProperties::height, DOC(dai, StereoDepthProperties, height))
        .def_readwrite("outWidth", &StereoDepthProperties::outWidth, DOC(dai, StereoDepthProperties, outWidth))
        .def_readwrite("outHeight", &StereoDepthProperties::outHeight, DOC(dai, StereoDepthProperties, outHeight))
        .def_readwrite("outKeepAspectRatio", &StereoDepthProperties::outKeepAspectRatio, DOC(dai, StereoDepthProperties, outKeepAspectRatio))
        .def_readwrite("mesh", &StereoDepthProperties::mesh, DOC(dai, StereoDepthProperties, mesh))
        .def_readwrite("enableRuntimeStereoModeSwitch", &StereoDepthProperties::enableRuntimeStereoModeSwitch, DOC(dai, StereoDepthProperties, enableRuntimeStereoModeSwitch))
        .def_readwrite("numFramesPool", &StereoDepthProperties::numFramesPool, DOC(dai, StereoDepthProperties, numFramesPool))
        .def_readwrite("numPostProcessingShaves", &StereoDepthProperties::numPostProcessingShaves, DOC(dai, StereoDepthProperties, numPostProcessingShaves))
        .def_readwrite("numPostProcessingMemorySlices", &StereoDepthProperties::numPostProcessingMemorySlices, DOC(dai, StereoDepthProperties, numPostProcessingMemorySlices))
        ;


    // VideoEncoder props

    videoEncoderPropertiesProfile
        .value("H264_BASELINE", VideoEncoderProperties::Profile::H264_BASELINE)
        .value("H264_HIGH", VideoEncoderProperties::Profile::H264_HIGH)
        .value("H264_MAIN", VideoEncoderProperties::Profile::H264_MAIN)
        .value("H265_MAIN", VideoEncoderProperties::Profile::H265_MAIN)
        .value("MJPEG", VideoEncoderProperties::Profile::MJPEG)
        ;

    videoEncoderPropertiesProfileRateControlMode
        .value("CBR", VideoEncoderProperties::RateControlMode::CBR)
        .value("VBR", VideoEncoderProperties::RateControlMode::VBR)
        ;

    videoEncoderProperties
        .def_readwrite("bitrate", &VideoEncoderProperties::bitrate)
        .def_readwrite("keyframeFrequency", &VideoEncoderProperties::keyframeFrequency)
        .def_readwrite("maxBitrate", &VideoEncoderProperties::maxBitrate)
        .def_readwrite("numBFrames", &VideoEncoderProperties::numBFrames)
        .def_readwrite("numFramesPool", &VideoEncoderProperties::numFramesPool)
        .def_readwrite("profile", &VideoEncoderProperties::profile)
        .def_readwrite("quality", &VideoEncoderProperties::quality)
        .def_readwrite("rateCtrlMode", &VideoEncoderProperties::rateCtrlMode)
        .def_readwrite("outputFrameSize", &VideoEncoderProperties::outputFrameSize)
        ;


    // System logger
    systemLoggerProperties
        .def_readwrite("rateHz", &SystemLoggerProperties::rateHz)
        ;

    neuralNetworkProperties
        .def_readwrite("blobSize", &NeuralNetworkProperties::blobSize)
        .def_readwrite("blobUri", &NeuralNetworkProperties::blobUri)
        .def_readwrite("numFrames", &NeuralNetworkProperties::numFrames)
        .def_readwrite("numThreads", &NeuralNetworkProperties::numThreads)
        .def_readwrite("numNCEPerThread", &NeuralNetworkProperties::numNCEPerThread)
        ;


    detectionNetworkProperties
        .def_readwrite("parser", &DetectionNetworkProperties::parser)
        ;


    spatialDetectionNetworkProperties
        .def_readwrite("detectedBBScaleFactor", &SpatialDetectionNetworkProperties::detectedBBScaleFactor)
        .def_readwrite("depthThresholds", &SpatialDetectionNetworkProperties::depthThresholds)
        ;

    spatialLocationCalculatorProperties
        .def_readwrite("roiConfig", &SpatialLocationCalculatorProperties::roiConfig)
        ;


    trackerType
        .value("SHORT_TERM_KCF", TrackerType::SHORT_TERM_KCF, DOC(dai, TrackerType, SHORT_TERM_KCF))
        .value("SHORT_TERM_IMAGELESS", TrackerType::SHORT_TERM_IMAGELESS, DOC(dai, TrackerType, SHORT_TERM_IMAGELESS))
        .value("ZERO_TERM_IMAGELESS", TrackerType::ZERO_TERM_IMAGELESS, DOC(dai, TrackerType, ZERO_TERM_IMAGELESS))
        .value("ZERO_TERM_COLOR_HISTOGRAM", TrackerType::ZERO_TERM_COLOR_HISTOGRAM, DOC(dai, TrackerType, ZERO_TERM_COLOR_HISTOGRAM))
    ;

    trackerIdAssignmentPolicy
        .value("UNIQUE_ID", TrackerIdAssignmentPolicy::UNIQUE_ID)
        .value("SMALLEST_ID", TrackerIdAssignmentPolicy::SMALLEST_ID)
    ;

    objectTrackerProperties
        .def_readwrite("trackerThreshold", &ObjectTrackerProperties::trackerThreshold, DOC(dai, ObjectTrackerProperties, trackerThreshold))
        .def_readwrite("maxObjectsToTrack", &ObjectTrackerProperties::maxObjectsToTrack, DOC(dai, ObjectTrackerProperties, maxObjectsToTrack))
        .def_readwrite("detectionLabelsToTrack", &ObjectTrackerProperties::detectionLabelsToTrack, DOC(dai, ObjectTrackerProperties, detectionLabelsToTrack))
        .def_readwrite("trackerType", &ObjectTrackerProperties::trackerType, DOC(dai, ObjectTrackerProperties, trackerType))
        .def_readwrite("trackerIdAssignmentPolicy", &ObjectTrackerProperties::trackerIdAssignmentPolicy, DOC(dai, ObjectTrackerProperties, trackerIdAssignmentPolicy))
        ;

    // IMU node properties
    imuSensor
        .value("ACCELEROMETER_RAW", IMUSensor::ACCELEROMETER_RAW, DOC(dai, IMUSensor, ACCELEROMETER_RAW))
        .value("ACCELEROMETER", IMUSensor::ACCELEROMETER, DOC(dai, IMUSensor, ACCELEROMETER))
        .value("LINEAR_ACCELERATION", IMUSensor::LINEAR_ACCELERATION, DOC(dai, IMUSensor, LINEAR_ACCELERATION))
        .value("GRAVITY", IMUSensor::GRAVITY, DOC(dai, IMUSensor, GRAVITY))
        .value("GYROSCOPE_RAW", IMUSensor::GYROSCOPE_RAW, DOC(dai, IMUSensor, GYROSCOPE_RAW))
        .value("GYROSCOPE_CALIBRATED", IMUSensor::GYROSCOPE_CALIBRATED, DOC(dai, IMUSensor, GYROSCOPE_CALIBRATED))
        .value("GYROSCOPE_UNCALIBRATED", IMUSensor::GYROSCOPE_UNCALIBRATED, DOC(dai, IMUSensor, GYROSCOPE_UNCALIBRATED))
        .value("MAGNETOMETER_RAW", IMUSensor::MAGNETOMETER_RAW, DOC(dai, IMUSensor, MAGNETOMETER_RAW))
        .value("MAGNETOMETER_CALIBRATED", IMUSensor::MAGNETOMETER_CALIBRATED, DOC(dai, IMUSensor, MAGNETOMETER_CALIBRATED))
        .value("MAGNETOMETER_UNCALIBRATED", IMUSensor::MAGNETOMETER_UNCALIBRATED, DOC(dai, IMUSensor, MAGNETOMETER_UNCALIBRATED))
        .value("ROTATION_VECTOR", IMUSensor::ROTATION_VECTOR, DOC(dai, IMUSensor, ROTATION_VECTOR))
        .value("GAME_ROTATION_VECTOR", IMUSensor::GAME_ROTATION_VECTOR, DOC(dai, IMUSensor, GAME_ROTATION_VECTOR))
        .value("GEOMAGNETIC_ROTATION_VECTOR", IMUSensor::GEOMAGNETIC_ROTATION_VECTOR, DOC(dai, IMUSensor, GEOMAGNETIC_ROTATION_VECTOR))
        .value("ARVR_STABILIZED_ROTATION_VECTOR", IMUSensor::ARVR_STABILIZED_ROTATION_VECTOR, DOC(dai, IMUSensor, ARVR_STABILIZED_ROTATION_VECTOR))
        .value("ARVR_STABILIZED_GAME_ROTATION_VECTOR", IMUSensor::ARVR_STABILIZED_GAME_ROTATION_VECTOR, DOC(dai, IMUSensor, ARVR_STABILIZED_GAME_ROTATION_VECTOR))
        // .value("GYRO_INTEGRATED_ROTATION_VECTOR", IMUSensor::GYRO_INTEGRATED_ROTATION_VECTOR)
    ;

    imuSensorConfig
        .def(py::init<>())
        .def_readwrite("sensitivityEnabled", &IMUSensorConfig::sensitivityEnabled)
        .def_readwrite("sensitivityRelative", &IMUSensorConfig::sensitivityRelative)
        .def_readwrite("changeSensitivity", &IMUSensorConfig::changeSensitivity)
        .def_readwrite("reportRate", &IMUSensorConfig::reportRate)
        .def_readwrite("sensorId", &IMUSensorConfig::sensorId)
        ;

    imuProperties
        .def_readwrite("imuSensors", &IMUProperties::imuSensors, DOC(dai, IMUProperties, imuSensors))
        .def_readwrite("batchReportThreshold", &IMUProperties::batchReportThreshold, DOC(dai, IMUProperties, batchReportThreshold))
        .def_readwrite("maxBatchReports", &IMUProperties::maxBatchReports, DOC(dai, IMUProperties, maxBatchReports))
        .def_readwrite("enableFirmwareUpdate", &IMUProperties::enableFirmwareUpdate, DOC(dai, IMUProperties, enableFirmwareUpdate))
    ;

    // EdgeDetector node properties
    edgeDetectorProperties
        .def_readwrite("initialConfig", &EdgeDetectorProperties::initialConfig, DOC(dai, EdgeDetectorProperties, initialConfig))
        .def_readwrite("outputFrameSize", &EdgeDetectorProperties::outputFrameSize, DOC(dai, EdgeDetectorProperties, outputFrameSize))
        .def_readwrite("numFramesPool", &EdgeDetectorProperties::numFramesPool, DOC(dai, EdgeDetectorProperties, numFramesPool))
    ;

    // AprilTag properties
    aprilTagProperties
        .def_readwrite("initialConfig", &AprilTagProperties::initialConfig, DOC(dai, AprilTagProperties, initialConfig))
        .def_readwrite("inputConfigSync", &AprilTagProperties::inputConfigSync, DOC(dai, AprilTagProperties, inputConfigSync))
    ;

    // SPIOut properties
    spiOutProperties
        .def_readwrite("streamName", &SPIOutProperties::streamName)
        .def_readwrite("busId", &SPIOutProperties::busId)
    ;

    // SPIIn properties
    spiInProperties
        .def_readwrite("streamName", &SPIInProperties::streamName)
        .def_readwrite("busId", &SPIInProperties::busId)
        .def_readwrite("maxDataSize", &SPIInProperties::maxDataSize)
        .def_readwrite("numFrames", &SPIInProperties::numFrames)
    ;

    // Script properties
    scriptProperties
        .def_readwrite("scriptUri", &ScriptProperties::scriptUri, DOC(dai, ScriptProperties, scriptUri))
        .def_readwrite("scriptName", &ScriptProperties::scriptName, DOC(dai, ScriptProperties, scriptName))
        .def_readwrite("processor", &ScriptProperties::processor, DOC(dai, ScriptProperties, processor))
    ;


    // FeatureTracker properties
    featureTrackerProperties
        .def_readwrite("initialConfig", &FeatureTrackerProperties::initialConfig, DOC(dai, FeatureTrackerProperties, initialConfig))
        .def_readwrite("numShaves", &FeatureTrackerProperties::numShaves, DOC(dai, FeatureTrackerProperties, numShaves))
        .def_readwrite("numMemorySlices", &FeatureTrackerProperties::numMemorySlices, DOC(dai, FeatureTrackerProperties, numMemorySlices))
        ;

    // DetectionParser node properties
    detectionParserProperties
        .def_readwrite("parser", &DetectionParserProperties::parser, DOC(dai, DetectionParserProperties, parser))
    ;


    ////////////////////////////////////////////////////////////////////////////////////////
    ////////////////////////////////////////////////////////////////////////////////////////
    // Node Bindings after properties, so types are resolved
    ////////////////////////////////////////////////////////////////////////////////////////
    ////////////////////////////////////////////////////////////////////////////////////////

    // Base 'Node' class binding

    // Node::Input bindings
    nodeInputType
        .value("SReceiver", Node::Input::Type::SReceiver)
        .value("MReceiver", Node::Input::Type::MReceiver)
    ;
    pyInput
        .def_property("group", [](Node::Input& obj) { return obj.group; }, [](Node::Input& obj, std::string group) { obj.group = group; })
        .def_property("name", [](Node::Input& obj) { return obj.name; }, [](Node::Input& obj, std::string name) { obj.name = name; })
        .def_property("type", [](Node::Input& obj) { return obj.type; }, [](Node::Input& obj, Node::Input::Type type) { obj.type = type; })
        .def("setBlocking", &Node::Input::setBlocking, py::arg("blocking"), DOC(dai, Node, Input, setBlocking))
        .def("getBlocking", &Node::Input::getBlocking, DOC(dai, Node, Input, getBlocking))
        .def("setQueueSize", &Node::Input::setQueueSize, py::arg("size"), DOC(dai, Node, Input, setQueueSize))
        .def("getQueueSize", &Node::Input::getQueueSize, DOC(dai, Node, Input, getQueueSize))
        .def_property("waitForMessage", [](Node::Input& obj) { return obj.type; }, [](Node::Input& obj, bool waitForMessage) { obj.waitForMessage = waitForMessage; })
        .def("setWaitForMessage", &Node::Input::setWaitForMessage, py::arg("waitForMessage"), DOC(dai, Node, Input, setWaitForMessage))
        .def("getWaitForMessage", &Node::Input::getWaitForMessage, DOC(dai, Node, Input, getWaitForMessage))
        .def("setReusePreviousMessage", &Node::Input::setReusePreviousMessage, py::arg("reusePreviousMessage"), DOC(dai, Node, Input, setReusePreviousMessage))
        .def("getReusePreviousMessage", &Node::Input::getReusePreviousMessage, DOC(dai, Node, Input, getReusePreviousMessage))
    ;

    // Node::Output bindings
    nodeOutputType
        .value("MSender", Node::Output::Type::MSender)
        .value("SSender", Node::Output::Type::SSender)
    ;
    pyOutput
        .def_property("group", [](Node::Output& obj) -> std::string& { return obj.group; }, [](Node::Output& obj, std::string group) { obj.group = group; })
        .def_property("name", [](Node::Output& obj) -> std::string& { return obj.name; }, [](Node::Output& obj, std::string name) { obj.name = name; })
        .def_property("type", [](Node::Output& obj) -> Node::Output::Type& { return obj.type; }, [](Node::Output& obj, Node::Output::Type type) { obj.type = type; })
        .def("canConnect", &Node::Output::canConnect, py::arg("input"), DOC(dai, Node, Output, canConnect))
        .def("link", &Node::Output::link, py::arg("input"), DOC(dai, Node, Output, link))
        .def("unlink", &Node::Output::unlink, py::arg("input"), DOC(dai, Node, Output, unlink))
        .def("getConnections", &Node::Output::getConnections, DOC(dai, Node, Output, getConnections))
    ;


    nodeConnection
        .def_property("outputId", [](Node::Connection& conn) -> Node::Id& { return conn.outputId; }, [](Node::Connection& conn, Node::Id id) {conn.outputId = id; }, DOC(dai, Node, Connection, outputId))
        .def_property("outputName", [](Node::Connection& conn) -> std::string& { return conn.outputName; }, [](Node::Connection& conn, std::string name) {conn.outputName = name; }, DOC(dai, Node, Connection, outputName))
        .def_property("outputGroup", [](Node::Connection& conn) -> std::string& { return conn.outputGroup; }, [](Node::Connection& conn, std::string group) {conn.outputGroup = group; }, DOC(dai, Node, Connection, outputGroup))
        .def_property("inputId", [](Node::Connection& conn) -> Node::Id& { return conn.inputId; }, [](Node::Connection& conn, Node::Id id) {conn.inputId = id; }, DOC(dai, Node, Connection, inputId))
        .def_property("inputName", [](Node::Connection& conn) -> std::string& { return conn.inputName; }, [](Node::Connection& conn, std::string name) {conn.inputName = name; }, DOC(dai, Node, Connection, inputName))
        .def_property("inputGroup", [](Node::Connection& conn) -> std::string& { return conn.inputGroup; }, [](Node::Connection& conn, std::string group) {conn.inputGroup = group; }, DOC(dai, Node, Connection, inputGroup))
    ;

    pyNode
        .def_readonly("id", &Node::id, DOC(dai, Node, id))
        .def("getName", &Node::getName, DOC(dai, Node, getName))
        .def("getOutputs", &Node::getOutputs, DOC(dai, Node, getOutputs))
        .def("getInputs", &Node::getInputs, DOC(dai, Node, getInputs))
        .def("getOutputRefs", static_cast<std::vector< Node::Output*> (Node::*)()>(&Node::getOutputRefs), DOC(dai, Node, getOutputRefs), py::return_value_policy::reference_internal)
        .def("getInputRefs", static_cast<std::vector<Node::Input*> (Node::*)()>(&Node::getInputRefs), DOC(dai, Node, getInputRefs), py::return_value_policy::reference_internal)
        .def("getOutputRefs", static_cast<std::vector<const Node::Output*> (Node::*)() const>(&Node::getOutputRefs), DOC(dai, Node, getOutputRefs), py::return_value_policy::reference_internal)
        .def("getInputRefs", static_cast<std::vector<const Node::Input*> (Node::*)() const>(&Node::getInputRefs), DOC(dai, Node, getInputRefs), py::return_value_policy::reference_internal)
        .def("getParentPipeline", py::overload_cast<>(&Node::getParentPipeline), DOC(dai, Node, getParentPipeline))
        .def("getParentPipeline", py::overload_cast<>(&Node::getParentPipeline, py::const_), DOC(dai, Node, getParentPipeline))
        .def("getAssetManager", static_cast<const AssetManager& (Node::*)() const>(&Node::getAssetManager), py::return_value_policy::reference_internal, DOC(dai, Node, getAssetManager))
        .def("getAssetManager", static_cast<AssetManager& (Node::*)()>(&Node::getAssetManager), py::return_value_policy::reference_internal, DOC(dai, Node, getAssetManager))
        .def_property("properties", [](Node& n) -> const Properties& { return n.properties; }, [](Node& n, const Properties& p) { n.properties = p; }, DOC(dai, Node, properties), py::return_value_policy::reference_internal)
    ;

    // MSVC errors out with:
    // Error C2326 'void NodeBindings::bind(pybind11::module &)': function cannot access 'dai::Node::Connection::outputId'
    // ...
    // py::class_<Node::Connection>(pyNode, "Connection")
    //     .def_readwrite("outputId", &dai::Node::Connection::outputId)
    //     .def_readwrite("outputName", &dai::Node::Connection::outputName)
    //     .def_readwrite("inputId", &dai::Node::Connection::inputId)
    //     .def_readwrite("inputName", &dai::Node::Connection::inputName)
    // ;


    // XLinkIn node
    xlinkIn
        .def_readonly("out", &XLinkIn::out, DOC(dai, node, XLinkIn, out))
        .def("setStreamName", &XLinkIn::setStreamName, py::arg("streamName"), DOC(dai, node, XLinkIn, setStreamName))
        .def("setMaxDataSize", &XLinkIn::setMaxDataSize, py::arg("maxDataSize"), DOC(dai, node, XLinkIn, setMaxDataSize))
        .def("setNumFrames",  &XLinkIn::setNumFrames, py::arg("numFrames"), DOC(dai, node, XLinkIn, setNumFrames))
        .def("getStreamName", &XLinkIn::getStreamName, DOC(dai, node, XLinkIn, getStreamName))
        .def("getMaxDataSize", &XLinkIn::getMaxDataSize, DOC(dai, node, XLinkIn, getMaxDataSize))
        .def("getNumFrames",  &XLinkIn::getNumFrames, DOC(dai, node, XLinkIn, getNumFrames))
        ;

    // XLinkOut node
    xlinkOut
        .def_readonly("input", &XLinkOut::input, DOC(dai, node, XLinkOut, input))
        .def("setStreamName", &XLinkOut::setStreamName, py::arg("streamName"), DOC(dai, node, XLinkOut, setStreamName))
        .def("setFpsLimit", &XLinkOut::setFpsLimit, py::arg("fpsLimit"), DOC(dai, node, XLinkOut, setFpsLimit))
        .def("getStreamName", &XLinkOut::getStreamName, DOC(dai, node, XLinkOut, getStreamName))
        .def("getFpsLimit", &XLinkOut::getFpsLimit, DOC(dai, node, XLinkOut, getFpsLimit))
        .def("setMetadataOnly", &XLinkOut::setMetadataOnly, DOC(dai, node, XLinkOut, setMetadataOnly))
        .def("getMetadataOnly", &XLinkOut::getMetadataOnly, DOC(dai, node, XLinkOut, getMetadataOnly))
        ;

    // ColorCamera node
    colorCamera
        .def_readonly("inputConfig", &ColorCamera::inputConfig, DOC(dai, node, ColorCamera, inputConfig))
        .def_readonly("inputControl", &ColorCamera::inputControl, DOC(dai, node, ColorCamera, inputControl))
        .def_readonly("initialControl", &ColorCamera::initialControl, DOC(dai, node, ColorCamera, initialControl))
        .def_readonly("video", &ColorCamera::video, DOC(dai, node, ColorCamera, video))
        .def_readonly("preview", &ColorCamera::preview, DOC(dai, node, ColorCamera, preview))
        .def_readonly("still", &ColorCamera::still, DOC(dai, node, ColorCamera, still))
        .def_readonly("isp", &ColorCamera::isp, DOC(dai, node, ColorCamera, isp))
        .def_readonly("raw", &ColorCamera::raw, DOC(dai, node, ColorCamera, raw))
        .def("setCamId", [](ColorCamera& c, int64_t id) {
            // Issue an deprecation warning
            PyErr_WarnEx(PyExc_DeprecationWarning, "setCamId() is deprecated, use setBoardSocket() instead.", 1);
            HEDLEY_DIAGNOSTIC_PUSH
            HEDLEY_DIAGNOSTIC_DISABLE_DEPRECATED
            c.setCamId(id);
            HEDLEY_DIAGNOSTIC_POP
        })
        .def("getCamId", [](ColorCamera& c) {
            // Issue an deprecation warning
            PyErr_WarnEx(PyExc_DeprecationWarning, "getCamId() is deprecated, use getBoardSocket() instead.", 1);
            HEDLEY_DIAGNOSTIC_PUSH
            HEDLEY_DIAGNOSTIC_DISABLE_DEPRECATED
            return c.getCamId();
            HEDLEY_DIAGNOSTIC_POP
        })
        .def("setBoardSocket", &ColorCamera::setBoardSocket, py::arg("boardSocket"), DOC(dai, node, ColorCamera, setBoardSocket))
        .def("getBoardSocket", &ColorCamera::getBoardSocket, DOC(dai, node, ColorCamera, getBoardSocket))
        .def("setImageOrientation", &ColorCamera::setImageOrientation, py::arg("imageOrientation"), DOC(dai, node, ColorCamera, setImageOrientation))
        .def("getImageOrientation", &ColorCamera::getImageOrientation, DOC(dai, node, ColorCamera, getImageOrientation))
        .def("setColorOrder", &ColorCamera::setColorOrder, py::arg("colorOrder"), DOC(dai, node, ColorCamera, setColorOrder))
        .def("getColorOrder", &ColorCamera::getColorOrder, DOC(dai, node, ColorCamera, getColorOrder))
        .def("setInterleaved", &ColorCamera::setInterleaved, py::arg("interleaved"), DOC(dai, node, ColorCamera, setInterleaved))
        .def("getInterleaved", &ColorCamera::getInterleaved, DOC(dai, node, ColorCamera, getInterleaved))
        .def("setFp16", &ColorCamera::setFp16, py::arg("fp16"), DOC(dai, node, ColorCamera, setFp16))
        .def("getFp16", &ColorCamera::getFp16, DOC(dai, node, ColorCamera, getFp16))
        .def("setPreviewSize", static_cast<void(ColorCamera::*)(int,int)>(&ColorCamera::setPreviewSize), py::arg("width"), py::arg("height"), DOC(dai, node, ColorCamera, setPreviewSize))
        .def("setPreviewSize", static_cast<void(ColorCamera::*)(std::tuple<int,int>)>(&ColorCamera::setPreviewSize), py::arg("size"), DOC(dai, node, ColorCamera, setPreviewSize, 2))
        .def("setVideoSize", static_cast<void(ColorCamera::*)(int,int)>(&ColorCamera::setVideoSize), py::arg("width"), py::arg("height"), DOC(dai, node, ColorCamera, setVideoSize))
        .def("setVideoSize", static_cast<void(ColorCamera::*)(std::tuple<int,int>)>(&ColorCamera::setVideoSize), py::arg("size"), DOC(dai, node, ColorCamera, setVideoSize, 2))
        .def("setStillSize", static_cast<void(ColorCamera::*)(int,int)>(&ColorCamera::setStillSize), py::arg("width"), py::arg("height"), DOC(dai, node, ColorCamera, setStillSize))
        .def("setStillSize", static_cast<void(ColorCamera::*)(std::tuple<int,int>)>(&ColorCamera::setStillSize), py::arg("size"), DOC(dai, node, ColorCamera, setStillSize, 2))
        .def("setResolution", &ColorCamera::setResolution, py::arg("resolution"), DOC(dai, node, ColorCamera, setResolution))
        .def("getResolution", &ColorCamera::getResolution, DOC(dai, node, ColorCamera, getResolution))
        .def("setFps", &ColorCamera::setFps, py::arg("fps"), DOC(dai, node, ColorCamera, setFps))
        .def("getFps", &ColorCamera::getFps, DOC(dai, node, ColorCamera, getFps))
        .def("getPreviewSize", &ColorCamera::getPreviewSize, DOC(dai, node, ColorCamera, getPreviewSize))
        .def("getPreviewWidth", &ColorCamera::getPreviewWidth, DOC(dai, node, ColorCamera, getPreviewWidth))
        .def("getPreviewHeight", &ColorCamera::getPreviewHeight, DOC(dai, node, ColorCamera, getPreviewHeight))
        .def("getVideoSize", &ColorCamera::getVideoSize, DOC(dai, node, ColorCamera, getVideoSize))
        .def("getVideoWidth", &ColorCamera::getVideoWidth, DOC(dai, node, ColorCamera, getVideoWidth))
        .def("getVideoHeight", &ColorCamera::getVideoHeight, DOC(dai, node, ColorCamera, getVideoHeight))
        .def("getStillSize", &ColorCamera::getStillSize, DOC(dai, node, ColorCamera, getStillSize))
        .def("getStillWidth", &ColorCamera::getStillWidth, DOC(dai, node, ColorCamera, getStillWidth))
        .def("getStillHeight", &ColorCamera::getStillHeight, DOC(dai, node, ColorCamera, getStillHeight))
        .def("getResolutionSize", &ColorCamera::getResolutionSize, DOC(dai, node, ColorCamera, getResolutionSize))
        .def("getResolutionWidth", &ColorCamera::getResolutionWidth, DOC(dai, node, ColorCamera, getResolutionWidth))
        .def("getResolutionHeight", &ColorCamera::getResolutionHeight, DOC(dai, node, ColorCamera, getResolutionHeight))
        .def("sensorCenterCrop", &ColorCamera::sensorCenterCrop, DOC(dai, node, ColorCamera, sensorCenterCrop))
        .def("setSensorCrop", &ColorCamera::setSensorCrop, py::arg("x"), py::arg("y"), DOC(dai, node, ColorCamera, setSensorCrop))
        .def("getSensorCrop", &ColorCamera::getSensorCrop, DOC(dai, node, ColorCamera, getSensorCrop))
        .def("getSensorCropX", &ColorCamera::getSensorCropX, DOC(dai, node, ColorCamera, getSensorCropX))
        .def("getSensorCropY", &ColorCamera::getSensorCropY, DOC(dai, node, ColorCamera, getSensorCropY))

        .def("setWaitForConfigInput", [](ColorCamera& cam, bool wait){
            // Issue a deprecation warning
            PyErr_WarnEx(PyExc_DeprecationWarning, "Use 'inputConfig.setWaitForMessage()' instead", 1);
            HEDLEY_DIAGNOSTIC_PUSH
            HEDLEY_DIAGNOSTIC_DISABLE_DEPRECATED
            cam.setWaitForConfigInput(wait);
            HEDLEY_DIAGNOSTIC_POP
        }, py::arg("wait"), DOC(dai, node, ColorCamera, setWaitForConfigInput))

        .def("getWaitForConfigInput", [](ColorCamera& cam){
            // Issue a deprecation warning
            PyErr_WarnEx(PyExc_DeprecationWarning, "Use 'inputConfig.setWaitForMessage()' instead", 1);
            HEDLEY_DIAGNOSTIC_PUSH
            HEDLEY_DIAGNOSTIC_DISABLE_DEPRECATED
            return cam.getWaitForConfigInput();
            HEDLEY_DIAGNOSTIC_POP
        }, DOC(dai, node, ColorCamera, getWaitForConfigInput))

        .def("setPreviewKeepAspectRatio", &ColorCamera::setPreviewKeepAspectRatio, py::arg("keep"), DOC(dai, node, ColorCamera, setPreviewKeepAspectRatio))
        .def("getPreviewKeepAspectRatio", &ColorCamera::getPreviewKeepAspectRatio, DOC(dai, node, ColorCamera, getPreviewKeepAspectRatio))
        .def("setIspScale", static_cast<void(ColorCamera::*)(int,int)>(&ColorCamera::setIspScale), py::arg("numerator"), py::arg("denominator"), DOC(dai, node, ColorCamera, setIspScale))
        .def("setIspScale", static_cast<void(ColorCamera::*)(std::tuple<int,int>)>(&ColorCamera::setIspScale), py::arg("scale"), DOC(dai, node, ColorCamera, setIspScale, 2))
        .def("setIspScale", static_cast<void(ColorCamera::*)(int,int,int,int)>(&ColorCamera::setIspScale), py::arg("horizNum"), py::arg("horizDenom"), py::arg("vertNum"), py::arg("vertDenom"), DOC(dai, node, ColorCamera, setIspScale, 3))
        .def("setIspScale", static_cast<void(ColorCamera::*)(std::tuple<int,int>,std::tuple<int,int>)>(&ColorCamera::setIspScale), py::arg("horizScale"), py::arg("vertScale"), DOC(dai, node, ColorCamera, setIspScale, 4))
        .def("getIspSize", &ColorCamera::getIspSize, DOC(dai, node, ColorCamera, getIspSize))
        .def("getIspWidth", &ColorCamera::getIspWidth, DOC(dai, node, ColorCamera, getIspWidth))
        .def("getIspHeight", &ColorCamera::getIspHeight, DOC(dai, node, ColorCamera, getIspHeight))

        .def("setPreviewNumFramesPool", &ColorCamera::setPreviewNumFramesPool, DOC(dai, node, ColorCamera, setPreviewNumFramesPool))
        .def("setVideoNumFramesPool", &ColorCamera::setVideoNumFramesPool, DOC(dai, node, ColorCamera, setVideoNumFramesPool))
        .def("setStillNumFramesPool", &ColorCamera::setStillNumFramesPool, DOC(dai, node, ColorCamera, setStillNumFramesPool))
        .def("setRawNumFramesPool", &ColorCamera::setRawNumFramesPool, DOC(dai, node, ColorCamera, setRawNumFramesPool))
        .def("setIspNumFramesPool", &ColorCamera::setIspNumFramesPool, DOC(dai, node, ColorCamera, setIspNumFramesPool))
        .def("setNumFramesPool", &ColorCamera::setNumFramesPool, py::arg("raw"), py::arg("isp"), py::arg("preview"), py::arg("video"), py::arg("still"), DOC(dai, node, ColorCamera, setNumFramesPool))

        .def("getPreviewNumFramesPool", &ColorCamera::getPreviewNumFramesPool, DOC(dai, node, ColorCamera, getPreviewNumFramesPool))
        .def("getVideoNumFramesPool", &ColorCamera::getVideoNumFramesPool, DOC(dai, node, ColorCamera, getVideoNumFramesPool))
        .def("getStillNumFramesPool", &ColorCamera::getStillNumFramesPool, DOC(dai, node, ColorCamera, getStillNumFramesPool))
        .def("getRawNumFramesPool", &ColorCamera::getRawNumFramesPool, DOC(dai, node, ColorCamera, getRawNumFramesPool))
        .def("getIspNumFramesPool", &ColorCamera::getIspNumFramesPool, DOC(dai, node, ColorCamera, getIspNumFramesPool))
        ;
    // ALIAS
    daiNodeModule.attr("ColorCamera").attr("Properties") = colorCameraProperties;



    // NeuralNetwork node
    neuralNetwork
        .def_readonly("input", &NeuralNetwork::input, DOC(dai, node, NeuralNetwork, input))
        .def_readonly("out", &NeuralNetwork::out, DOC(dai, node, NeuralNetwork, out))
        .def_readonly("passthrough", &NeuralNetwork::passthrough, DOC(dai, node, NeuralNetwork, passthrough))
        .def("setBlobPath", &NeuralNetwork::setBlobPath, py::arg("path"), DOC(dai, node, NeuralNetwork, setBlobPath))
        .def("setNumPoolFrames", &NeuralNetwork::setNumPoolFrames, py::arg("numFrames"), DOC(dai, node, NeuralNetwork, setNumPoolFrames))
        .def("setNumInferenceThreads", &NeuralNetwork::setNumInferenceThreads, py::arg("numThreads"), DOC(dai, node, NeuralNetwork, setNumInferenceThreads))
        .def("setNumNCEPerInferenceThread", &NeuralNetwork::setNumNCEPerInferenceThread, py::arg("numNCEPerThread"), DOC(dai, node, NeuralNetwork, setNumNCEPerInferenceThread))
        .def("getNumInferenceThreads", &NeuralNetwork::getNumInferenceThreads, DOC(dai, node, NeuralNetwork, getNumInferenceThreads))
        .def("setBlob", py::overload_cast<dai::OpenVINO::Blob>(&NeuralNetwork::setBlob), py::arg("blob"), DOC(dai, node, NeuralNetwork, setBlob))
        .def("setBlob", py::overload_cast<const dai::Path&>(&NeuralNetwork::setBlob), py::arg("path"), DOC(dai, node, NeuralNetwork, setBlob, 2))

        .def_readonly("inputs", &NeuralNetwork::inputs, DOC(dai, node, NeuralNetwork, inputs))
        .def_readonly("passthroughs", &NeuralNetwork::passthroughs, DOC(dai, node, NeuralNetwork, passthroughs))

        ;
    // Properties alias
    daiNodeModule.attr("NeuralNetwork").attr("Properties") = neuralNetworkProperties;


    // ImageManip node
    imageManip
        .def_readonly("inputConfig", &ImageManip::inputConfig, DOC(dai, node, ImageManip, inputConfig))
        .def_readonly("inputImage", &ImageManip::inputImage, DOC(dai, node, ImageManip, inputImage))
        .def_readonly("out", &ImageManip::out, DOC(dai, node, ImageManip, out))
        .def_readonly("initialConfig", &ImageManip::initialConfig, DOC(dai, node, ImageManip, initialConfig))
        // setters

        .def("setCropRect", [](ImageManip& im, float xmin, float ymin, float xmax, float ymax) {
            // Issue a deprecation warning
            PyErr_WarnEx(PyExc_DeprecationWarning, "setCropRect() is deprecated, use initialConfig.setCropRect() instead.", 1);
            HEDLEY_DIAGNOSTIC_PUSH
            HEDLEY_DIAGNOSTIC_DISABLE_DEPRECATED
            im.setCropRect(xmin, ymin, xmax, ymax);
            HEDLEY_DIAGNOSTIC_POP
        })
        .def("setCenterCrop", [](ImageManip& im, float ratio, float whRatio = 1.0f) {
            // Issue a deprecation warning
            PyErr_WarnEx(PyExc_DeprecationWarning, "setCenterCrop() is deprecated, use initialConfig.setCenterCrop() instead.", 1);
            HEDLEY_DIAGNOSTIC_PUSH
            HEDLEY_DIAGNOSTIC_DISABLE_DEPRECATED
            im.setCenterCrop(ratio, whRatio);
            HEDLEY_DIAGNOSTIC_POP
        })

        .def("setResize", [](ImageManip& im, int w, int h) {
            // Issue a deprecation warning
            PyErr_WarnEx(PyExc_DeprecationWarning, "setResize() is deprecated, use initialConfig.setResize() instead.", 1);
            HEDLEY_DIAGNOSTIC_PUSH
            HEDLEY_DIAGNOSTIC_DISABLE_DEPRECATED
            im.setResize(w, h);
            HEDLEY_DIAGNOSTIC_POP
        })

        .def("setResizeThumbnail", [](ImageManip& im, int w, int h, int bgRed = 0, int bgGreen = 0, int bgBlue = 0) {
            // Issue a deprecation warning
            PyErr_WarnEx(PyExc_DeprecationWarning, "setResizeThumbnail() is deprecated, use initialConfig.setResizeThumbnail() instead.", 1);
            HEDLEY_DIAGNOSTIC_PUSH
            HEDLEY_DIAGNOSTIC_DISABLE_DEPRECATED
            im.setResizeThumbnail(w, h, bgRed, bgGreen, bgBlue);
            HEDLEY_DIAGNOSTIC_POP
        })

        .def("setFrameType", [](ImageManip& im, dai::RawImgFrame::Type name) {
            // Issue a deprecation warning
            PyErr_WarnEx(PyExc_DeprecationWarning, "setFrameType() is deprecated, use initialConfig.setFrameType() instead.", 1);
            HEDLEY_DIAGNOSTIC_PUSH
            HEDLEY_DIAGNOSTIC_DISABLE_DEPRECATED
            im.setFrameType(name);
            HEDLEY_DIAGNOSTIC_POP
        })

        .def("setHorizontalFlip", [](ImageManip& im, bool flip) {
            // Issue a deprecation warning
            PyErr_WarnEx(PyExc_DeprecationWarning, "setHorizontalFlip() is deprecated, use initialConfig.setHorizontalFlip() instead.", 1);
            HEDLEY_DIAGNOSTIC_PUSH
            HEDLEY_DIAGNOSTIC_DISABLE_DEPRECATED
            im.setHorizontalFlip(flip);
            HEDLEY_DIAGNOSTIC_POP
        })

        .def("setKeepAspectRatio", &ImageManip::setKeepAspectRatio, DOC(dai, node, ImageManip, setKeepAspectRatio))

        .def("setWaitForConfigInput", [](ImageManip& obj, bool wait){
            // Issue a deprecation warning
            PyErr_WarnEx(PyExc_DeprecationWarning, "Use 'inputConfig.setWaitForMessage()' instead", 1);
            HEDLEY_DIAGNOSTIC_PUSH
            HEDLEY_DIAGNOSTIC_DISABLE_DEPRECATED
            obj.setWaitForConfigInput(wait);
            HEDLEY_DIAGNOSTIC_POP
        }, py::arg("wait"), DOC(dai, node, ImageManip, setWaitForConfigInput))

        .def("getWaitForConfigInput", [](ImageManip& obj){
            // Issue a deprecation warning
            PyErr_WarnEx(PyExc_DeprecationWarning, "Use 'inputConfig.setWaitForMessage()' instead", 1);
            HEDLEY_DIAGNOSTIC_PUSH
            HEDLEY_DIAGNOSTIC_DISABLE_DEPRECATED
            return obj.getWaitForConfigInput();
            HEDLEY_DIAGNOSTIC_POP
        }, DOC(dai, node, ImageManip, getWaitForConfigInput))

        .def("setNumFramesPool", &ImageManip::setNumFramesPool, DOC(dai, node, ImageManip, setNumFramesPool))
        .def("setMaxOutputFrameSize", &ImageManip::setMaxOutputFrameSize, DOC(dai, node, ImageManip, setMaxOutputFrameSize))

        .def("setWarpMesh", py::overload_cast<const std::vector<Point2f>&, int, int>(&ImageManip::setWarpMesh), DOC(dai, node, ImageManip, setWarpMesh))
        .def("setWarpMesh", py::overload_cast<const std::vector<std::pair<float,float>>&, int, int>(&ImageManip::setWarpMesh), DOC(dai, node, ImageManip, setWarpMesh))
        ;

     // MonoCamera node
    monoCamera
        .def_readonly("inputControl", &MonoCamera::inputControl, DOC(dai, node, MonoCamera, inputControl))
        .def_readonly("out",  &MonoCamera::out, DOC(dai, node, MonoCamera, out))
        .def_readonly("raw",  &MonoCamera::raw, DOC(dai, node, MonoCamera, raw))
        .def_readonly("initialControl",  &MonoCamera::initialControl, DOC(dai, node, MonoCamera, initialControl))
        .def("setCamId", [](MonoCamera& c, int64_t id) {
            // Issue an deprecation warning
            PyErr_WarnEx(PyExc_DeprecationWarning, "setCamId() is deprecated, use setBoardSocket() instead.", 1);
            HEDLEY_DIAGNOSTIC_PUSH
            HEDLEY_DIAGNOSTIC_DISABLE_DEPRECATED
            c.setCamId(id);
            HEDLEY_DIAGNOSTIC_POP
        })
        .def("getCamId", [](MonoCamera& c) {
            // Issue an deprecation warning
            PyErr_WarnEx(PyExc_DeprecationWarning, "getCamId() is deprecated, use getBoardSocket() instead.", 1);
            HEDLEY_DIAGNOSTIC_PUSH
            HEDLEY_DIAGNOSTIC_DISABLE_DEPRECATED
            return c.getCamId();
            HEDLEY_DIAGNOSTIC_POP
        })
        .def("setBoardSocket", &MonoCamera::setBoardSocket, py::arg("boardSocket"), DOC(dai, node, MonoCamera, setBoardSocket))
        .def("getBoardSocket", &MonoCamera::getBoardSocket, DOC(dai, node, MonoCamera, getBoardSocket))
        .def("setImageOrientation", &MonoCamera::setImageOrientation, py::arg("imageOrientation"), DOC(dai, node, MonoCamera, setImageOrientation))
        .def("getImageOrientation", &MonoCamera::getImageOrientation, DOC(dai, node, MonoCamera, getImageOrientation))
        .def("setResolution", &MonoCamera::setResolution, py::arg("resolution"), DOC(dai, node, MonoCamera, setResolution))
        .def("getResolution", &MonoCamera::getResolution, DOC(dai, node, MonoCamera, getResolution))
        .def("setFps",        &MonoCamera::setFps, py::arg("fps"), DOC(dai, node, MonoCamera, setFps))
        .def("getFps",        &MonoCamera::getFps, DOC(dai, node, MonoCamera, getFps))
        .def("getResolutionSize", &MonoCamera::getResolutionSize, DOC(dai, node, MonoCamera, getResolutionSize))
        .def("getResolutionWidth", &MonoCamera::getResolutionWidth, DOC(dai, node, MonoCamera, getResolutionWidth))
        .def("getResolutionHeight", &MonoCamera::getResolutionHeight, DOC(dai, node, MonoCamera, getResolutionHeight))
        ;
    // ALIAS
    daiNodeModule.attr("MonoCamera").attr("Properties") = monoCameraProperties;


    // StereoDepth node
    stereoDepthPresetMode
        .value("HIGH_ACCURACY", StereoDepth::PresetMode::HIGH_ACCURACY, DOC(dai, node, StereoDepth, PresetMode, HIGH_ACCURACY))
        .value("HIGH_DENSITY", StereoDepth::PresetMode::HIGH_DENSITY, DOC(dai, node, StereoDepth, PresetMode, HIGH_DENSITY))
        ;

    stereoDepth
        .def_readonly("initialConfig",  &StereoDepth::initialConfig, DOC(dai, node, StereoDepth, initialConfig))
        .def_readonly("inputConfig",    &StereoDepth::inputConfig, DOC(dai, node, StereoDepth, inputConfig))
        .def_readonly("left",           &StereoDepth::left, DOC(dai, node, StereoDepth, left))
        .def_readonly("right",          &StereoDepth::right, DOC(dai, node, StereoDepth, right))
        .def_readonly("depth",          &StereoDepth::depth, DOC(dai, node, StereoDepth, depth))
        .def_readonly("disparity",      &StereoDepth::disparity, DOC(dai, node, StereoDepth, disparity))
        .def_readonly("syncedLeft",     &StereoDepth::syncedLeft, DOC(dai, node, StereoDepth, syncedLeft))
        .def_readonly("syncedRight",    &StereoDepth::syncedRight, DOC(dai, node, StereoDepth, syncedRight))
        .def_readonly("rectifiedLeft",  &StereoDepth::rectifiedLeft, DOC(dai, node, StereoDepth, rectifiedLeft))
        .def_readonly("rectifiedRight", &StereoDepth::rectifiedRight, DOC(dai, node, StereoDepth, rectifiedRight))
        .def_readonly("outConfig",      &StereoDepth::outConfig, DOC(dai, node, StereoDepth, outConfig))
        .def_readonly("debugDispLrCheckIt1", &StereoDepth::debugDispLrCheckIt1, DOC(dai, node, StereoDepth, debugDispLrCheckIt1))
        .def_readonly("debugDispLrCheckIt2", &StereoDepth::debugDispLrCheckIt2, DOC(dai, node, StereoDepth, debugDispLrCheckIt2))
        .def_readonly("debugExtDispLrCheckIt1", &StereoDepth::debugExtDispLrCheckIt1, DOC(dai, node, StereoDepth, debugExtDispLrCheckIt1))
        .def_readonly("debugExtDispLrCheckIt2", &StereoDepth::debugExtDispLrCheckIt2, DOC(dai, node, StereoDepth, debugExtDispLrCheckIt2))
        .def_readonly("debugDispCostDump",   &StereoDepth::debugDispCostDump, DOC(dai, node, StereoDepth, debugDispCostDump))
        .def_readonly("confidenceMap",          &StereoDepth::confidenceMap, DOC(dai, node, StereoDepth, confidenceMap))
#if 0 //will be enabled when confidence map RGB alignment/LR-check support will be added
        .def_readonly("debugConfMapLrCheckIt1", &StereoDepth::debugConfMapLrCheckIt1, DOC(dai, node, StereoDepth, debugConfMapLrCheckIt1))
        .def_readonly("debugConfMapLrCheckIt2", &StereoDepth::debugConfMapLrCheckIt2, DOC(dai, node, StereoDepth, debugConfMapLrCheckIt2))
#endif
        .def("loadMeshFiles",           &StereoDepth::loadMeshFiles, py::arg("pathLeft"), py::arg("pathRight"), DOC(dai, node, StereoDepth, loadMeshFiles))
        .def("loadMeshData",            &StereoDepth::loadMeshData, py::arg("dataLeft"), py::arg("dataRight"), DOC(dai, node, StereoDepth, loadMeshData))
        .def("setMeshStep",             &StereoDepth::setMeshStep, py::arg("width"), py::arg("height"), DOC(dai, node, StereoDepth, setMeshStep))
        .def("setInputResolution",      static_cast<void(StereoDepth::*)(int,int)>(&StereoDepth::setInputResolution), py::arg("width"), py::arg("height"), DOC(dai, node, StereoDepth, setInputResolution))
        .def("setInputResolution",      static_cast<void(StereoDepth::*)(std::tuple<int,int>)>(&StereoDepth::setInputResolution), py::arg("resolution"), DOC(dai, node, StereoDepth, setInputResolution, 2))
        .def("setOutputSize",           &StereoDepth::setOutputSize, py::arg("width"), py::arg("height"), DOC(dai, node, StereoDepth, setOutputSize))
        .def("setOutputKeepAspectRatio",&StereoDepth::setOutputKeepAspectRatio, py::arg("keep"), DOC(dai, node, StereoDepth, setOutputKeepAspectRatio))
        .def("setDepthAlign",           static_cast<void(StereoDepth::*)(StereoDepthProperties::DepthAlign)>(&StereoDepth::setDepthAlign), py::arg("align"), DOC(dai, node, StereoDepth, setDepthAlign))
        .def("setDepthAlign",           static_cast<void(StereoDepth::*)(CameraBoardSocket)>(&StereoDepth::setDepthAlign), py::arg("camera"), DOC(dai, node, StereoDepth, setDepthAlign, 2))
        .def("setRectification",        &StereoDepth::setRectification, py::arg("enable"), DOC(dai, node, StereoDepth, setRectification))
        .def("setLeftRightCheck",       &StereoDepth::setLeftRightCheck, py::arg("enable"), DOC(dai, node, StereoDepth, setLeftRightCheck))
        .def("setSubpixel",             &StereoDepth::setSubpixel, py::arg("enable"), DOC(dai, node, StereoDepth, setSubpixel))
        .def("setSubpixelFractionalBits", &StereoDepth::setSubpixelFractionalBits, py::arg("subpixelFractionalBits"), DOC(dai, node, StereoDepth, setSubpixelFractionalBits))
        .def("setExtendedDisparity",    &StereoDepth::setExtendedDisparity, py::arg("enable"), DOC(dai, node, StereoDepth, setExtendedDisparity))
        .def("setRectifyEdgeFillColor", &StereoDepth::setRectifyEdgeFillColor, py::arg("color"), DOC(dai, node, StereoDepth, setRectifyEdgeFillColor))
        .def("setRectifyMirrorFrame", [](StereoDepth& s, bool enable) {
            // Issue an deprecation warning
            PyErr_WarnEx(PyExc_DeprecationWarning, "setRectifyMirrorFrame() is deprecated.", 1);
            HEDLEY_DIAGNOSTIC_PUSH
            HEDLEY_DIAGNOSTIC_DISABLE_DEPRECATED
            s.setRectifyMirrorFrame(enable);
            HEDLEY_DIAGNOSTIC_POP
        }, DOC(dai, node, StereoDepth, setRectifyMirrorFrame))

        .def("setConfidenceThreshold", [](StereoDepth& s, int confThr) {
            // Issue an deprecation warning
            PyErr_WarnEx(PyExc_DeprecationWarning, "setConfidenceThreshold() is deprecated, Use 'initialConfig.setConfidenceThreshold()' instead", 1);
            HEDLEY_DIAGNOSTIC_PUSH
            HEDLEY_DIAGNOSTIC_DISABLE_DEPRECATED
            s.setConfidenceThreshold(confThr);
            HEDLEY_DIAGNOSTIC_POP
        }, DOC(dai, node, StereoDepth, setConfidenceThreshold))
        .def("setMedianFilter", [](StereoDepth& s, dai::MedianFilter median) {
            // Issue an deprecation warning
            PyErr_WarnEx(PyExc_DeprecationWarning, "setMedianFilter() is deprecated, Use 'initialConfig.setMedianFilter()' instead", 1);
            HEDLEY_DIAGNOSTIC_PUSH
            HEDLEY_DIAGNOSTIC_DISABLE_DEPRECATED
            s.setMedianFilter(median);
            HEDLEY_DIAGNOSTIC_POP
        }, DOC(dai, node, StereoDepth, setMedianFilter))
        .def("setOutputRectified", [](StereoDepth& s, bool enable) {
            // Issue an deprecation warning
            PyErr_WarnEx(PyExc_DeprecationWarning, "setOutputRectified() is deprecated, the output is auto-enabled if used.", 1);
            HEDLEY_DIAGNOSTIC_PUSH
            HEDLEY_DIAGNOSTIC_DISABLE_DEPRECATED
            s.setOutputRectified(enable);
            HEDLEY_DIAGNOSTIC_POP
        })
        .def("setOutputDepth", [](StereoDepth& s, bool enable) {
            // Issue an deprecation warning
            PyErr_WarnEx(PyExc_DeprecationWarning, "setOutputDepth() is deprecated, the output is auto-enabled if used.", 1);
            HEDLEY_DIAGNOSTIC_PUSH
            HEDLEY_DIAGNOSTIC_DISABLE_DEPRECATED
            s.setOutputDepth(enable);
            HEDLEY_DIAGNOSTIC_POP
        })
        .def("setEmptyCalibration", [](StereoDepth& s){
            PyErr_WarnEx(PyExc_DeprecationWarning, "setEmptyCalibration() is deprecated, Use 'setRectification(False)' instead", 1);
            HEDLEY_DIAGNOSTIC_PUSH
            HEDLEY_DIAGNOSTIC_DISABLE_DEPRECATED
            s.setEmptyCalibration();
            HEDLEY_DIAGNOSTIC_POP
        }, DOC(dai, node, StereoDepth, setEmptyCalibration))
        .def("setRuntimeModeSwitch", &StereoDepth::setRuntimeModeSwitch, DOC(dai, node, StereoDepth, setRuntimeModeSwitch))
        .def("setNumFramesPool", &StereoDepth::setNumFramesPool, DOC(dai, node, StereoDepth, setNumFramesPool))
        .def("getMaxDisparity", [](StereoDepth& s){
            PyErr_WarnEx(PyExc_DeprecationWarning, "getMaxDisparity() is deprecated, Use 'initialConfig.getMaxDisparity()' instead", 1);
            HEDLEY_DIAGNOSTIC_PUSH
            HEDLEY_DIAGNOSTIC_DISABLE_DEPRECATED
            return s.getMaxDisparity();
            HEDLEY_DIAGNOSTIC_POP
        }, DOC(dai, node, StereoDepth, getMaxDisparity))
        .def("setPostProcessingHardwareResources", &StereoDepth::setPostProcessingHardwareResources, DOC(dai, node, StereoDepth, setPostProcessingHardwareResources))
        .def("setDefaultProfilePreset", &StereoDepth::setDefaultProfilePreset, DOC(dai, node, StereoDepth, setDefaultProfilePreset))
        .def("setFocalLengthFromCalibration", [](StereoDepth& s, bool focalLengthFromCalibration){
            PyErr_WarnEx(PyExc_DeprecationWarning, "setFocalLengthFromCalibration is deprecated. Default value is true.", 1);
            HEDLEY_DIAGNOSTIC_PUSH
            HEDLEY_DIAGNOSTIC_DISABLE_DEPRECATED
            return s.setFocalLengthFromCalibration(focalLengthFromCalibration);
            HEDLEY_DIAGNOSTIC_POP
        }, DOC(dai, node, StereoDepth, setFocalLengthFromCalibration))
        .def("useHomographyRectification", &StereoDepth::useHomographyRectification, DOC(dai, node, StereoDepth, useHomographyRectification))
        .def("enableDistortionCorrection", &StereoDepth::enableDistortionCorrection, DOC(dai, node, StereoDepth, enableDistortionCorrection))
        ;
    // ALIAS
    daiNodeModule.attr("StereoDepth").attr("Properties") = stereoDepthProperties;

    // VideoEncoder node
    videoEncoder
        .def_readonly("input", &VideoEncoder::input, DOC(dai, node, VideoEncoder, input), DOC(dai, node, VideoEncoder, input))
        .def_readonly("bitstream", &VideoEncoder::bitstream, DOC(dai, node, VideoEncoder, bitstream), DOC(dai, node, VideoEncoder, bitstream))
        .def("setDefaultProfilePreset", static_cast<void(VideoEncoder::*)(float, VideoEncoderProperties::Profile)>(&VideoEncoder::setDefaultProfilePreset), py::arg("fps"), py::arg("profile"), DOC(dai, node, VideoEncoder, setDefaultProfilePreset))
        .def("setDefaultProfilePreset", [](VideoEncoder& v, int width, int height, float fps, VideoEncoderProperties::Profile profile){
            PyErr_WarnEx(PyExc_DeprecationWarning, "Input width/height no longer needed, automatically determined from first frame", 1);
            HEDLEY_DIAGNOSTIC_PUSH
            HEDLEY_DIAGNOSTIC_DISABLE_DEPRECATED
            v.setDefaultProfilePreset(width, height, fps, profile);
            HEDLEY_DIAGNOSTIC_POP
        }, DOC(dai, node, VideoEncoder, setDefaultProfilePreset, 2))
        .def("setDefaultProfilePreset", [](VideoEncoder& v, std::tuple<int,int> size, float fps, VideoEncoderProperties::Profile profile){
            PyErr_WarnEx(PyExc_DeprecationWarning, "Input size no longer needed, automatically determined from first frame", 1);
            HEDLEY_DIAGNOSTIC_PUSH
            HEDLEY_DIAGNOSTIC_DISABLE_DEPRECATED
            v.setDefaultProfilePreset(size, fps, profile);
            HEDLEY_DIAGNOSTIC_POP
        }, DOC(dai, node, VideoEncoder, setDefaultProfilePreset, 3))
        .def("setNumFramesPool", &VideoEncoder::setNumFramesPool, py::arg("frames"), DOC(dai, node, VideoEncoder, setNumFramesPool))
        .def("getNumFramesPool", &VideoEncoder::getNumFramesPool, DOC(dai, node, VideoEncoder, getNumFramesPool))
        .def("setRateControlMode", &VideoEncoder::setRateControlMode, py::arg("mode"), DOC(dai, node, VideoEncoder, setRateControlMode))
        .def("setProfile", static_cast<void(VideoEncoder::*)(VideoEncoder::Properties::Profile)>(&VideoEncoder::setProfile), py::arg("profile"), DOC(dai, node, VideoEncoder, setProfile))
        .def("setProfile", [](VideoEncoder& v, std::tuple<int,int> size, VideoEncoderProperties::Profile profile){
            PyErr_WarnEx(PyExc_DeprecationWarning, "Input width/height no longer needed, automatically determined from first frame", 1);
            HEDLEY_DIAGNOSTIC_PUSH
            HEDLEY_DIAGNOSTIC_DISABLE_DEPRECATED
            v.setProfile(size, profile);
            HEDLEY_DIAGNOSTIC_POP
        }, DOC(dai, node, VideoEncoder, setProfile, 2))
        .def("setProfile", [](VideoEncoder& v, int width, int height, VideoEncoderProperties::Profile profile){
            PyErr_WarnEx(PyExc_DeprecationWarning, "Input width/height no longer needed, automatically determined from first frame", 1);
            HEDLEY_DIAGNOSTIC_PUSH
            HEDLEY_DIAGNOSTIC_DISABLE_DEPRECATED
            v.setProfile(width, height, profile);
            HEDLEY_DIAGNOSTIC_POP
        }, DOC(dai, node, VideoEncoder, setProfile, 3))
        .def("setBitrate", &VideoEncoder::setBitrate, py::arg("bitrate"), DOC(dai, node, VideoEncoder, setBitrate))
        .def("setBitrateKbps", &VideoEncoder::setBitrateKbps, py::arg("bitrateKbps"), DOC(dai, node, VideoEncoder, setBitrateKbps))
        .def("setKeyframeFrequency", &VideoEncoder::setKeyframeFrequency, py::arg("freq"), DOC(dai, node, VideoEncoder, setKeyframeFrequency))
        .def("setMaxOutputFrameSize", &VideoEncoder::setMaxOutputFrameSize, py::arg("maxFrameSize"), DOC(dai, node, VideoEncoder, setMaxOutputFrameSize))
        //.def("setMaxBitrate", &VideoEncoder::setMaxBitrate)
        .def("setNumBFrames", &VideoEncoder::setNumBFrames, py::arg("numBFrames"), DOC(dai, node, VideoEncoder, setNumBFrames))
        .def("setQuality", &VideoEncoder::setQuality, py::arg("quality"), DOC(dai, node, VideoEncoder, setQuality))
        .def("setLossless", &VideoEncoder::setLossless, DOC(dai, node, VideoEncoder, setLossless))
        .def("setFrameRate", &VideoEncoder::setFrameRate, py::arg("frameRate"), DOC(dai, node, VideoEncoder, setFrameRate))
        .def("getRateControlMode", &VideoEncoder::getRateControlMode, DOC(dai, node, VideoEncoder, getRateControlMode))
        .def("getProfile", &VideoEncoder::getProfile, DOC(dai, node, VideoEncoder, getProfile))
        .def("getBitrate", &VideoEncoder::getBitrate, DOC(dai, node, VideoEncoder, getBitrate))
        .def("getBitrateKbps", &VideoEncoder::getBitrateKbps, DOC(dai, node, VideoEncoder, getBitrateKbps))
        .def("getKeyframeFrequency", &VideoEncoder::getKeyframeFrequency, DOC(dai, node, VideoEncoder, getKeyframeFrequency))
        //.def("getMaxBitrate", &VideoEncoder::getMaxBitrate)
        .def("getNumBFrames", &VideoEncoder::getNumBFrames, DOC(dai, node, VideoEncoder, getNumBFrames))
        .def("getQuality", &VideoEncoder::getQuality, DOC(dai, node, VideoEncoder, getQuality))
        .def("getWidth", [](VideoEncoder& v){
            PyErr_WarnEx(PyExc_DeprecationWarning, "Input size no longer available, it's determined when first frame arrives", 1);
            HEDLEY_DIAGNOSTIC_PUSH
            HEDLEY_DIAGNOSTIC_DISABLE_DEPRECATED
            return v.getWidth();
            HEDLEY_DIAGNOSTIC_POP
        }, DOC(dai, node, VideoEncoder, getWidth))
        .def("getHeight", [](VideoEncoder& v){
            PyErr_WarnEx(PyExc_DeprecationWarning, "Input size no longer available, it's determined when first frame arrives", 1);
            HEDLEY_DIAGNOSTIC_PUSH
            HEDLEY_DIAGNOSTIC_DISABLE_DEPRECATED
            return v.getHeight();
            HEDLEY_DIAGNOSTIC_POP
        }, DOC(dai, node, VideoEncoder, getHeight))
        .def("getSize", [](VideoEncoder& v){
            PyErr_WarnEx(PyExc_DeprecationWarning, "Input size no longer available, it's determined when first frame arrives", 1);
            HEDLEY_DIAGNOSTIC_PUSH
            HEDLEY_DIAGNOSTIC_DISABLE_DEPRECATED
            return v.getSize();
            HEDLEY_DIAGNOSTIC_POP
        }, DOC(dai, node, VideoEncoder, getSize))
        .def("getFrameRate", &VideoEncoder::getFrameRate, DOC(dai, node, VideoEncoder, getFrameRate))
        .def("getLossless", &VideoEncoder::getLossless, DOC(dai, node, VideoEncoder, getLossless))
        .def("getMaxOutputFrameSize", &VideoEncoder::getMaxOutputFrameSize, DOC(dai, node, VideoEncoder, getMaxOutputFrameSize))
    ;
    // ALIAS
    daiNodeModule.attr("VideoEncoder").attr("Properties") = videoEncoderProperties;


    spiOut
        .def_readonly("input", &SPIOut::input, DOC(dai, node, SPIOut, input))
        .def("setStreamName", &SPIOut::setStreamName, py::arg("name"), DOC(dai, node, SPIOut, setStreamName))
        .def("setBusId", &SPIOut::setBusId, py::arg("id"), DOC(dai, node, SPIOut, setBusId))
        ;
    // ALIAS
    daiNodeModule.attr("SPIOut").attr("Properties") = spiOutProperties;


    // SPIIn node
    spiIn
        .def_readonly("out", &SPIIn::out, DOC(dai, node, SPIIn, out))
        .def("setStreamName", &SPIIn::setStreamName, py::arg("name"), DOC(dai, node, SPIIn, setStreamName))
        .def("setBusId", &SPIIn::setBusId, py::arg("id"), DOC(dai, node, SPIIn, setBusId))
        .def("setMaxDataSize", &SPIIn::setMaxDataSize, py::arg("maxDataSize"), DOC(dai, node, SPIIn, setMaxDataSize))
        .def("setNumFrames", &SPIIn::setNumFrames, py::arg("numFrames"), DOC(dai, node, SPIIn, setNumFrames))
        .def("getStreamName", &SPIIn::getStreamName, DOC(dai, node, SPIIn, getStreamName))
        .def("getBusId", &SPIIn::getBusId, DOC(dai, node, SPIIn, getBusId))
        .def("getMaxDataSize", &SPIIn::getMaxDataSize, DOC(dai, node, SPIIn, getMaxDataSize))
        .def("getNumFrames", &SPIIn::getNumFrames, DOC(dai, node, SPIIn, getNumFrames))
        ;
    // ALIAS
    daiNodeModule.attr("SPIIn").attr("Properties") = spiInProperties;

    // DetectionNetwork node
    detectionNetwork
        .def_readonly("input", &DetectionNetwork::input, DOC(dai, node, NeuralNetwork, input))
        .def_readonly("out", &DetectionNetwork::out, DOC(dai, node, DetectionNetwork, out))
        .def_readonly("outNetwork", &DetectionNetwork::outNetwork, DOC(dai, node, DetectionNetwork, outNetwork))
        .def_readonly("passthrough", &DetectionNetwork::passthrough, DOC(dai, node, NeuralNetwork, passthrough))
        .def("setConfidenceThreshold", &DetectionNetwork::setConfidenceThreshold, py::arg("thresh"), DOC(dai, node, DetectionNetwork, setConfidenceThreshold))
        .def("getConfidenceThreshold", &DetectionNetwork::getConfidenceThreshold, DOC(dai, node, DetectionNetwork, getConfidenceThreshold))
        ;
    // ALIAS
    daiNodeModule.attr("DetectionNetwork").attr("Properties") = detectionNetworkProperties;



    // YoloDetectionNetwork node
    yoloDetectionNetwork
        .def("setNumClasses", &YoloDetectionNetwork::setNumClasses, py::arg("numClasses"), DOC(dai, node, YoloDetectionNetwork, setNumClasses))
        .def("setCoordinateSize", &YoloDetectionNetwork::setCoordinateSize, py::arg("coordinates"), DOC(dai, node, YoloDetectionNetwork, setCoordinateSize))
        .def("setAnchors", &YoloDetectionNetwork::setAnchors, py::arg("anchors"), DOC(dai, node, YoloDetectionNetwork, setAnchors))
        .def("setAnchorMasks", &YoloDetectionNetwork::setAnchorMasks, py::arg("anchorMasks"), DOC(dai, node, YoloDetectionNetwork, setAnchorMasks))
        .def("setIouThreshold", &YoloDetectionNetwork::setIouThreshold, py::arg("thresh"), DOC(dai, node, YoloDetectionNetwork, setIouThreshold))
        .def("getNumClasses", &YoloDetectionNetwork::getNumClasses, DOC(dai, node, YoloDetectionNetwork, getNumClasses))
        .def("getCoordinateSize", &YoloDetectionNetwork::getCoordinateSize, DOC(dai, node, YoloDetectionNetwork, getCoordinateSize))
        .def("getAnchors", &YoloDetectionNetwork::getAnchors, DOC(dai, node, YoloDetectionNetwork, getAnchors))
        .def("getAnchorMasks", &YoloDetectionNetwork::getAnchorMasks, DOC(dai, node, YoloDetectionNetwork, getAnchorMasks))
        .def("getIouThreshold", &YoloDetectionNetwork::getIouThreshold, DOC(dai, node, YoloDetectionNetwork, getIouThreshold))
    ;

    spatialDetectionNetwork
        .def_readonly("input", &SpatialDetectionNetwork::input, DOC(dai, node, SpatialDetectionNetwork, input))
        .def_readonly("inputDepth", &SpatialDetectionNetwork::inputDepth, DOC(dai, node, SpatialDetectionNetwork, inputDepth))
        .def_readonly("out", &SpatialDetectionNetwork::out, DOC(dai, node, SpatialDetectionNetwork, out))
        .def_readonly("boundingBoxMapping", &SpatialDetectionNetwork::boundingBoxMapping, DOC(dai, node, SpatialDetectionNetwork, boundingBoxMapping))
        .def_readonly("passthrough", &SpatialDetectionNetwork::passthrough, DOC(dai, node, SpatialDetectionNetwork, passthrough))
        .def_readonly("passthroughDepth", &SpatialDetectionNetwork::passthroughDepth, DOC(dai, node, SpatialDetectionNetwork, passthroughDepth))
        .def_readonly("spatialLocationCalculatorOutput", &SpatialDetectionNetwork::spatialLocationCalculatorOutput, DOC(dai, node, SpatialDetectionNetwork, spatialLocationCalculatorOutput))

        .def("setBoundingBoxScaleFactor", &SpatialDetectionNetwork::setBoundingBoxScaleFactor, py::arg("scaleFactor"), DOC(dai, node, SpatialDetectionNetwork, setBoundingBoxScaleFactor))
        .def("setDepthLowerThreshold", &SpatialDetectionNetwork::setDepthLowerThreshold, py::arg("lowerThreshold"), DOC(dai, node, SpatialDetectionNetwork, setDepthLowerThreshold))
        .def("setDepthUpperThreshold", &SpatialDetectionNetwork::setDepthUpperThreshold, py::arg("upperThreshold"), DOC(dai, node, SpatialDetectionNetwork, setDepthUpperThreshold))
        .def("setSpatialCalculationAlgorithm", &SpatialDetectionNetwork::setSpatialCalculationAlgorithm, py::arg("calculationAlgorithm"), DOC(dai, node, SpatialDetectionNetwork, setSpatialCalculationAlgorithm))
        ;
     // ALIAS
    daiNodeModule.attr("SpatialDetectionNetwork").attr("Properties") = spatialDetectionNetworkProperties;

    // MobileNetSpatialDetectionNetwork

    // YoloSpatialDetectionNetwork node
    yoloSpatialDetectionNetwork
        .def("setNumClasses", &YoloSpatialDetectionNetwork::setNumClasses, py::arg("numClasses"), DOC(dai, node, YoloSpatialDetectionNetwork, setNumClasses))
        .def("setCoordinateSize", &YoloSpatialDetectionNetwork::setCoordinateSize, py::arg("coordinates"), DOC(dai, node, YoloSpatialDetectionNetwork, setCoordinateSize))
        .def("setAnchors", &YoloSpatialDetectionNetwork::setAnchors, py::arg("anchors"), DOC(dai, node, YoloSpatialDetectionNetwork, setAnchors))
        .def("setAnchorMasks", &YoloSpatialDetectionNetwork::setAnchorMasks, py::arg("anchorMasks"), DOC(dai, node, YoloSpatialDetectionNetwork, setAnchorMasks))
        .def("setIouThreshold", &YoloSpatialDetectionNetwork::setIouThreshold, py::arg("thresh"), DOC(dai, node, YoloSpatialDetectionNetwork, setIouThreshold))
        .def("getNumClasses", &YoloSpatialDetectionNetwork::getNumClasses, DOC(dai, node, YoloSpatialDetectionNetwork, getNumClasses))
        .def("getCoordinateSize", &YoloSpatialDetectionNetwork::getCoordinateSize, DOC(dai, node, YoloSpatialDetectionNetwork, getCoordinateSize))
        .def("getAnchors", &YoloSpatialDetectionNetwork::getAnchors, DOC(dai, node, YoloSpatialDetectionNetwork, getAnchors))
        .def("getAnchorMasks", &YoloSpatialDetectionNetwork::getAnchorMasks, DOC(dai, node, YoloSpatialDetectionNetwork, getAnchorMasks))
        .def("getIouThreshold", &YoloSpatialDetectionNetwork::getIouThreshold, DOC(dai, node, YoloSpatialDetectionNetwork, getIouThreshold))
        ;

    // SpatialLocationCalculator node

    spatialLocationCalculator
        .def_readonly("inputConfig", &SpatialLocationCalculator::inputConfig, DOC(dai, node, SpatialLocationCalculator, inputConfig))
        .def_readonly("inputDepth", &SpatialLocationCalculator::inputDepth, DOC(dai, node, SpatialLocationCalculator, inputDepth))
        .def_readonly("out", &SpatialLocationCalculator::out, DOC(dai, node, SpatialLocationCalculator, out))
        .def_readonly("passthroughDepth", &SpatialLocationCalculator::passthroughDepth, DOC(dai, node, SpatialLocationCalculator, passthroughDepth))
        .def_readonly("initialConfig", &SpatialLocationCalculator::initialConfig, DOC(dai, node, SpatialLocationCalculator, initialConfig))

        .def("setWaitForConfigInput", [](SpatialLocationCalculator& obj, bool wait){
            // Issue a deprecation warning
            PyErr_WarnEx(PyExc_DeprecationWarning, "Use 'inputConfig.setWaitForMessage()' instead", 1);
            HEDLEY_DIAGNOSTIC_PUSH
            HEDLEY_DIAGNOSTIC_DISABLE_DEPRECATED
            obj.setWaitForConfigInput(wait);
            HEDLEY_DIAGNOSTIC_POP
        }, py::arg("wait"), DOC(dai, node, SpatialLocationCalculator, setWaitForConfigInput))

        .def("getWaitForConfigInput", [](SpatialLocationCalculator& obj){
            // Issue a deprecation warning
            PyErr_WarnEx(PyExc_DeprecationWarning, "Use 'inputConfig.setWaitForMessage()' instead", 1);
            HEDLEY_DIAGNOSTIC_PUSH
            HEDLEY_DIAGNOSTIC_DISABLE_DEPRECATED
            return obj.getWaitForConfigInput();
            HEDLEY_DIAGNOSTIC_POP
        }, DOC(dai, node, SpatialLocationCalculator, getWaitForConfigInput))

        ;
    // ALIAS
    daiNodeModule.attr("SpatialLocationCalculator").attr("Properties") = spatialLocationCalculatorProperties;

    // SystemLogger node
    systemLogger
        .def_readonly("out", &SystemLogger::out, DOC(dai, node, SystemLogger, out))
        .def("setRate", &SystemLogger::setRate, py::arg("hz"), DOC(dai, node, SystemLogger, setRate))
        .def("getRate", &SystemLogger::getRate, DOC(dai, node, SystemLogger, getRate))
        ;

    // NeuralNetwork node
    objectTracker
        .def_readonly("inputTrackerFrame", &ObjectTracker::inputTrackerFrame, DOC(dai, node, ObjectTracker, inputTrackerFrame))
        .def_readonly("inputDetectionFrame", &ObjectTracker::inputDetectionFrame, DOC(dai, node, ObjectTracker, inputDetectionFrame))
        .def_readonly("inputDetections", &ObjectTracker::inputDetections, DOC(dai, node, ObjectTracker, inputDetections))
        .def_readonly("out", &ObjectTracker::out, DOC(dai, node, ObjectTracker, out))
        .def_readonly("passthroughTrackerFrame", &ObjectTracker::passthroughTrackerFrame, DOC(dai, node, ObjectTracker, passthroughTrackerFrame))
        .def_readonly("passthroughDetectionFrame", &ObjectTracker::passthroughDetectionFrame, DOC(dai, node, ObjectTracker, passthroughDetectionFrame))
        .def_readonly("passthroughDetections", &ObjectTracker::passthroughDetections, DOC(dai, node, ObjectTracker, passthroughDetections))

        .def("setTrackerThreshold", &ObjectTracker::setTrackerThreshold, py::arg("threshold"), DOC(dai, node, ObjectTracker, setTrackerThreshold))
        .def("setMaxObjectsToTrack", &ObjectTracker::setMaxObjectsToTrack, py::arg("maxObjectsToTrack"), DOC(dai, node, ObjectTracker, setMaxObjectsToTrack))
        .def("setDetectionLabelsToTrack", &ObjectTracker::setDetectionLabelsToTrack, py::arg("labels"), DOC(dai, node, ObjectTracker, setDetectionLabelsToTrack))
        .def("setTrackerType", &ObjectTracker::setTrackerType, py::arg("type"), DOC(dai, node, ObjectTracker, setTrackerType))
        .def("setTrackerIdAssignmentPolicy", &ObjectTracker::setTrackerIdAssignmentPolicy, py::arg("type"), DOC(dai, node, ObjectTracker, setTrackerIdAssignmentPolicy))
        ;
    daiNodeModule.attr("ObjectTracker").attr("Properties") = objectTrackerProperties;

    // Script node
    script
        .def_readonly("inputs", &Script::inputs)
        .def_readonly("outputs", &Script::outputs)
        .def("setScriptPath", &Script::setScriptPath, DOC(dai, node, Script, setScriptPath))
        .def("setScript", py::overload_cast<const std::string&, const std::string&>(&Script::setScript), py::arg("script"), py::arg("name") = "", DOC(dai, node, Script, setScript))
        .def("setScript", py::overload_cast<const std::vector<std::uint8_t>&, const std::string&>(&Script::setScript), py::arg("data"), py::arg("name") = "", DOC(dai, node, Script, setScript, 2))
        .def("getScriptPath", &Script::getScriptPath, DOC(dai, node, Script, getScriptPath))
        .def("getScriptName", &Script::getScriptName, DOC(dai, node, Script, getScriptName))
        .def("setProcessor", &Script::setProcessor, DOC(dai, node, Script, setProcessor))
        .def("getProcessor", &Script::getProcessor, DOC(dai, node, Script, getProcessor))
        ;
    daiNodeModule.attr("Script").attr("Properties") = scriptProperties;


    // IMU node
    imu
        .def_readonly("out", &IMU::out, DOC(dai, node, IMU, out))
        .def("enableIMUSensor", static_cast<void(IMU::*)(IMUSensorConfig imuSensor)>(&IMU::enableIMUSensor), py::arg("sensorConfig"), DOC(dai, node, IMU, enableIMUSensor))
        .def("enableIMUSensor", static_cast<void(IMU::*)(const std::vector<IMUSensorConfig>& imuSensors)>(&IMU::enableIMUSensor), py::arg("sensorConfigs"), DOC(dai, node, IMU, enableIMUSensor, 2))
        .def("enableIMUSensor", static_cast<void(IMU::*)(IMUSensor sensor, uint32_t reportRate)>(&IMU::enableIMUSensor), py::arg("sensor"), py::arg("reportRate"), DOC(dai, node, IMU, enableIMUSensor, 3))
        .def("enableIMUSensor", static_cast<void(IMU::*)(const std::vector<IMUSensor>& sensors, uint32_t reportRate)>(&IMU::enableIMUSensor), py::arg("sensors"), py::arg("reportRate"), DOC(dai, node, IMU, enableIMUSensor, 4))
        .def("setBatchReportThreshold", &IMU::setBatchReportThreshold, py::arg("batchReportThreshold"), DOC(dai, node, IMU, setBatchReportThreshold))
        .def("getBatchReportThreshold", &IMU::getBatchReportThreshold, DOC(dai, node, IMU, getBatchReportThreshold))
        .def("setMaxBatchReports", &IMU::setMaxBatchReports, py::arg("maxBatchReports"), DOC(dai, node, IMU, setMaxBatchReports))
        .def("getMaxBatchReports", &IMU::getMaxBatchReports, DOC(dai, node, IMU, getMaxBatchReports))
        .def("enableFirmwareUpdate", &IMU::enableFirmwareUpdate, DOC(dai, node, IMU, enableFirmwareUpdate))
        ;
    daiNodeModule.attr("IMU").attr("Properties") = imuProperties;

    // EdgeDetector node
    edgeDetector
        .def_readonly("initialConfig", &EdgeDetector::initialConfig, DOC(dai, node, EdgeDetector, initialConfig))
        .def_readonly("inputConfig", &EdgeDetector::inputConfig, DOC(dai, node, EdgeDetector, inputConfig))
        .def_readonly("inputImage", &EdgeDetector::inputImage, DOC(dai, node, EdgeDetector, inputImage))
        .def_readonly("outputImage", &EdgeDetector::outputImage, DOC(dai, node, EdgeDetector, outputImage))

        .def("setWaitForConfigInput", [](EdgeDetector& obj, bool wait){
            // Issue a deprecation warning
            PyErr_WarnEx(PyExc_DeprecationWarning, "Use 'inputConfig.setWaitForMessage()' instead", 1);
            HEDLEY_DIAGNOSTIC_PUSH
            HEDLEY_DIAGNOSTIC_DISABLE_DEPRECATED
            obj.setWaitForConfigInput(wait);
            HEDLEY_DIAGNOSTIC_POP
        }, py::arg("wait"), DOC(dai, node, EdgeDetector, setWaitForConfigInput))

        .def("getWaitForConfigInput", [](EdgeDetector& obj){
            // Issue a deprecation warning
            PyErr_WarnEx(PyExc_DeprecationWarning, "Use 'inputConfig.setWaitForMessage()' instead", 1);
            HEDLEY_DIAGNOSTIC_PUSH
            HEDLEY_DIAGNOSTIC_DISABLE_DEPRECATED
            return obj.getWaitForConfigInput();
            HEDLEY_DIAGNOSTIC_POP
        }, DOC(dai, node, EdgeDetector, getWaitForConfigInput))

        .def("setNumFramesPool", &EdgeDetector::setNumFramesPool, DOC(dai, node, EdgeDetector, setNumFramesPool))
        .def("setMaxOutputFrameSize", &EdgeDetector::setMaxOutputFrameSize, DOC(dai, node, EdgeDetector, setMaxOutputFrameSize))
        ;
    daiNodeModule.attr("EdgeDetector").attr("Properties") = edgeDetectorProperties;

    // AprilTag node
    aprilTag
        .def_readonly("inputConfig", &AprilTag::inputConfig, DOC(dai, node, AprilTag, inputConfig))
        .def_readonly("inputImage", &AprilTag::inputImage, DOC(dai, node, AprilTag, inputImage))
        .def_readonly("out", &AprilTag::out, DOC(dai, node, AprilTag, out))
        .def_readonly("passthroughInputImage", &AprilTag::passthroughInputImage, DOC(dai, node, AprilTag, passthroughInputImage))
        .def_readonly("initialConfig", &AprilTag::initialConfig, DOC(dai, node, AprilTag, initialConfig))
        .def("setWaitForConfigInput", &AprilTag::setWaitForConfigInput, py::arg("wait"), DOC(dai, node, AprilTag, setWaitForConfigInput))
        ;
	daiNodeModule.attr("AprilTag").attr("Properties") = aprilTagProperties;

    // FeatureTracker node
    featureTracker
        .def_readonly("inputConfig", &FeatureTracker::inputConfig, DOC(dai, node, FeatureTracker, inputConfig))
        .def_readonly("inputImage", &FeatureTracker::inputImage, DOC(dai, node, FeatureTracker, inputImage))
        .def_readonly("outputFeatures", &FeatureTracker::outputFeatures, DOC(dai, node, FeatureTracker, outputFeatures))
        .def_readonly("passthroughInputImage", &FeatureTracker::passthroughInputImage, DOC(dai, node, FeatureTracker, passthroughInputImage))
        .def_readonly("initialConfig", &FeatureTracker::initialConfig, DOC(dai, node, FeatureTracker, initialConfig))

        .def("setWaitForConfigInput", [](FeatureTracker& obj, bool wait){
            // Issue a deprecation warning
            PyErr_WarnEx(PyExc_DeprecationWarning, "Use 'inputConfig.setWaitForMessage()' instead", 1);
            HEDLEY_DIAGNOSTIC_PUSH
            HEDLEY_DIAGNOSTIC_DISABLE_DEPRECATED
            obj.setWaitForConfigInput(wait);
            HEDLEY_DIAGNOSTIC_POP
        }, py::arg("wait"), DOC(dai, node, FeatureTracker, setWaitForConfigInput))

        .def("getWaitForConfigInput", [](FeatureTracker& obj){
            // Issue a deprecation warning
            PyErr_WarnEx(PyExc_DeprecationWarning, "Use 'inputConfig.setWaitForMessage()' instead", 1);
            HEDLEY_DIAGNOSTIC_PUSH
            HEDLEY_DIAGNOSTIC_DISABLE_DEPRECATED
            return obj.getWaitForConfigInput();
            HEDLEY_DIAGNOSTIC_POP
        }, DOC(dai, node, FeatureTracker, getWaitForConfigInput))

        .def("setHardwareResources", &FeatureTracker::setHardwareResources, py::arg("numShaves"), py::arg("numMemorySlices"), DOC(dai, node, FeatureTracker, setHardwareResources))
        ;
    daiNodeModule.attr("FeatureTracker").attr("Properties") = featureTrackerProperties;

<<<<<<< HEAD
    // UVC node
    uvc
        .def_readonly("input", &UVC::input, DOC(dai, node, UVC, input))
        ;
=======
    // FeatureTracker node
    detectionParser
        .def_readonly("input", &DetectionParser::input, DOC(dai, node, DetectionParser, input))
        .def_readonly("out", &DetectionParser::out, DOC(dai, node, DetectionParser, out))
        .def("setNumFramesPool", &DetectionParser::setNumFramesPool, py::arg("numFramesPool"), DOC(dai, node, DetectionParser, setNumFramesPool))
        .def("getNumFramesPool", &DetectionParser::getNumFramesPool, DOC(dai, node, DetectionParser, getNumFramesPool))
        .def("setBlob", &DetectionParser::setBlob, py::arg("blob"), DOC(dai, node, DetectionParser, setBlob))
        .def("setNNFamily", &DetectionParser::setNNFamily, py::arg("type"), DOC(dai, node, DetectionParser, setNNFamily))
        .def("getNNFamily", &DetectionParser::getNNFamily, DOC(dai, node, DetectionParser, getNNFamily))
        .def("setConfidenceThreshold", &DetectionParser::setConfidenceThreshold, py::arg("thresh"), DOC(dai, node, DetectionParser, setConfidenceThreshold))
        .def("getConfidenceThreshold", &DetectionParser::getConfidenceThreshold, DOC(dai, node, DetectionParser, getConfidenceThreshold))
        .def("setNumClasses", &DetectionParser::setNumClasses, py::arg("numClasses"), DOC(dai, node, DetectionParser, setNumClasses))
        .def("setCoordinateSize", &DetectionParser::setCoordinateSize, py::arg("coordinates"), DOC(dai, node, DetectionParser, setCoordinateSize))
        .def("setAnchors", &DetectionParser::setAnchors, py::arg("anchors"), DOC(dai, node, DetectionParser, setAnchors))
        .def("setAnchorMasks", &DetectionParser::setAnchorMasks, py::arg("anchorMasks"), DOC(dai, node, DetectionParser, setAnchorMasks))
        .def("setIouThreshold", &DetectionParser::setIouThreshold, py::arg("thresh"), DOC(dai, node, DetectionParser, setIouThreshold))
        .def("getNumClasses", &DetectionParser::getNumClasses, DOC(dai, node, DetectionParser, getNumClasses))
        .def("getCoordinateSize", &DetectionParser::getCoordinateSize, DOC(dai, node, DetectionParser, getCoordinateSize))
        .def("getAnchors", &DetectionParser::getAnchors, DOC(dai, node, DetectionParser, getAnchors))
        .def("getAnchorMasks", &DetectionParser::getAnchorMasks, DOC(dai, node, DetectionParser, getAnchorMasks))
        .def("getIouThreshold", &DetectionParser::getIouThreshold, DOC(dai, node, DetectionParser, getIouThreshold))

        ;
    daiNodeModule.attr("DetectionParser").attr("Properties") = detectionParserProperties;
>>>>>>> 7814b03c


}
<|MERGE_RESOLUTION|>--- conflicted
+++ resolved
@@ -21,12 +21,9 @@
 #include "depthai/pipeline/node/IMU.hpp"
 #include "depthai/pipeline/node/EdgeDetector.hpp"
 #include "depthai/pipeline/node/FeatureTracker.hpp"
-<<<<<<< HEAD
-#include "depthai/pipeline/node/UVC.hpp"
-=======
 #include "depthai/pipeline/node/AprilTag.hpp"
 #include "depthai/pipeline/node/DetectionParser.hpp"
->>>>>>> 7814b03c
+#include "depthai/pipeline/node/UVC.hpp"
 
 // Libraries
 #include "hedley/hedley.h"
@@ -221,14 +218,11 @@
     auto imu = ADD_NODE(IMU);
     auto edgeDetector = ADD_NODE(EdgeDetector);
     auto featureTracker = ADD_NODE(FeatureTracker);
-<<<<<<< HEAD
-    auto uvc = ADD_NODE(UVC);
-=======
     auto aprilTag = ADD_NODE(AprilTag);
     auto detectionParser = ADD_NODE(DetectionParser);
+    auto uvc = ADD_NODE(UVC);
 
     py::enum_<StereoDepth::PresetMode> stereoDepthPresetMode(stereoDepth, "PresetMode", DOC(dai, node, StereoDepth, PresetMode));
->>>>>>> 7814b03c
 
 
 
@@ -1296,12 +1290,6 @@
         ;
     daiNodeModule.attr("FeatureTracker").attr("Properties") = featureTrackerProperties;
 
-<<<<<<< HEAD
-    // UVC node
-    uvc
-        .def_readonly("input", &UVC::input, DOC(dai, node, UVC, input))
-        ;
-=======
     // FeatureTracker node
     detectionParser
         .def_readonly("input", &DetectionParser::input, DOC(dai, node, DetectionParser, input))
@@ -1326,7 +1314,11 @@
 
         ;
     daiNodeModule.attr("DetectionParser").attr("Properties") = detectionParserProperties;
->>>>>>> 7814b03c
+
+    // UVC node
+    uvc
+        .def_readonly("input", &UVC::input, DOC(dai, node, UVC, input))
+        ;
 
 
 }
