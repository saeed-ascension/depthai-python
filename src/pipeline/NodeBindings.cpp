--- conflicted
+++ resolved
@@ -236,6 +236,8 @@
         .value("THE_1080_P", ColorCameraProperties::SensorResolution::THE_1080_P)
         .value("THE_4_K", ColorCameraProperties::SensorResolution::THE_4_K)
         .value("THE_12_MP", ColorCameraProperties::SensorResolution::THE_12_MP)
+        .value("THE_720_P", ColorCameraProperties::SensorResolution::THE_720_P)
+        .value("THE_800_P", ColorCameraProperties::SensorResolution::THE_800_P)
         ;
 
     colorCameraPropertiesColorOrder
@@ -268,6 +270,7 @@
         .value("THE_720_P", MonoCameraProperties::SensorResolution::THE_720_P)
         .value("THE_800_P", MonoCameraProperties::SensorResolution::THE_800_P)
         .value("THE_400_P", MonoCameraProperties::SensorResolution::THE_400_P)
+        .value("THE_480_P", MonoCameraProperties::SensorResolution::THE_480_P)
         ;
 
     monoCameraProperties
@@ -1035,108 +1038,6 @@
         .def("setNumFramesPool", &EdgeDetector::setNumFramesPool, DOC(dai, node, EdgeDetector, setNumFramesPool))
         .def("setMaxOutputFrameSize", &EdgeDetector::setMaxOutputFrameSize, DOC(dai, node, EdgeDetector, setMaxOutputFrameSize))
         ;
-<<<<<<< HEAD
-
-    ////////////////////////////////////
-    // Node properties bindings
-    ////////////////////////////////////
-    py::class_<ColorCameraProperties> colorCameraProperties(m, "ColorCameraProperties", DOC(dai, ColorCameraProperties));
-    colorCameraProperties
-        .def_readwrite("initialControl", &ColorCameraProperties::initialControl)
-        .def_readwrite("boardSocket", &ColorCameraProperties::boardSocket)
-        .def_readwrite("colorOrder", &ColorCameraProperties::colorOrder)
-        .def_readwrite("interleaved", &ColorCameraProperties::interleaved)
-        .def_readwrite("previewHeight", &ColorCameraProperties::previewHeight)
-        .def_readwrite("previewWidth", &ColorCameraProperties::previewWidth)
-        .def_readwrite("videoHeight", &ColorCameraProperties::videoHeight)
-        .def_readwrite("videoWidth", &ColorCameraProperties::videoWidth)
-        .def_readwrite("stillHeight", &ColorCameraProperties::stillHeight)
-        .def_readwrite("stillWidth", &ColorCameraProperties::stillWidth)
-        .def_readwrite("resolution", &ColorCameraProperties::resolution)
-        .def_readwrite("fps", &ColorCameraProperties::fps)
-        .def_readwrite("sensorCropX", &ColorCameraProperties::sensorCropX)
-        .def_readwrite("sensorCropY", &ColorCameraProperties::sensorCropY)
-    ;
-
-    py::enum_<ColorCameraProperties::SensorResolution>(colorCameraProperties, "SensorResolution", DOC(dai, ColorCameraProperties, SensorResolution))
-        .value("THE_1080_P", ColorCameraProperties::SensorResolution::THE_1080_P)
-        .value("THE_4_K", ColorCameraProperties::SensorResolution::THE_4_K)
-        .value("THE_12_MP", ColorCameraProperties::SensorResolution::THE_12_MP)
-        .value("THE_720_P", ColorCameraProperties::SensorResolution::THE_720_P)
-        .value("THE_800_P", ColorCameraProperties::SensorResolution::THE_800_P)
-        ;
-
-    py::enum_<ColorCameraProperties::ColorOrder>(colorCameraProperties, "ColorOrder", DOC(dai, ColorCameraProperties, ColorOrder))
-        .value("BGR", ColorCameraProperties::ColorOrder::BGR)
-        .value("RGB", ColorCameraProperties::ColorOrder::RGB)
-        ;
-    // ALIAS
-    m.attr("ColorCamera").attr("Properties") = colorCameraProperties;
-
-
-
-    // MonoCamera props
-    py::class_<MonoCameraProperties> monoCameraProperties(m, "MonoCameraProperties", DOC(dai, MonoCameraProperties));
-    monoCameraProperties
-        .def_readwrite("initialControl", &MonoCameraProperties::initialControl)
-        .def_readwrite("boardSocket", &MonoCameraProperties::boardSocket)
-        .def_readwrite("resolution", &MonoCameraProperties::resolution)
-        .def_readwrite("fps",  &MonoCameraProperties::fps)
-    ;
-
-    py::enum_<MonoCameraProperties::SensorResolution>(monoCameraProperties, "SensorResolution", DOC(dai, MonoCameraProperties, SensorResolution))
-        .value("THE_720_P", MonoCameraProperties::SensorResolution::THE_720_P)
-        .value("THE_800_P", MonoCameraProperties::SensorResolution::THE_800_P)
-        .value("THE_400_P", MonoCameraProperties::SensorResolution::THE_400_P)
-        .value("THE_480_P", MonoCameraProperties::SensorResolution::THE_480_P)
-        ;
-    // ALIAS
-    m.attr("MonoCamera").attr("Properties") = monoCameraProperties;
-
-
-    // StereoDepth props
-    py::class_<StereoDepthProperties> stereoDepthProperties(m, "StereoDepthProperties", DOC(dai, StereoDepthProperties));
-    stereoDepthProperties
-        .def_readwrite("calibration",             &StereoDepthProperties::calibration)
-        .def_readwrite("initialConfig",           &StereoDepthProperties::initialConfig)
-        .def_readwrite("inputConfigSync",         &StereoDepthProperties::inputConfigSync)
-        .def_readwrite("depthAlign",              &StereoDepthProperties::depthAlign)
-        .def_readwrite("depthAlignCamera",        &StereoDepthProperties::depthAlignCamera)
-        .def_readwrite("enableLeftRightCheck",    &StereoDepthProperties::enableLeftRightCheck)
-        .def_readwrite("enableSubpixel",          &StereoDepthProperties::enableSubpixel)
-        .def_readwrite("enableExtendedDisparity", &StereoDepthProperties::enableExtendedDisparity)
-        .def_readwrite("rectifyMirrorFrame",      &StereoDepthProperties::rectifyMirrorFrame)
-        .def_readwrite("rectifyEdgeFillColor",    &StereoDepthProperties::rectifyEdgeFillColor)
-        .def_readwrite("width",                   &StereoDepthProperties::width)
-        .def_readwrite("height",                  &StereoDepthProperties::height)
-        .def_readwrite("outWidth",                &StereoDepthProperties::outWidth, DOC(dai, StereoDepthProperties, outWidth))
-        .def_readwrite("outHeight",               &StereoDepthProperties::outHeight, DOC(dai, StereoDepthProperties, outHeight))
-        .def_readwrite("outKeepAspectRatio",      &StereoDepthProperties::outKeepAspectRatio, DOC(dai, StereoDepthProperties, outKeepAspectRatio))
-        .def_readwrite("mesh",                    &StereoDepthProperties::mesh, DOC(dai, StereoDepthProperties, mesh))
-        ;
-
-    py::enum_<MedianFilter> medianFilter(m, "MedianFilter", DOC(dai, MedianFilter));
-    medianFilter
-        .value("MEDIAN_OFF", MedianFilter::MEDIAN_OFF)
-        .value("KERNEL_3x3", MedianFilter::KERNEL_3x3)
-        .value("KERNEL_5x5", MedianFilter::KERNEL_5x5)
-        .value("KERNEL_7x7", MedianFilter::KERNEL_7x7)
-        ;
-
-    py::enum_<StereoDepthProperties::DepthAlign>(stereoDepthProperties, "DepthAlign")
-        .value("RECTIFIED_RIGHT", StereoDepthProperties::DepthAlign::RECTIFIED_RIGHT)
-        .value("RECTIFIED_LEFT",  StereoDepthProperties::DepthAlign::RECTIFIED_LEFT)
-        .value("CENTER",          StereoDepthProperties::DepthAlign::CENTER)
-        ;
-
-    py::class_<StereoDepthConfigData> stereoDepthConfigData(m, "StereoDepthConfigData", DOC(dai, StereoDepthConfigData));
-    stereoDepthConfigData
-        .def(py::init<>())
-        .def_readwrite("median", &StereoDepthConfigData::median,  DOC(dai, StereoDepthConfigData, median))
-        .def_readwrite("confidenceThreshold", &StereoDepthConfigData::confidenceThreshold,  DOC(dai, StereoDepthConfigData, confidenceThreshold))
-        .def_readwrite("bilateralSigmaValue", &StereoDepthConfigData::bilateralSigmaValue,  DOC(dai, StereoDepthConfigData, bilateralSigmaValue))
-        .def_readwrite("leftRightCheckThreshold", &StereoDepthConfigData::leftRightCheckThreshold,  DOC(dai, StereoDepthConfigData, leftRightCheckThreshold))
-=======
     daiNodeModule.attr("EdgeDetector").attr("Properties") = edgeDetectorProperties;
 
 
@@ -1149,7 +1050,6 @@
         .def_readonly("initialConfig", &FeatureTracker::initialConfig, DOC(dai, node, FeatureTracker, initialConfig))
         .def("setWaitForConfigInput", &FeatureTracker::setWaitForConfigInput, py::arg("wait"), DOC(dai, node, FeatureTracker, setWaitForConfigInput))
         .def("setHardwareResources", &FeatureTracker::setHardwareResources, py::arg("numShaves"), py::arg("numMemorySlices"), DOC(dai, node, FeatureTracker, setHardwareResources))
->>>>>>> 36959ec3
         ;
     daiNodeModule.attr("FeatureTracker").attr("Properties") = featureTrackerProperties;
 
