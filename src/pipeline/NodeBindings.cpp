#include "NodeBindings.hpp"

#include "depthai/pipeline/Node.hpp"
#include "depthai/pipeline/node/XLinkIn.hpp"
#include "depthai/pipeline/node/XLinkOut.hpp"
#include "depthai/pipeline/node/ColorCamera.hpp"
#include "depthai/pipeline/node/MonoCamera.hpp"
#include "depthai/pipeline/node/StereoDepth.hpp"
#include "depthai/pipeline/node/NeuralNetwork.hpp"
#include "depthai/pipeline/node/VideoEncoder.hpp"
#include "depthai/pipeline/node/ImageManip.hpp"
#include "depthai/pipeline/node/SPIOut.hpp"
#include "depthai/pipeline/node/DetectionNetwork.hpp"
#include "depthai/pipeline/node/SystemLogger.hpp"
#include "depthai/pipeline/node/SpatialLocationCalculator.hpp"
#include "depthai/pipeline/node/SpatialDetectionNetwork.hpp"
#include "depthai/pipeline/node/UVC.hpp"

// Libraries
#include "hedley/hedley.h"

void NodeBindings::bind(pybind11::module& m){

    using namespace dai;
    using namespace dai::node;


    // Base 'Node' class binding
    py::class_<Node, std::shared_ptr<Node>> pyNode(m, "Node", DOC(dai, Node));
    pyNode 
        .def_readonly("id", &Node::id, DOC(dai, Node, id))
        .def("getName", &Node::getName, DOC(dai, Node, getName))
        .def("getOutputs", &Node::getOutputs, DOC(dai, Node, getOutputs))
        .def("getInputs", &Node::getInputs, DOC(dai, Node, getInputs))
        .def("getAssets", &Node::getAssets, DOC(dai, Node, getAssets))
    ;

    // Node::Input bindings
    py::class_<Node::Input>(pyNode, "Input", DOC(dai, Node, Input))
        .def("setBlocking", &Node::Input::setBlocking, py::arg("blocking"), DOC(dai, Node, Input, setBlocking))
        .def("getBlocking", &Node::Input::getBlocking, DOC(dai, Node, Input, getBlocking))
        .def("setQueueSize", &Node::Input::setQueueSize, py::arg("size"), DOC(dai, Node, Input, setQueueSize))
        .def("getQueueSize", &Node::Input::getQueueSize, DOC(dai, Node, Input, getQueueSize))
    ;
    // Node::Output bindings
    py::class_<Node::Output>(pyNode, "Output", DOC(dai, Node, Output))
        .def("canConnect", &Node::Output::canConnect, py::arg("in"), DOC(dai, Node, Output, canConnect))
        .def("link", &Node::Output::link, py::arg("in"), DOC(dai, Node, Output, link))
        .def("unlink", &Node::Output::unlink, py::arg("in"), DOC(dai, Node, Output, unlink))
        .def("getConnections", &Node::Output::getConnections, DOC(dai, Node, Output, getConnections))
    ;
    // Node::Id bindings
    py::class_<Node::Id>(pyNode, "Id", "Node identificator. Unique for every node on a single Pipeline");

    // Node::Connection bindings
    py::class_<Node::Connection>(pyNode, "Connection", DOC(dai, Node, Connection))
        .def_property("outputId", [](Node::Connection& conn) { return conn.outputId; }, [](Node::Connection& conn, Node::Id id) {conn.outputId = id; }, DOC(dai, Node, Connection, outputId))
        .def_property("outputName", [](Node::Connection& conn) { return conn.outputName; }, [](Node::Connection& conn, std::string name) {conn.outputName = name; }, DOC(dai, Node, Connection, outputName))
        .def_property("inputId", [](Node::Connection& conn) { return conn.inputId; }, [](Node::Connection& conn, Node::Id id) {conn.inputId = id; }, DOC(dai, Node, Connection, inputId))
        .def_property("inputName", [](Node::Connection& conn) { return conn.inputName; }, [](Node::Connection& conn, std::string name) {conn.inputName = name; }, DOC(dai, Node, Connection, inputName))
    ;
    // MSVC errors out with: 
    // Error C2326 'void NodeBindings::bind(pybind11::module &)': function cannot access 'dai::Node::Connection::outputId'
    // ...
    // py::class_<Node::Connection>(pyNode, "Connection")
    //     .def_readwrite("outputId", &dai::Node::Connection::outputId)
    //     .def_readwrite("outputName", &dai::Node::Connection::outputName)
    //     .def_readwrite("inputId", &dai::Node::Connection::inputId)
    //     .def_readwrite("inputName", &dai::Node::Connection::inputName)
    // ;

    //// Bindings for actual nodes

    // XLinkIn node
    py::class_<XLinkIn, Node, std::shared_ptr<XLinkIn>>(m, "XLinkIn", DOC(dai, node, XLinkIn))
        .def_readonly("out", &XLinkIn::out, DOC(dai, node, XLinkIn, out))
        .def("setStreamName", &XLinkIn::setStreamName, py::arg("streamName"), DOC(dai, node, XLinkIn, setStreamName))
        .def("setMaxDataSize", &XLinkIn::setMaxDataSize, py::arg("maxDataSize"), DOC(dai, node, XLinkIn, setMaxDataSize))
        .def("setNumFrames",  &XLinkIn::setNumFrames, py::arg("numFrames"), DOC(dai, node, XLinkIn, setNumFrames)) 
        .def("getStreamName", &XLinkIn::getStreamName, DOC(dai, node, XLinkIn, getStreamName))
        .def("getMaxDataSize", &XLinkIn::getMaxDataSize, DOC(dai, node, XLinkIn, getMaxDataSize))
        .def("getNumFrames",  &XLinkIn::getNumFrames, DOC(dai, node, XLinkIn, getNumFrames))     
        ;

    // XLinkOut node
    py::class_<XLinkOut, Node, std::shared_ptr<XLinkOut>>(m, "XLinkOut", DOC(dai, node, XLinkOut))
        .def_readonly("input", &XLinkOut::input, DOC(dai, node, XLinkOut, input))
        .def("setStreamName", &XLinkOut::setStreamName, py::arg("streamName"), DOC(dai, node, XLinkOut, setStreamName))
        .def("setFpsLimit", &XLinkOut::setFpsLimit, py::arg("fpsLimit"), DOC(dai, node, XLinkOut, setFpsLimit))
        .def("getStreamName", &XLinkOut::getStreamName, DOC(dai, node, XLinkOut, getStreamName))
        .def("getFpsLimit", &XLinkOut::getFpsLimit, DOC(dai, node, XLinkOut, getFpsLimit))
        .def("setMetadataOnly", &XLinkOut::setMetadataOnly, DOC(dai, node, XLinkOut, setMetadataOnly))
        .def("getMetadataOnly", &XLinkOut::getMetadataOnly, DOC(dai, node, XLinkOut, getMetadataOnly))
        ;

    // ColorCamera node
    py::class_<ColorCamera, Node, std::shared_ptr<ColorCamera>>(m, "ColorCamera", DOC(dai, node, ColorCamera))
        .def_readonly("inputConfig", &ColorCamera::inputConfig, DOC(dai, node, ColorCamera, inputConfig))
        .def_readonly("inputControl", &ColorCamera::inputControl, DOC(dai, node, ColorCamera, inputControl))
        .def_readonly("initialControl", &ColorCamera::initialControl, DOC(dai, node, ColorCamera, initialControl))
        .def_readonly("video", &ColorCamera::video, DOC(dai, node, ColorCamera, video))
        .def_readonly("preview", &ColorCamera::preview, DOC(dai, node, ColorCamera, preview))
        .def_readonly("still", &ColorCamera::still, DOC(dai, node, ColorCamera, still))
        .def_readonly("isp", &ColorCamera::isp, DOC(dai, node, ColorCamera, isp))
        .def_readonly("raw", &ColorCamera::raw, DOC(dai, node, ColorCamera, raw))
        .def("setCamId", [](ColorCamera& c, int64_t id) {
            // Issue an deprecation warning
            PyErr_WarnEx(PyExc_DeprecationWarning, "setCamId() is deprecated, use setBoardSocket() instead.", 1);
            HEDLEY_DIAGNOSTIC_PUSH
            HEDLEY_DIAGNOSTIC_DISABLE_DEPRECATED
            c.setCamId(id);
            HEDLEY_DIAGNOSTIC_POP
        })
        .def("getCamId", [](ColorCamera& c) {
            // Issue an deprecation warning
            PyErr_WarnEx(PyExc_DeprecationWarning, "getCamId() is deprecated, use getBoardSocket() instead.", 1);
            HEDLEY_DIAGNOSTIC_PUSH
            HEDLEY_DIAGNOSTIC_DISABLE_DEPRECATED
            return c.getCamId();            
            HEDLEY_DIAGNOSTIC_POP
        })
        .def("setBoardSocket", &ColorCamera::setBoardSocket, py::arg("boardSocket"), DOC(dai, node, ColorCamera, setBoardSocket))
        .def("getBoardSocket", &ColorCamera::getBoardSocket, DOC(dai, node, ColorCamera, getBoardSocket))
        .def("setImageOrientation", &ColorCamera::setImageOrientation, py::arg("boardSocket"), DOC(dai, node, ColorCamera, setImageOrientation))
        .def("getImageOrientation", &ColorCamera::getImageOrientation, DOC(dai, node, ColorCamera, getImageOrientation))
        .def("setColorOrder", &ColorCamera::setColorOrder, py::arg("colorOrder"), DOC(dai, node, ColorCamera, setColorOrder))
        .def("getColorOrder", &ColorCamera::getColorOrder, DOC(dai, node, ColorCamera, getColorOrder))
        .def("setInterleaved", &ColorCamera::setInterleaved, py::arg("interleaved"), DOC(dai, node, ColorCamera, setInterleaved))
        .def("getInterleaved", &ColorCamera::getInterleaved, DOC(dai, node, ColorCamera, getInterleaved))
        .def("setFp16", &ColorCamera::setFp16, py::arg("fp16"), DOC(dai, node, ColorCamera, setFp16))
        .def("getFp16", &ColorCamera::getFp16, DOC(dai, node, ColorCamera, getFp16))
        .def("setPreviewSize", &ColorCamera::setPreviewSize, py::arg("width"), py::arg("height"), DOC(dai, node, ColorCamera, setPreviewSize))
        .def("setVideoSize", &ColorCamera::setVideoSize, py::arg("width"), py::arg("height"), DOC(dai, node, ColorCamera, setVideoSize))
        .def("setStillSize", &ColorCamera::setStillSize, py::arg("width"), py::arg("height"), DOC(dai, node, ColorCamera, setStillSize))
        .def("setResolution", &ColorCamera::setResolution, py::arg("resolution"), DOC(dai, node, ColorCamera, setResolution))
        .def("getResolution", &ColorCamera::getResolution, DOC(dai, node, ColorCamera, getResolution))
        .def("setFps", &ColorCamera::setFps, py::arg("fps"), DOC(dai, node, ColorCamera, setFps))
        .def("getFps", &ColorCamera::getFps, DOC(dai, node, ColorCamera, getFps))
        .def("getPreviewSize", &ColorCamera::getPreviewSize, DOC(dai, node, ColorCamera, getPreviewSize))
        .def("getPreviewWidth", &ColorCamera::getPreviewWidth, DOC(dai, node, ColorCamera, getPreviewWidth))
        .def("getPreviewHeight", &ColorCamera::getPreviewHeight, DOC(dai, node, ColorCamera, getPreviewHeight))
        .def("getVideoSize", &ColorCamera::getVideoSize, DOC(dai, node, ColorCamera, getVideoSize))
        .def("getVideoWidth", &ColorCamera::getVideoWidth, DOC(dai, node, ColorCamera, getVideoWidth))
        .def("getVideoHeight", &ColorCamera::getVideoHeight, DOC(dai, node, ColorCamera, getVideoHeight))
        .def("getStillSize", &ColorCamera::getStillSize, DOC(dai, node, ColorCamera, getStillSize))
        .def("getStillWidth", &ColorCamera::getStillWidth, DOC(dai, node, ColorCamera, getStillWidth))
        .def("getStillHeight", &ColorCamera::getStillHeight, DOC(dai, node, ColorCamera, getStillHeight))
        .def("getResolutionSize", &ColorCamera::getResolutionSize, DOC(dai, node, ColorCamera, getResolutionSize))
        .def("getResolutionWidth", &ColorCamera::getResolutionWidth, DOC(dai, node, ColorCamera, getResolutionWidth))
        .def("getResolutionHeight", &ColorCamera::getResolutionHeight, DOC(dai, node, ColorCamera, getResolutionHeight))
        .def("sensorCenterCrop", &ColorCamera::sensorCenterCrop, DOC(dai, node, ColorCamera, sensorCenterCrop))
        .def("setSensorCrop", &ColorCamera::setSensorCrop, py::arg("x"), py::arg("y"), DOC(dai, node, ColorCamera, setSensorCrop))
        .def("getSensorCrop", &ColorCamera::getSensorCrop, DOC(dai, node, ColorCamera, getSensorCrop))
        .def("getSensorCropX", &ColorCamera::getSensorCropX, DOC(dai, node, ColorCamera, getSensorCropX))
        .def("getSensorCropY", &ColorCamera::getSensorCropY, DOC(dai, node, ColorCamera, getSensorCropY))
        .def("setWaitForConfigInput", &ColorCamera::setWaitForConfigInput, py::arg("wait"), DOC(dai, node, ColorCamera, setWaitForConfigInput))
        .def("getWaitForConfigInput", &ColorCamera::getWaitForConfigInput, DOC(dai, node, ColorCamera, getWaitForConfigInput))
        .def("setPreviewKeepAspectRatio", &ColorCamera::setPreviewKeepAspectRatio, py::arg("keep"), DOC(dai, node, ColorCamera, setPreviewKeepAspectRatio))
        .def("getPreviewKeepAspectRatio", &ColorCamera::getPreviewKeepAspectRatio, DOC(dai, node, ColorCamera, getPreviewKeepAspectRatio))
        .def("setIspScale", &ColorCamera::setIspScale, py::arg("numerator"), py::arg("denominator"), DOC(dai, node, ColorCamera, setIspScale))
        .def("setIspScaleFull", &ColorCamera::setIspScaleFull, py::arg("horizNum"), py::arg("horizDenom"), py::arg("vertNum"), py::arg("vertDenom"), DOC(dai, node, ColorCamera, setIspScaleFull))
<<<<<<< HEAD
=======
        .def("getIspSize", &ColorCamera::getIspSize, DOC(dai, node, ColorCamera, getIspSize))
        .def("getIspWidth", &ColorCamera::getIspWidth, DOC(dai, node, ColorCamera, getIspWidth))
        .def("getIspHeight", &ColorCamera::getIspHeight, DOC(dai, node, ColorCamera, getIspHeight))
>>>>>>> 502b1d1b
        ;
    


    // NeuralNetwork node
    py::class_<NeuralNetwork, Node, std::shared_ptr<NeuralNetwork>>(m, "NeuralNetwork", DOC(dai, node, NeuralNetwork))
        .def_readonly("input", &NeuralNetwork::input, DOC(dai, node, NeuralNetwork, input))
        .def_readonly("out", &NeuralNetwork::out, DOC(dai, node, NeuralNetwork, out))
        .def_readonly("passthrough", &NeuralNetwork::passthrough, DOC(dai, node, NeuralNetwork, passthrough))
        .def("setBlobPath", &NeuralNetwork::setBlobPath, py::arg("path"), DOC(dai, node, NeuralNetwork, setBlobPath))
        .def("setNumPoolFrames", &NeuralNetwork::setNumPoolFrames, py::arg("numFrames"), DOC(dai, node, NeuralNetwork, setNumPoolFrames))
        .def("setNumInferenceThreads", &NeuralNetwork::setNumInferenceThreads, py::arg("numThreads"), DOC(dai, node, NeuralNetwork, setNumInferenceThreads))
        .def("setNumNCEPerInferenceThread", &NeuralNetwork::setNumNCEPerInferenceThread, py::arg("numNCEPerThread"), DOC(dai, node, NeuralNetwork, setNumNCEPerInferenceThread))
        .def("getNumInferenceThreads", &NeuralNetwork::getNumInferenceThreads, DOC(dai, node, NeuralNetwork, getNumInferenceThreads))
        ;


    // ImageManip node
    py::class_<ImageManip, Node, std::shared_ptr<ImageManip>>(m, "ImageManip", DOC(dai, node, ImageManip))
        .def_readonly("inputConfig", &ImageManip::inputConfig, DOC(dai, node, ImageManip, inputConfig))
        .def_readonly("inputImage", &ImageManip::inputImage, DOC(dai, node, ImageManip, inputImage))
        .def_readonly("out", &ImageManip::out, DOC(dai, node, ImageManip, out))
        .def_readonly("initialConfig", &ImageManip::initialConfig, DOC(dai, node, ImageManip, initialConfig))
        // setters
        
        .def("setCropRect", [](ImageManip& im, float xmin, float ymin, float xmax, float ymax) {
            // Issue a deprecation warning
            PyErr_WarnEx(PyExc_DeprecationWarning, "setCropRect() is deprecated, use initialConfig.setCropRect() instead.", 1);
            HEDLEY_DIAGNOSTIC_PUSH
            HEDLEY_DIAGNOSTIC_DISABLE_DEPRECATED
            im.setCropRect(xmin, ymin, xmax, ymax);
            HEDLEY_DIAGNOSTIC_POP
        })
        .def("setCenterCrop", [](ImageManip& im, float ratio, float whRatio = 1.0f) {
            // Issue a deprecation warning
            PyErr_WarnEx(PyExc_DeprecationWarning, "setCenterCrop() is deprecated, use initialConfig.setCenterCrop() instead.", 1);
            HEDLEY_DIAGNOSTIC_PUSH
            HEDLEY_DIAGNOSTIC_DISABLE_DEPRECATED
            im.setCenterCrop(ratio, whRatio);
            HEDLEY_DIAGNOSTIC_POP
        })

        .def("setResize", [](ImageManip& im, int w, int h) {
            // Issue a deprecation warning
            PyErr_WarnEx(PyExc_DeprecationWarning, "setResize() is deprecated, use initialConfig.setResize() instead.", 1);
            HEDLEY_DIAGNOSTIC_PUSH
            HEDLEY_DIAGNOSTIC_DISABLE_DEPRECATED
            im.setResize(w, h);
            HEDLEY_DIAGNOSTIC_POP
        })

        .def("setResizeThumbnail", [](ImageManip& im, int w, int h, int bgRed = 0, int bgGreen = 0, int bgBlue = 0) {
            // Issue a deprecation warning
            PyErr_WarnEx(PyExc_DeprecationWarning, "setResizeThumbnail() is deprecated, use initialConfig.setResizeThumbnail() instead.", 1);
            HEDLEY_DIAGNOSTIC_PUSH
            HEDLEY_DIAGNOSTIC_DISABLE_DEPRECATED
            im.setResizeThumbnail(w, h, bgRed, bgGreen, bgBlue);
            HEDLEY_DIAGNOSTIC_POP
        })

        .def("setFrameType", [](ImageManip& im, dai::RawImgFrame::Type name) {
            // Issue a deprecation warning
            PyErr_WarnEx(PyExc_DeprecationWarning, "setFrameType() is deprecated, use initialConfig.setFrameType() instead.", 1);
            HEDLEY_DIAGNOSTIC_PUSH
            HEDLEY_DIAGNOSTIC_DISABLE_DEPRECATED
            im.setFrameType(name);
            HEDLEY_DIAGNOSTIC_POP
        })

        .def("setHorizontalFlip", [](ImageManip& im, bool flip) {
            // Issue a deprecation warning
            PyErr_WarnEx(PyExc_DeprecationWarning, "setHorizontalFlip() is deprecated, use initialConfig.setHorizontalFlip() instead.", 1);
            HEDLEY_DIAGNOSTIC_PUSH
            HEDLEY_DIAGNOSTIC_DISABLE_DEPRECATED
            im.setHorizontalFlip(flip);
            HEDLEY_DIAGNOSTIC_POP
        })
        
        .def("setKeepAspectRatio", &ImageManip::setKeepAspectRatio, DOC(dai, node, ImageManip, setKeepAspectRatio))

        .def("setWaitForConfigInput", &ImageManip::setWaitForConfigInput, DOC(dai, node, ImageManip, setWaitForConfigInput))
        .def("setNumFramesPool", &ImageManip::setNumFramesPool, DOC(dai, node, ImageManip, setNumFramesPool))
        .def("setMaxOutputFrameSize", &ImageManip::setMaxOutputFrameSize, DOC(dai, node, ImageManip, setMaxOutputFrameSize))
        ;

     // MonoCamera node
    py::class_<MonoCamera, Node, std::shared_ptr<MonoCamera>>(m, "MonoCamera", DOC(dai, node, MonoCamera))
        .def_readonly("inputControl", &MonoCamera::inputControl, DOC(dai, node, MonoCamera, inputControl))
        .def_readonly("out",  &MonoCamera::out, DOC(dai, node, MonoCamera, out))
        .def_readonly("initialControl",  &MonoCamera::initialControl, DOC(dai, node, MonoCamera, initialControl))
        .def("setCamId", [](MonoCamera& c, int64_t id) {
            // Issue an deprecation warning
            PyErr_WarnEx(PyExc_DeprecationWarning, "setCamId() is deprecated, use setBoardSocket() instead.", 1);
            HEDLEY_DIAGNOSTIC_PUSH
            HEDLEY_DIAGNOSTIC_DISABLE_DEPRECATED
            c.setCamId(id);
            HEDLEY_DIAGNOSTIC_POP
        })
        .def("getCamId", [](MonoCamera& c) {
            // Issue an deprecation warning
            PyErr_WarnEx(PyExc_DeprecationWarning, "getCamId() is deprecated, use getBoardSocket() instead.", 1);
            HEDLEY_DIAGNOSTIC_PUSH
            HEDLEY_DIAGNOSTIC_DISABLE_DEPRECATED
            return c.getCamId();
            HEDLEY_DIAGNOSTIC_POP
        })
        .def("setBoardSocket", &MonoCamera::setBoardSocket, py::arg("boardSocket"), DOC(dai, node, MonoCamera, setBoardSocket))
        .def("getBoardSocket", &MonoCamera::getBoardSocket, DOC(dai, node, MonoCamera, getBoardSocket))
        .def("setImageOrientation", &MonoCamera::setImageOrientation, py::arg("imageOrientation"), DOC(dai, node, MonoCamera, setImageOrientation))
        .def("getImageOrientation", &MonoCamera::getImageOrientation, DOC(dai, node, MonoCamera, getImageOrientation))
        .def("setResolution", &MonoCamera::setResolution, py::arg("resolution"), DOC(dai, node, MonoCamera, setResolution))
        .def("getResolution", &MonoCamera::getResolution, DOC(dai, node, MonoCamera, getResolution))
        .def("setFps",        &MonoCamera::setFps, py::arg("fps"), DOC(dai, node, MonoCamera, setFps))
        .def("getFps",        &MonoCamera::getFps, DOC(dai, node, MonoCamera, getFps))
        .def("getResolutionSize", &MonoCamera::getResolutionSize, DOC(dai, node, MonoCamera, getResolutionSize))
        .def("getResolutionWidth", &MonoCamera::getResolutionWidth, DOC(dai, node, MonoCamera, getResolutionWidth))
        .def("getResolutionHeight", &MonoCamera::getResolutionHeight, DOC(dai, node, MonoCamera, getResolutionHeight))
        ;
        


    // StereoDepth node
    py::class_<StereoDepth, Node, std::shared_ptr<StereoDepth>>(m, "StereoDepth", DOC(dai, node, StereoDepth))
        .def_readonly("left",           &StereoDepth::left, DOC(dai, node, StereoDepth, left))
        .def_readonly("right",          &StereoDepth::right, DOC(dai, node, StereoDepth, right))
        .def_readonly("depth",          &StereoDepth::depth, DOC(dai, node, StereoDepth, depth))
        .def_readonly("disparity",      &StereoDepth::disparity, DOC(dai, node, StereoDepth, disparity))
        .def_readonly("syncedLeft",     &StereoDepth::syncedLeft, DOC(dai, node, StereoDepth, syncedLeft))
        .def_readonly("syncedRight",    &StereoDepth::syncedRight, DOC(dai, node, StereoDepth, syncedRight))
        .def_readonly("rectifiedLeft",  &StereoDepth::rectifiedLeft, DOC(dai, node, StereoDepth, rectifiedLeft))
        .def_readonly("rectifiedRight", &StereoDepth::rectifiedRight, DOC(dai, node, StereoDepth, rectifiedRight))
        .def("loadCalibrationFile",     &StereoDepth::loadCalibrationFile, py::arg("path"), DOC(dai, node, StereoDepth, loadCalibrationFile))
        .def("loadCalibrationData",     &StereoDepth::loadCalibrationData, py::arg("data"), DOC(dai, node, StereoDepth, loadCalibrationData))
        .def("setEmptyCalibration",     &StereoDepth::setEmptyCalibration, DOC(dai, node, StereoDepth, setEmptyCalibration))
        .def("setInputResolution",      &StereoDepth::setInputResolution, py::arg("width"), py::arg("height"), DOC(dai, node, StereoDepth, setInputResolution))
        .def("setMedianFilter",         &StereoDepth::setMedianFilter, py::arg("median"), DOC(dai, node, StereoDepth, setMedianFilter))
        .def("setDepthAlign",           py::overload_cast<StereoDepthProperties::DepthAlign>(&StereoDepth::setDepthAlign), py::arg("align"), DOC(dai, node, StereoDepth, setDepthAlign))
        .def("setDepthAlign",           py::overload_cast<CameraBoardSocket>(&StereoDepth::setDepthAlign), py::arg("camera"), DOC(dai, node, StereoDepth, setDepthAlign))
        .def("setConfidenceThreshold",  &StereoDepth::setConfidenceThreshold, py::arg("confThr"), DOC(dai, node, StereoDepth, setConfidenceThreshold))
        .def("setLeftRightCheck",       &StereoDepth::setLeftRightCheck, py::arg("enable"), DOC(dai, node, StereoDepth, setLeftRightCheck))
        .def("setSubpixel",             &StereoDepth::setSubpixel, py::arg("enable"), DOC(dai, node, StereoDepth, setSubpixel))
        .def("setExtendedDisparity",    &StereoDepth::setExtendedDisparity, py::arg("enable"), DOC(dai, node, StereoDepth, setExtendedDisparity))
        .def("setRectifyEdgeFillColor", &StereoDepth::setRectifyEdgeFillColor, py::arg("color"), DOC(dai, node, StereoDepth, setRectifyEdgeFillColor))
        .def("setRectifyMirrorFrame",   &StereoDepth::setRectifyMirrorFrame, py::arg("enable"), DOC(dai, node, StereoDepth, setRectifyMirrorFrame))
        .def("setOutputRectified", [](StereoDepth& s, bool enable) {
            // Issue an deprecation warning
            PyErr_WarnEx(PyExc_DeprecationWarning, "setOutputRectified() is deprecated, the output is auto-enabled if used.", 1);
            HEDLEY_DIAGNOSTIC_PUSH
            HEDLEY_DIAGNOSTIC_DISABLE_DEPRECATED
            s.setOutputRectified(enable);
            HEDLEY_DIAGNOSTIC_POP
        })
        .def("setOutputDepth", [](StereoDepth& s, bool enable) {
            // Issue an deprecation warning
            PyErr_WarnEx(PyExc_DeprecationWarning, "setOutputDepth() is deprecated, the output is auto-enabled if used.", 1);
            HEDLEY_DIAGNOSTIC_PUSH
            HEDLEY_DIAGNOSTIC_DISABLE_DEPRECATED
            s.setOutputDepth(enable);
            HEDLEY_DIAGNOSTIC_POP
        })
        ;

    // VideoEncoder node
    py::class_<VideoEncoder, Node, std::shared_ptr<VideoEncoder>>(m, "VideoEncoder", DOC(dai, node, VideoEncoder))
        .def_readonly("input", &VideoEncoder::input, DOC(dai, node, VideoEncoder, input), DOC(dai, node, VideoEncoder, input))
        .def_readonly("bitstream", &VideoEncoder::bitstream, DOC(dai, node, VideoEncoder, bitstream), DOC(dai, node, VideoEncoder, bitstream))        
        .def("setDefaultProfilePreset", (void(VideoEncoder::*)(int, int, float, VideoEncoderProperties::Profile))&VideoEncoder::setDefaultProfilePreset, py::arg("width"), py::arg("height"), py::arg("fps"), py::arg("profile"), DOC(dai, node, VideoEncoder, setDefaultProfilePreset))
        .def("setDefaultProfilePreset", (void(VideoEncoder::*)(std::tuple<int,int>, float, VideoEncoderProperties::Profile))&VideoEncoder::setDefaultProfilePreset, py::arg("size"), py::arg("fps"), py::arg("profile"), DOC(dai, node, VideoEncoder, setDefaultProfilePreset, 2))
        .def("setNumFramesPool", &VideoEncoder::setNumFramesPool, py::arg("frames"), DOC(dai, node, VideoEncoder, setNumFramesPool))
        .def("getNumFramesPool", &VideoEncoder::getNumFramesPool, DOC(dai, node, VideoEncoder, getNumFramesPool))
        .def("setRateControlMode", &VideoEncoder::setRateControlMode, py::arg("mode"), DOC(dai, node, VideoEncoder, setRateControlMode))
        .def("setProfile", &VideoEncoder::setProfile, py::arg("width"), py::arg("height"), py::arg("profile"), DOC(dai, node, VideoEncoder, setProfile))
        .def("setBitrate", &VideoEncoder::setBitrate, py::arg("bitrateKbps"), DOC(dai, node, VideoEncoder, setBitrate))
        .def("setBitrateKbps", &VideoEncoder::setBitrateKbps, py::arg("bitrateKbps"), DOC(dai, node, VideoEncoder, setBitrateKbps))
        .def("setKeyframeFrequency", &VideoEncoder::setKeyframeFrequency, py::arg("freq"), DOC(dai, node, VideoEncoder, setKeyframeFrequency))
        //.def("setMaxBitrate", &VideoEncoder::setMaxBitrate)
        .def("setNumBFrames", &VideoEncoder::setNumBFrames, py::arg("numBFrames"), DOC(dai, node, VideoEncoder, setNumBFrames))
        .def("setQuality", &VideoEncoder::setQuality, py::arg("quality"), DOC(dai, node, VideoEncoder, setQuality))
        .def("setFrameRate", &VideoEncoder::setFrameRate, py::arg("frameRate"), DOC(dai, node, VideoEncoder, setFrameRate))
        .def("getRateControlMode", &VideoEncoder::getRateControlMode, DOC(dai, node, VideoEncoder, getRateControlMode))
        .def("getProfile", &VideoEncoder::getProfile, DOC(dai, node, VideoEncoder, getProfile))
        .def("getBitrate", &VideoEncoder::getBitrate, DOC(dai, node, VideoEncoder, getBitrate))
        .def("getBitrateKbps", &VideoEncoder::getBitrate, DOC(dai, node, VideoEncoder, getBitrateKbps))
        .def("getKeyframeFrequency", &VideoEncoder::getKeyframeFrequency, DOC(dai, node, VideoEncoder, getKeyframeFrequency))
        //.def("getMaxBitrate", &VideoEncoder::getMaxBitrate)
        .def("getNumBFrames", &VideoEncoder::getNumBFrames, DOC(dai, node, VideoEncoder, getNumBFrames))
        .def("getQuality", &VideoEncoder::getQuality, DOC(dai, node, VideoEncoder, getQuality))
        .def("getWidth", &VideoEncoder::getWidth, DOC(dai, node, VideoEncoder, getWidth))
        .def("getHeight", &VideoEncoder::getHeight, DOC(dai, node, VideoEncoder, getHeight))
        .def("getFrameRate", &VideoEncoder::getFrameRate, DOC(dai, node, VideoEncoder, getFrameRate))
        .def("getSize", &VideoEncoder::getSize, DOC(dai, node, VideoEncoder, getSize))
    ;

    // SPIOut node
    py::class_<SPIOut, Node, std::shared_ptr<SPIOut>>(m, "SPIOut", DOC(dai, node, SPIOut))
        .def_readonly("input", &SPIOut::input, DOC(dai, node, SPIOut, input))
        .def("setStreamName", &SPIOut::setStreamName, py::arg("name"), DOC(dai, node, SPIOut, setStreamName))
        .def("setBusId", &SPIOut::setBusId, py::arg("id"), DOC(dai, node, SPIOut, setBusId))
        ;

    py::class_<DetectionNetwork, NeuralNetwork, std::shared_ptr<DetectionNetwork>>(m, "DetectionNetwork", DOC(dai, node, DetectionNetwork))
        .def_readonly("input", &DetectionNetwork::input, DOC(dai, node, DetectionNetwork, input))
        .def_readonly("out", &DetectionNetwork::out, DOC(dai, node, DetectionNetwork, out))
        .def_readonly("passthrough", &DetectionNetwork::passthrough, DOC(dai, node, DetectionNetwork, passthrough))
        .def("setConfidenceThreshold", &DetectionNetwork::setConfidenceThreshold, py::arg("thresh"), DOC(dai, node, DetectionNetwork, setConfidenceThreshold))
        ;

    // MobileNetDetectionNetwork node
    py::class_<MobileNetDetectionNetwork, DetectionNetwork, std::shared_ptr<MobileNetDetectionNetwork>>(m, "MobileNetDetectionNetwork", DOC(dai, node, MobileNetDetectionNetwork))
        ;

    // YoloDetectionNetwork node
    py::class_<YoloDetectionNetwork, DetectionNetwork, std::shared_ptr<YoloDetectionNetwork>>(m, "YoloDetectionNetwork", DOC(dai, node, YoloDetectionNetwork))
        .def("setNumClasses", &YoloDetectionNetwork::setNumClasses, py::arg("numClasses"), DOC(dai, node, YoloDetectionNetwork, setNumClasses))
        .def("setCoordinateSize", &YoloDetectionNetwork::setCoordinateSize, py::arg("coordinates"), DOC(dai, node, YoloDetectionNetwork, setCoordinateSize))
        .def("setAnchors", &YoloDetectionNetwork::setAnchors, py::arg("anchors"), DOC(dai, node, YoloDetectionNetwork, setAnchors))
        .def("setAnchorMasks", &YoloDetectionNetwork::setAnchorMasks, py::arg("anchorMasks"), DOC(dai, node, YoloDetectionNetwork, setAnchorMasks))
        .def("setIouThreshold", &YoloDetectionNetwork::setIouThreshold, py::arg("thresh"), DOC(dai, node, YoloDetectionNetwork, setIouThreshold))
        ;

    py::class_<SpatialDetectionNetwork, DetectionNetwork, std::shared_ptr<SpatialDetectionNetwork>>(m, "SpatialDetectionNetwork", DOC(dai, node, SpatialDetectionNetwork))
        .def_readonly("input", &SpatialDetectionNetwork::input, DOC(dai, node, SpatialDetectionNetwork, input))
        .def_readonly("inputDepth", &SpatialDetectionNetwork::inputDepth, DOC(dai, node, SpatialDetectionNetwork, inputDepth))
        .def_readonly("out", &SpatialDetectionNetwork::out, DOC(dai, node, SpatialDetectionNetwork, out))
        .def_readonly("boundingBoxMapping", &SpatialDetectionNetwork::boundingBoxMapping, DOC(dai, node, SpatialDetectionNetwork, boundingBoxMapping))
        .def_readonly("passthrough", &SpatialDetectionNetwork::passthrough, DOC(dai, node, SpatialDetectionNetwork, passthrough))
        .def_readonly("passthroughDepth", &SpatialDetectionNetwork::passthroughDepth, DOC(dai, node, SpatialDetectionNetwork, passthroughDepth))

        .def("setBoundingBoxScaleFactor", &SpatialDetectionNetwork::setBoundingBoxScaleFactor, py::arg("scaleFactor"), DOC(dai, node, SpatialDetectionNetwork, setBoundingBoxScaleFactor))
        .def("setDepthLowerThreshold", &SpatialDetectionNetwork::setDepthLowerThreshold, py::arg("lowerThreshold"), DOC(dai, node, SpatialDetectionNetwork, setDepthLowerThreshold))
        .def("setDepthUpperThreshold", &SpatialDetectionNetwork::setDepthUpperThreshold, py::arg("upperThreshold"), DOC(dai, node, SpatialDetectionNetwork, setDepthUpperThreshold))
        ;

    py::class_<MobileNetSpatialDetectionNetwork, SpatialDetectionNetwork, std::shared_ptr<MobileNetSpatialDetectionNetwork>>(m, "MobileNetSpatialDetectionNetwork", DOC(dai, node, MobileNetSpatialDetectionNetwork))
        ;

    // YoloSpatialDetectionNetwork node
    py::class_<YoloSpatialDetectionNetwork, SpatialDetectionNetwork, std::shared_ptr<YoloSpatialDetectionNetwork>>(m, "YoloSpatialDetectionNetwork", DOC(dai, node, YoloSpatialDetectionNetwork))
        .def("setNumClasses", &YoloSpatialDetectionNetwork::setNumClasses, py::arg("numClasses"), DOC(dai, node, YoloSpatialDetectionNetwork, setNumClasses))
        .def("setCoordinateSize", &YoloSpatialDetectionNetwork::setCoordinateSize, py::arg("coordinates"), DOC(dai, node, YoloSpatialDetectionNetwork, setCoordinateSize))
        .def("setAnchors", &YoloSpatialDetectionNetwork::setAnchors, py::arg("anchors"), DOC(dai, node, YoloSpatialDetectionNetwork, setAnchors))
        .def("setAnchorMasks", &YoloSpatialDetectionNetwork::setAnchorMasks, py::arg("anchorMasks"), DOC(dai, node, YoloSpatialDetectionNetwork, setAnchorMasks))
        .def("setIouThreshold", &YoloSpatialDetectionNetwork::setIouThreshold, py::arg("thresh"), DOC(dai, node, YoloSpatialDetectionNetwork, setIouThreshold))
        ;

    // SpatialLocationCalculator node
    py::class_<SpatialLocationCalculator, Node, std::shared_ptr<SpatialLocationCalculator>>(m, "SpatialLocationCalculator", DOC(dai, node, SpatialLocationCalculator))
        .def_readonly("inputConfig", &SpatialLocationCalculator::inputConfig, DOC(dai, node, SpatialLocationCalculator, inputConfig))       
        .def_readonly("inputDepth", &SpatialLocationCalculator::inputDepth, DOC(dai, node, SpatialLocationCalculator, inputDepth))
        .def_readonly("out", &SpatialLocationCalculator::out, DOC(dai, node, SpatialLocationCalculator, out))
        .def_readonly("passthroughDepth", &SpatialLocationCalculator::passthroughDepth, DOC(dai, node, SpatialLocationCalculator, passthroughDepth))
        .def_readonly("initialConfig", &SpatialLocationCalculator::initialConfig, DOC(dai, node, SpatialLocationCalculator, initialConfig))
        .def("setWaitForConfigInput", &SpatialLocationCalculator::setWaitForConfigInput, py::arg("wait"), DOC(dai, node, SpatialLocationCalculator, setWaitForConfigInput))
        ;

    // SystemLogger node
    py::class_<SystemLogger, Node, std::shared_ptr<SystemLogger>>(m, "SystemLogger", DOC(dai, node, SystemLogger))
        .def_readonly("out", &SystemLogger::out, DOC(dai, node, SystemLogger, out))
        .def("setRate", &SystemLogger::setRate, py::arg("hz"), DOC(dai, node, SystemLogger, setRate))
        ;

    // UVC node
    py::class_<UVC, Node, std::shared_ptr<UVC>>(m, "UVC")
        .def_readonly("input", &UVC::input)
        ;


    ////////////////////////////////////
    // Node properties bindings
    ////////////////////////////////////
    py::class_<ColorCameraProperties> colorCameraProperties(m, "ColorCameraProperties", DOC(dai, ColorCameraProperties));
    colorCameraProperties
        .def_readwrite("initialControl", &ColorCameraProperties::initialControl)
        .def_readwrite("boardSocket", &ColorCameraProperties::boardSocket)
        .def_readwrite("colorOrder", &ColorCameraProperties::colorOrder)
        .def_readwrite("interleaved", &ColorCameraProperties::interleaved)
        .def_readwrite("previewHeight", &ColorCameraProperties::previewHeight)
        .def_readwrite("previewWidth", &ColorCameraProperties::previewWidth)
        .def_readwrite("videoHeight", &ColorCameraProperties::videoHeight)
        .def_readwrite("videoWidth", &ColorCameraProperties::videoWidth)
        .def_readwrite("stillHeight", &ColorCameraProperties::stillHeight)
        .def_readwrite("stillWidth", &ColorCameraProperties::stillWidth)
        .def_readwrite("resolution", &ColorCameraProperties::resolution)
        .def_readwrite("fps", &ColorCameraProperties::fps)
        .def_readwrite("sensorCropX", &ColorCameraProperties::sensorCropX)
        .def_readwrite("sensorCropY", &ColorCameraProperties::sensorCropY)
    ;

    py::enum_<ColorCameraProperties::SensorResolution>(colorCameraProperties, "SensorResolution", DOC(dai, ColorCameraProperties, SensorResolution))
        .value("THE_1080_P", ColorCameraProperties::SensorResolution::THE_1080_P)
        .value("THE_4_K", ColorCameraProperties::SensorResolution::THE_4_K)
        .value("THE_12_MP", ColorCameraProperties::SensorResolution::THE_12_MP)
        ;

    py::enum_<ColorCameraProperties::ColorOrder>(colorCameraProperties, "ColorOrder", DOC(dai, ColorCameraProperties, ColorOrder))
        .value("BGR", ColorCameraProperties::ColorOrder::BGR)
        .value("RGB", ColorCameraProperties::ColorOrder::RGB)
        ;
    // ALIAS
    m.attr("ColorCamera").attr("Properties") = colorCameraProperties;

        

    // MonoCamera props
    py::class_<MonoCameraProperties> monoCameraProperties(m, "MonoCameraProperties", DOC(dai, MonoCameraProperties));
    monoCameraProperties
        .def_readwrite("initialControl", &MonoCameraProperties::initialControl)
        .def_readwrite("boardSocket", &MonoCameraProperties::boardSocket)
        .def_readwrite("resolution", &MonoCameraProperties::resolution)
        .def_readwrite("fps",  &MonoCameraProperties::fps)
    ;

    py::enum_<MonoCameraProperties::SensorResolution>(monoCameraProperties, "SensorResolution", DOC(dai, MonoCameraProperties, SensorResolution))
        .value("THE_720_P", MonoCameraProperties::SensorResolution::THE_720_P)
        .value("THE_800_P", MonoCameraProperties::SensorResolution::THE_800_P)
        .value("THE_400_P", MonoCameraProperties::SensorResolution::THE_400_P)
        ;
    // ALIAS
    m.attr("MonoCamera").attr("Properties") = monoCameraProperties;
   

    // StereoDepth props
    py::class_<StereoDepthProperties> stereoDepthProperties(m, "StereoDepthProperties", DOC(dai, StereoDepthProperties));
    stereoDepthProperties
        .def_readwrite("calibration",             &StereoDepthProperties::calibration)
        .def_readwrite("median",                  &StereoDepthProperties::median)
        .def_readwrite("depthAlign",              &StereoDepthProperties::depthAlign)
        .def_readwrite("depthAlignCamera",        &StereoDepthProperties::depthAlignCamera)
        .def_readwrite("confidenceThreshold",     &StereoDepthProperties::confidenceThreshold)
        .def_readwrite("enableLeftRightCheck",    &StereoDepthProperties::enableLeftRightCheck)
        .def_readwrite("enableSubpixel",          &StereoDepthProperties::enableSubpixel)
        .def_readwrite("enableExtendedDisparity", &StereoDepthProperties::enableExtendedDisparity)
        .def_readwrite("rectifyMirrorFrame",      &StereoDepthProperties::rectifyMirrorFrame)
        .def_readwrite("rectifyEdgeFillColor",    &StereoDepthProperties::rectifyEdgeFillColor)
        .def_readwrite("width",                   &StereoDepthProperties::width)
        .def_readwrite("height",                  &StereoDepthProperties::height)
        ;

    py::enum_<StereoDepthProperties::MedianFilter>(stereoDepthProperties, "MedianFilter", DOC(dai, StereoDepthProperties, MedianFilter))
        .value("MEDIAN_OFF", StereoDepthProperties::MedianFilter::MEDIAN_OFF)
        .value("KERNEL_3x3", StereoDepthProperties::MedianFilter::KERNEL_3x3)
        .value("KERNEL_5x5", StereoDepthProperties::MedianFilter::KERNEL_5x5)
        .value("KERNEL_7x7", StereoDepthProperties::MedianFilter::KERNEL_7x7)
        ;

    py::enum_<StereoDepthProperties::DepthAlign>(stereoDepthProperties, "DepthAlign")
        .value("RIGHT",  StereoDepthProperties::DepthAlign::RECTIFIED_RIGHT)
        .value("LEFT",   StereoDepthProperties::DepthAlign::RECTIFIED_LEFT)
        .value("CENTER", StereoDepthProperties::DepthAlign::CENTER)
        ;

    // ALIAS
    m.attr("StereoDepth").attr("Properties") = stereoDepthProperties;
   


    // VideoEncoder props
    py::class_<VideoEncoderProperties> videoEncoderProperties(m, "VideoEncoderProperties", DOC(dai, VideoEncoderProperties));
    videoEncoderProperties
        .def_readwrite("bitrate", &VideoEncoderProperties::bitrate)
        .def_readwrite("keyframeFrequency", &VideoEncoderProperties::keyframeFrequency)
        .def_readwrite("maxBitrate", &VideoEncoderProperties::maxBitrate)
        .def_readwrite("numBFrames", &VideoEncoderProperties::numBFrames)
        .def_readwrite("numFramesPool", &VideoEncoderProperties::numFramesPool)
        .def_readwrite("profile", &VideoEncoderProperties::profile)
        .def_readwrite("quality", &VideoEncoderProperties::quality)
        .def_readwrite("rateCtrlMode", &VideoEncoderProperties::rateCtrlMode)
        .def_readwrite("width", &VideoEncoderProperties::width)
        .def_readwrite("height", &VideoEncoderProperties::height)
        ;

    py::enum_<VideoEncoderProperties::Profile>(videoEncoderProperties, "Profile", DOC(dai, VideoEncoderProperties, Profile))
        .value("H264_BASELINE", VideoEncoderProperties::Profile::H264_BASELINE)
        .value("H264_HIGH", VideoEncoderProperties::Profile::H264_HIGH)
        .value("H264_MAIN", VideoEncoderProperties::Profile::H264_MAIN)
        .value("H265_MAIN", VideoEncoderProperties::Profile::H265_MAIN)
        .value("MJPEG", VideoEncoderProperties::Profile::MJPEG)
        ;

    py::enum_<VideoEncoderProperties::RateControlMode>(videoEncoderProperties, "RateControlMode", DOC(dai, VideoEncoderProperties, RateControlMode))
        .value("CBR", VideoEncoderProperties::RateControlMode::CBR)
        .value("VBR", VideoEncoderProperties::RateControlMode::VBR)
        ;     
    // ALIAS
    m.attr("VideoEncoder").attr("Properties") = videoEncoderProperties;




    py::class_<SystemLoggerProperties>(m, "SystemLoggerProperties", DOC(dai, SystemLoggerProperties))
        .def_readwrite("rateHz", &SystemLoggerProperties::rateHz)
        ;

    py::class_<NeuralNetworkProperties, std::shared_ptr<NeuralNetworkProperties>> neuralNetworkProperties(m, "NeuralNetworkProperties", DOC(dai, NeuralNetworkProperties));
    neuralNetworkProperties
        .def_readwrite("blobSize", &NeuralNetworkProperties::blobSize)
        .def_readwrite("blobUri", &NeuralNetworkProperties::blobUri)
        .def_readwrite("numFrames", &NeuralNetworkProperties::numFrames)
        .def_readwrite("numThreads", &NeuralNetworkProperties::numThreads)
        .def_readwrite("numNCEPerThread", &NeuralNetworkProperties::numNCEPerThread)
        ;
    m.attr("NeuralNetwork").attr("Properties") = neuralNetworkProperties;


    py::class_<DetectionNetworkProperties, NeuralNetworkProperties, std::shared_ptr<DetectionNetworkProperties>> detectionNetworkProperties(m, "DetectionNetworkProperties", DOC(dai, DetectionNetworkProperties));
    detectionNetworkProperties
        .def_readwrite("nnFamily", &DetectionNetworkProperties::nnFamily)
        .def_readwrite("confidenceThreshold", &DetectionNetworkProperties::confidenceThreshold)
        .def_readwrite("classes", &DetectionNetworkProperties::classes)
        .def_readwrite("coordinates", &DetectionNetworkProperties::coordinates)
        .def_readwrite("anchors", &DetectionNetworkProperties::anchors)
        .def_readwrite("anchorMasks", &DetectionNetworkProperties::anchorMasks)
        .def_readwrite("iouThreshold", &DetectionNetworkProperties::iouThreshold)
        ;
    // ALIAS
    m.attr("DetectionNetwork").attr("Properties") = detectionNetworkProperties;


    py::class_<SpatialDetectionNetworkProperties, DetectionNetworkProperties, std::shared_ptr<SpatialDetectionNetworkProperties>> spatialDetectionNetworkProperties(m, "SpatialDetectionNetworkProperties", DOC(dai, SpatialDetectionNetworkProperties));
    spatialDetectionNetworkProperties
        .def_readwrite("detectedBBScaleFactor", &SpatialDetectionNetworkProperties::detectedBBScaleFactor)
        .def_readwrite("depthThresholds", &SpatialDetectionNetworkProperties::depthThresholds)
        ;
    // ALIAS
    m.attr("SpatialDetectionNetwork").attr("Properties") = spatialDetectionNetworkProperties;


    py::class_<SpatialLocationCalculatorProperties> spatialLocationCalculatorProperties(m, "SpatialLocationCalculatorProperties", DOC(dai, SpatialLocationCalculatorProperties));
    spatialLocationCalculatorProperties
        .def_readwrite("roiConfig", &SpatialLocationCalculatorProperties::roiConfig)
        .def_readwrite("inputConfigSync", &SpatialLocationCalculatorProperties::inputConfigSync)
        ;
    m.attr("SpatialLocationCalculator").attr("Properties") = spatialLocationCalculatorProperties;


}<|MERGE_RESOLUTION|>--- conflicted
+++ resolved
@@ -159,12 +159,9 @@
         .def("getPreviewKeepAspectRatio", &ColorCamera::getPreviewKeepAspectRatio, DOC(dai, node, ColorCamera, getPreviewKeepAspectRatio))
         .def("setIspScale", &ColorCamera::setIspScale, py::arg("numerator"), py::arg("denominator"), DOC(dai, node, ColorCamera, setIspScale))
         .def("setIspScaleFull", &ColorCamera::setIspScaleFull, py::arg("horizNum"), py::arg("horizDenom"), py::arg("vertNum"), py::arg("vertDenom"), DOC(dai, node, ColorCamera, setIspScaleFull))
-<<<<<<< HEAD
-=======
         .def("getIspSize", &ColorCamera::getIspSize, DOC(dai, node, ColorCamera, getIspSize))
         .def("getIspWidth", &ColorCamera::getIspWidth, DOC(dai, node, ColorCamera, getIspWidth))
         .def("getIspHeight", &ColorCamera::getIspHeight, DOC(dai, node, ColorCamera, getIspHeight))
->>>>>>> 502b1d1b
         ;
     
 
