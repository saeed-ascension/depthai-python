#include "NodeBindings.hpp"

#include "depthai/pipeline/Node.hpp"
#include "depthai/pipeline/node/XLinkIn.hpp"
#include "depthai/pipeline/node/XLinkOut.hpp"
#include "depthai/pipeline/node/ColorCamera.hpp"
#include "depthai/pipeline/node/MonoCamera.hpp"
#include "depthai/pipeline/node/StereoDepth.hpp"
#include "depthai/pipeline/node/NeuralNetwork.hpp"
#include "depthai/pipeline/node/VideoEncoder.hpp"
#include "depthai/pipeline/node/ImageManip.hpp"
#include "depthai/pipeline/node/SPIOut.hpp"
#include "depthai/pipeline/node/DetectionNetwork.hpp"
#include "depthai/pipeline/node/SystemLogger.hpp"
<<<<<<< HEAD
#include "depthai/pipeline/node/UVC.hpp"
=======
#include "depthai/pipeline/node/SpatialLocationCalculator.hpp"
#include "depthai/pipeline/node/SpatialDetectionNetwork.hpp"
#include "depthai/pipeline/node/ObjectTracker.hpp"
>>>>>>> e42caf97

// Libraries
#include "hedley/hedley.h"

void NodeBindings::bind(pybind11::module& m){

    using namespace dai;
    using namespace dai::node;


    // Base 'Node' class binding
    py::class_<Node, std::shared_ptr<Node>> pyNode(m, "Node", DOC(dai, Node));
    pyNode
        .def_readonly("id", &Node::id, DOC(dai, Node, id))
        .def("getName", &Node::getName, DOC(dai, Node, getName))
        .def("getOutputs", &Node::getOutputs, DOC(dai, Node, getOutputs))
        .def("getInputs", &Node::getInputs, DOC(dai, Node, getInputs))
        .def("getAssets", &Node::getAssets, DOC(dai, Node, getAssets))
    ;

    // Node::Input bindings
    py::class_<Node::Input>(pyNode, "Input", DOC(dai, Node, Input))
        .def("setBlocking", &Node::Input::setBlocking, py::arg("blocking"), DOC(dai, Node, Input, setBlocking))
        .def("getBlocking", &Node::Input::getBlocking, DOC(dai, Node, Input, getBlocking))
        .def("setQueueSize", &Node::Input::setQueueSize, py::arg("size"), DOC(dai, Node, Input, setQueueSize))
        .def("getQueueSize", &Node::Input::getQueueSize, DOC(dai, Node, Input, getQueueSize))
    ;
    // Node::Output bindings
    py::class_<Node::Output>(pyNode, "Output", DOC(dai, Node, Output))
        .def("canConnect", &Node::Output::canConnect, py::arg("in"), DOC(dai, Node, Output, canConnect))
        .def("link", &Node::Output::link, py::arg("in"), DOC(dai, Node, Output, link))
        .def("unlink", &Node::Output::unlink, py::arg("in"), DOC(dai, Node, Output, unlink))
        .def("getConnections", &Node::Output::getConnections, DOC(dai, Node, Output, getConnections))
    ;
    // Node::Id bindings
    py::class_<Node::Id>(pyNode, "Id", "Node identificator. Unique for every node on a single Pipeline");

    // Node::Connection bindings
    py::class_<Node::Connection>(pyNode, "Connection", DOC(dai, Node, Connection))
        .def_property("outputId", [](Node::Connection& conn) { return conn.outputId; }, [](Node::Connection& conn, Node::Id id) {conn.outputId = id; }, DOC(dai, Node, Connection, outputId))
        .def_property("outputName", [](Node::Connection& conn) { return conn.outputName; }, [](Node::Connection& conn, std::string name) {conn.outputName = name; }, DOC(dai, Node, Connection, outputName))
        .def_property("inputId", [](Node::Connection& conn) { return conn.inputId; }, [](Node::Connection& conn, Node::Id id) {conn.inputId = id; }, DOC(dai, Node, Connection, inputId))
        .def_property("inputName", [](Node::Connection& conn) { return conn.inputName; }, [](Node::Connection& conn, std::string name) {conn.inputName = name; }, DOC(dai, Node, Connection, inputName))
    ;
    // MSVC errors out with:
    // Error C2326 'void NodeBindings::bind(pybind11::module &)': function cannot access 'dai::Node::Connection::outputId'
    // ...
    // py::class_<Node::Connection>(pyNode, "Connection")
    //     .def_readwrite("outputId", &dai::Node::Connection::outputId)
    //     .def_readwrite("outputName", &dai::Node::Connection::outputName)
    //     .def_readwrite("inputId", &dai::Node::Connection::inputId)
    //     .def_readwrite("inputName", &dai::Node::Connection::inputName)
    // ;

    //// Bindings for actual nodes

    // XLinkIn node
    py::class_<XLinkIn, Node, std::shared_ptr<XLinkIn>>(m, "XLinkIn", DOC(dai, node, XLinkIn))
        .def_readonly("out", &XLinkIn::out, DOC(dai, node, XLinkIn, out))
        .def("setStreamName", &XLinkIn::setStreamName, py::arg("streamName"), DOC(dai, node, XLinkIn, setStreamName))
        .def("setMaxDataSize", &XLinkIn::setMaxDataSize, py::arg("maxDataSize"), DOC(dai, node, XLinkIn, setMaxDataSize))
        .def("setNumFrames",  &XLinkIn::setNumFrames, py::arg("numFrames"), DOC(dai, node, XLinkIn, setNumFrames))
        .def("getStreamName", &XLinkIn::getStreamName, DOC(dai, node, XLinkIn, getStreamName))
        .def("getMaxDataSize", &XLinkIn::getMaxDataSize, DOC(dai, node, XLinkIn, getMaxDataSize))
        .def("getNumFrames",  &XLinkIn::getNumFrames, DOC(dai, node, XLinkIn, getNumFrames))
        ;

    // XLinkOut node
    py::class_<XLinkOut, Node, std::shared_ptr<XLinkOut>>(m, "XLinkOut", DOC(dai, node, XLinkOut))
        .def_readonly("input", &XLinkOut::input, DOC(dai, node, XLinkOut, input))
        .def("setStreamName", &XLinkOut::setStreamName, py::arg("streamName"), DOC(dai, node, XLinkOut, setStreamName))
        .def("setFpsLimit", &XLinkOut::setFpsLimit, py::arg("fpsLimit"), DOC(dai, node, XLinkOut, setFpsLimit))
        .def("getStreamName", &XLinkOut::getStreamName, DOC(dai, node, XLinkOut, getStreamName))
        .def("getFpsLimit", &XLinkOut::getFpsLimit, DOC(dai, node, XLinkOut, getFpsLimit))
        .def("setMetadataOnly", &XLinkOut::setMetadataOnly, DOC(dai, node, XLinkOut, setMetadataOnly))
        .def("getMetadataOnly", &XLinkOut::getMetadataOnly, DOC(dai, node, XLinkOut, getMetadataOnly))
        ;

    // ColorCamera node
<<<<<<< HEAD
    py::class_<ColorCamera, Node, std::shared_ptr<ColorCamera>>(m, "ColorCamera")
        .def_readonly("inputConfig", &ColorCamera::inputConfig)
        .def_readonly("inputControl", &ColorCamera::inputControl)
        .def_readonly("initialControl", &ColorCamera::initialControl)
        .def_readonly("video", &ColorCamera::video)
        .def_readonly("preview", &ColorCamera::preview)
        .def_readonly("still", &ColorCamera::still)
        .def_readonly("isp", &ColorCamera::isp)
        .def_readonly("raw", &ColorCamera::raw)
=======
    py::class_<ColorCamera, Node, std::shared_ptr<ColorCamera>>(m, "ColorCamera", DOC(dai, node, ColorCamera))
        .def_readonly("inputConfig", &ColorCamera::inputConfig, DOC(dai, node, ColorCamera, inputConfig))
        .def_readonly("inputControl", &ColorCamera::inputControl, DOC(dai, node, ColorCamera, inputControl))
        .def_readonly("initialControl", &ColorCamera::initialControl, DOC(dai, node, ColorCamera, initialControl))
        .def_readonly("video", &ColorCamera::video, DOC(dai, node, ColorCamera, video))
        .def_readonly("preview", &ColorCamera::preview, DOC(dai, node, ColorCamera, preview))
        .def_readonly("still", &ColorCamera::still, DOC(dai, node, ColorCamera, still))
        .def_readonly("isp", &ColorCamera::isp, DOC(dai, node, ColorCamera, isp))
        .def_readonly("raw", &ColorCamera::raw, DOC(dai, node, ColorCamera, raw))
>>>>>>> e42caf97
        .def("setCamId", [](ColorCamera& c, int64_t id) {
            // Issue an deprecation warning
            PyErr_WarnEx(PyExc_DeprecationWarning, "setCamId() is deprecated, use setBoardSocket() instead.", 1);
            HEDLEY_DIAGNOSTIC_PUSH
            HEDLEY_DIAGNOSTIC_DISABLE_DEPRECATED
            c.setCamId(id);
            HEDLEY_DIAGNOSTIC_POP
        })
        .def("getCamId", [](ColorCamera& c) {
            // Issue an deprecation warning
            PyErr_WarnEx(PyExc_DeprecationWarning, "getCamId() is deprecated, use getBoardSocket() instead.", 1);
            HEDLEY_DIAGNOSTIC_PUSH
            HEDLEY_DIAGNOSTIC_DISABLE_DEPRECATED
            return c.getCamId();
            HEDLEY_DIAGNOSTIC_POP
        })
<<<<<<< HEAD
        .def("setBoardSocket", &ColorCamera::setBoardSocket)
        .def("getBoardSocket", &ColorCamera::getBoardSocket)
        .def("setImageOrientation", &ColorCamera::setImageOrientation)
        .def("getImageOrientation", &ColorCamera::getImageOrientation)
        .def("setColorOrder", &ColorCamera::setColorOrder)
        .def("getColorOrder", &ColorCamera::getColorOrder)
        .def("setInterleaved", &ColorCamera::setInterleaved)
        .def("getInterleaved", &ColorCamera::getInterleaved)
        .def("setFp16", &ColorCamera::setFp16)
        .def("getFp16", &ColorCamera::getFp16)
        .def("setPreviewSize", &ColorCamera::setPreviewSize)
        .def("setVideoSize", &ColorCamera::setVideoSize)
        .def("setStillSize", &ColorCamera::setStillSize)
        .def("setResolution", &ColorCamera::setResolution)
        .def("getResolution", &ColorCamera::getResolution)
        .def("setFps", &ColorCamera::setFps)
        .def("getFps", &ColorCamera::getFps)
        .def("getPreviewSize", &ColorCamera::getPreviewSize)
        .def("getPreviewWidth", &ColorCamera::getPreviewWidth)
        .def("getPreviewHeight", &ColorCamera::getPreviewHeight)
        .def("getVideoSize", &ColorCamera::getVideoSize)
        .def("getVideoWidth", &ColorCamera::getVideoWidth)
        .def("getVideoHeight", &ColorCamera::getVideoHeight)
        .def("getStillSize", &ColorCamera::getStillSize)
        .def("getStillWidth", &ColorCamera::getStillWidth)
        .def("getStillHeight", &ColorCamera::getStillHeight)
        .def("getResolutionSize", &ColorCamera::getResolutionSize)
        .def("getResolutionWidth", &ColorCamera::getResolutionWidth)
        .def("getResolutionHeight", &ColorCamera::getResolutionHeight)
        .def("sensorCenterCrop", &ColorCamera::sensorCenterCrop)
        .def("setSensorCrop", &ColorCamera::setSensorCrop)
        .def("getSensorCrop", &ColorCamera::getSensorCrop)
        .def("getSensorCropX", &ColorCamera::getSensorCropX)
        .def("getSensorCropY", &ColorCamera::getSensorCropY)
        .def("setWaitForConfigInput", &ColorCamera::setWaitForConfigInput)
        .def("getWaitForConfigInput", &ColorCamera::getWaitForConfigInput)
        .def("setPreviewKeepAspectRatio", &ColorCamera::setPreviewKeepAspectRatio)
        .def("getPreviewKeepAspectRatio", &ColorCamera::getPreviewKeepAspectRatio)
        .def("setIspScale", &ColorCamera::setIspScale)
        .def("setIspScaleFull", &ColorCamera::setIspScaleFull)
=======
        .def("setBoardSocket", &ColorCamera::setBoardSocket, py::arg("boardSocket"), DOC(dai, node, ColorCamera, setBoardSocket))
        .def("getBoardSocket", &ColorCamera::getBoardSocket, DOC(dai, node, ColorCamera, getBoardSocket))
        .def("setImageOrientation", &ColorCamera::setImageOrientation, py::arg("boardSocket"), DOC(dai, node, ColorCamera, setImageOrientation))
        .def("getImageOrientation", &ColorCamera::getImageOrientation, DOC(dai, node, ColorCamera, getImageOrientation))
        .def("setColorOrder", &ColorCamera::setColorOrder, py::arg("colorOrder"), DOC(dai, node, ColorCamera, setColorOrder))
        .def("getColorOrder", &ColorCamera::getColorOrder, DOC(dai, node, ColorCamera, getColorOrder))
        .def("setInterleaved", &ColorCamera::setInterleaved, py::arg("interleaved"), DOC(dai, node, ColorCamera, setInterleaved))
        .def("getInterleaved", &ColorCamera::getInterleaved, DOC(dai, node, ColorCamera, getInterleaved))
        .def("setFp16", &ColorCamera::setFp16, py::arg("fp16"), DOC(dai, node, ColorCamera, setFp16))
        .def("getFp16", &ColorCamera::getFp16, DOC(dai, node, ColorCamera, getFp16))
        .def("setPreviewSize", static_cast<void(ColorCamera::*)(int,int)>(&ColorCamera::setPreviewSize), py::arg("width"), py::arg("height"), DOC(dai, node, ColorCamera, setPreviewSize))
        .def("setPreviewSize", static_cast<void(ColorCamera::*)(std::tuple<int,int>)>(&ColorCamera::setPreviewSize), py::arg("size"), DOC(dai, node, ColorCamera, setPreviewSize, 2))
        .def("setVideoSize", static_cast<void(ColorCamera::*)(int,int)>(&ColorCamera::setVideoSize), py::arg("width"), py::arg("height"), DOC(dai, node, ColorCamera, setVideoSize))
        .def("setVideoSize", static_cast<void(ColorCamera::*)(std::tuple<int,int>)>(&ColorCamera::setVideoSize), py::arg("size"), DOC(dai, node, ColorCamera, setVideoSize, 2))
        .def("setStillSize", static_cast<void(ColorCamera::*)(int,int)>(&ColorCamera::setStillSize), py::arg("width"), py::arg("height"), DOC(dai, node, ColorCamera, setStillSize))
        .def("setStillSize", static_cast<void(ColorCamera::*)(std::tuple<int,int>)>(&ColorCamera::setStillSize), py::arg("size"), DOC(dai, node, ColorCamera, setStillSize, 2))
        .def("setResolution", &ColorCamera::setResolution, py::arg("resolution"), DOC(dai, node, ColorCamera, setResolution))
        .def("getResolution", &ColorCamera::getResolution, DOC(dai, node, ColorCamera, getResolution))
        .def("setFps", &ColorCamera::setFps, py::arg("fps"), DOC(dai, node, ColorCamera, setFps))
        .def("getFps", &ColorCamera::getFps, DOC(dai, node, ColorCamera, getFps))
        .def("getPreviewSize", &ColorCamera::getPreviewSize, DOC(dai, node, ColorCamera, getPreviewSize))
        .def("getPreviewWidth", &ColorCamera::getPreviewWidth, DOC(dai, node, ColorCamera, getPreviewWidth))
        .def("getPreviewHeight", &ColorCamera::getPreviewHeight, DOC(dai, node, ColorCamera, getPreviewHeight))
        .def("getVideoSize", &ColorCamera::getVideoSize, DOC(dai, node, ColorCamera, getVideoSize))
        .def("getVideoWidth", &ColorCamera::getVideoWidth, DOC(dai, node, ColorCamera, getVideoWidth))
        .def("getVideoHeight", &ColorCamera::getVideoHeight, DOC(dai, node, ColorCamera, getVideoHeight))
        .def("getStillSize", &ColorCamera::getStillSize, DOC(dai, node, ColorCamera, getStillSize))
        .def("getStillWidth", &ColorCamera::getStillWidth, DOC(dai, node, ColorCamera, getStillWidth))
        .def("getStillHeight", &ColorCamera::getStillHeight, DOC(dai, node, ColorCamera, getStillHeight))
        .def("getResolutionSize", &ColorCamera::getResolutionSize, DOC(dai, node, ColorCamera, getResolutionSize))
        .def("getResolutionWidth", &ColorCamera::getResolutionWidth, DOC(dai, node, ColorCamera, getResolutionWidth))
        .def("getResolutionHeight", &ColorCamera::getResolutionHeight, DOC(dai, node, ColorCamera, getResolutionHeight))
        .def("sensorCenterCrop", &ColorCamera::sensorCenterCrop, DOC(dai, node, ColorCamera, sensorCenterCrop))
        .def("setSensorCrop", &ColorCamera::setSensorCrop, py::arg("x"), py::arg("y"), DOC(dai, node, ColorCamera, setSensorCrop))
        .def("getSensorCrop", &ColorCamera::getSensorCrop, DOC(dai, node, ColorCamera, getSensorCrop))
        .def("getSensorCropX", &ColorCamera::getSensorCropX, DOC(dai, node, ColorCamera, getSensorCropX))
        .def("getSensorCropY", &ColorCamera::getSensorCropY, DOC(dai, node, ColorCamera, getSensorCropY))
        .def("setWaitForConfigInput", &ColorCamera::setWaitForConfigInput, py::arg("wait"), DOC(dai, node, ColorCamera, setWaitForConfigInput))
        .def("getWaitForConfigInput", &ColorCamera::getWaitForConfigInput, DOC(dai, node, ColorCamera, getWaitForConfigInput))
        .def("setPreviewKeepAspectRatio", &ColorCamera::setPreviewKeepAspectRatio, py::arg("keep"), DOC(dai, node, ColorCamera, setPreviewKeepAspectRatio))
        .def("getPreviewKeepAspectRatio", &ColorCamera::getPreviewKeepAspectRatio, DOC(dai, node, ColorCamera, getPreviewKeepAspectRatio))
        .def("setIspScale", static_cast<void(ColorCamera::*)(int,int)>(&ColorCamera::setIspScale), py::arg("numerator"), py::arg("denominator"), DOC(dai, node, ColorCamera, setIspScale))
        .def("setIspScale", static_cast<void(ColorCamera::*)(std::tuple<int,int>)>(&ColorCamera::setIspScale), py::arg("scale"), DOC(dai, node, ColorCamera, setIspScale, 2))
        .def("setIspScale", static_cast<void(ColorCamera::*)(int,int,int,int)>(&ColorCamera::setIspScale), py::arg("horizNum"), py::arg("horizDenom"), py::arg("vertNum"), py::arg("vertDenom"), DOC(dai, node, ColorCamera, setIspScale, 3))
        .def("setIspScale", static_cast<void(ColorCamera::*)(std::tuple<int,int>,std::tuple<int,int>)>(&ColorCamera::setIspScale), py::arg("horizScale"), py::arg("vertScale"), DOC(dai, node, ColorCamera, setIspScale, 4))
        .def("getIspSize", &ColorCamera::getIspSize, DOC(dai, node, ColorCamera, getIspSize))
        .def("getIspWidth", &ColorCamera::getIspWidth, DOC(dai, node, ColorCamera, getIspWidth))
        .def("getIspHeight", &ColorCamera::getIspHeight, DOC(dai, node, ColorCamera, getIspHeight))
>>>>>>> e42caf97
        ;



    // NeuralNetwork node
    py::class_<NeuralNetwork, Node, std::shared_ptr<NeuralNetwork>>(m, "NeuralNetwork", DOC(dai, node, NeuralNetwork))
        .def_readonly("input", &NeuralNetwork::input, DOC(dai, node, NeuralNetwork, input))
        .def_readonly("out", &NeuralNetwork::out, DOC(dai, node, NeuralNetwork, out))
        .def_readonly("passthrough", &NeuralNetwork::passthrough, DOC(dai, node, NeuralNetwork, passthrough))
        .def("setBlobPath", &NeuralNetwork::setBlobPath, py::arg("path"), DOC(dai, node, NeuralNetwork, setBlobPath))
        .def("setNumPoolFrames", &NeuralNetwork::setNumPoolFrames, py::arg("numFrames"), DOC(dai, node, NeuralNetwork, setNumPoolFrames))
        .def("setNumInferenceThreads", &NeuralNetwork::setNumInferenceThreads, py::arg("numThreads"), DOC(dai, node, NeuralNetwork, setNumInferenceThreads))
        .def("setNumNCEPerInferenceThread", &NeuralNetwork::setNumNCEPerInferenceThread, py::arg("numNCEPerThread"), DOC(dai, node, NeuralNetwork, setNumNCEPerInferenceThread))
        .def("getNumInferenceThreads", &NeuralNetwork::getNumInferenceThreads, DOC(dai, node, NeuralNetwork, getNumInferenceThreads))
        ;


    // ImageManip node
    py::class_<ImageManip, Node, std::shared_ptr<ImageManip>>(m, "ImageManip", DOC(dai, node, ImageManip))
        .def_readonly("inputConfig", &ImageManip::inputConfig, DOC(dai, node, ImageManip, inputConfig))
        .def_readonly("inputImage", &ImageManip::inputImage, DOC(dai, node, ImageManip, inputImage))
        .def_readonly("out", &ImageManip::out, DOC(dai, node, ImageManip, out))
        .def_readonly("initialConfig", &ImageManip::initialConfig, DOC(dai, node, ImageManip, initialConfig))
        // setters

        .def("setCropRect", [](ImageManip& im, float xmin, float ymin, float xmax, float ymax) {
            // Issue a deprecation warning
            PyErr_WarnEx(PyExc_DeprecationWarning, "setCropRect() is deprecated, use initialConfig.setCropRect() instead.", 1);
            HEDLEY_DIAGNOSTIC_PUSH
            HEDLEY_DIAGNOSTIC_DISABLE_DEPRECATED
            im.setCropRect(xmin, ymin, xmax, ymax);
            HEDLEY_DIAGNOSTIC_POP
        })
        .def("setCenterCrop", [](ImageManip& im, float ratio, float whRatio = 1.0f) {
            // Issue a deprecation warning
            PyErr_WarnEx(PyExc_DeprecationWarning, "setCenterCrop() is deprecated, use initialConfig.setCenterCrop() instead.", 1);
            HEDLEY_DIAGNOSTIC_PUSH
            HEDLEY_DIAGNOSTIC_DISABLE_DEPRECATED
            im.setCenterCrop(ratio, whRatio);
            HEDLEY_DIAGNOSTIC_POP
        })

        .def("setResize", [](ImageManip& im, int w, int h) {
            // Issue a deprecation warning
            PyErr_WarnEx(PyExc_DeprecationWarning, "setResize() is deprecated, use initialConfig.setResize() instead.", 1);
            HEDLEY_DIAGNOSTIC_PUSH
            HEDLEY_DIAGNOSTIC_DISABLE_DEPRECATED
            im.setResize(w, h);
            HEDLEY_DIAGNOSTIC_POP
        })

        .def("setResizeThumbnail", [](ImageManip& im, int w, int h, int bgRed = 0, int bgGreen = 0, int bgBlue = 0) {
            // Issue a deprecation warning
            PyErr_WarnEx(PyExc_DeprecationWarning, "setResizeThumbnail() is deprecated, use initialConfig.setResizeThumbnail() instead.", 1);
            HEDLEY_DIAGNOSTIC_PUSH
            HEDLEY_DIAGNOSTIC_DISABLE_DEPRECATED
            im.setResizeThumbnail(w, h, bgRed, bgGreen, bgBlue);
            HEDLEY_DIAGNOSTIC_POP
        })

        .def("setFrameType", [](ImageManip& im, dai::RawImgFrame::Type name) {
            // Issue a deprecation warning
            PyErr_WarnEx(PyExc_DeprecationWarning, "setFrameType() is deprecated, use initialConfig.setFrameType() instead.", 1);
            HEDLEY_DIAGNOSTIC_PUSH
            HEDLEY_DIAGNOSTIC_DISABLE_DEPRECATED
            im.setFrameType(name);
            HEDLEY_DIAGNOSTIC_POP
        })

        .def("setHorizontalFlip", [](ImageManip& im, bool flip) {
            // Issue a deprecation warning
            PyErr_WarnEx(PyExc_DeprecationWarning, "setHorizontalFlip() is deprecated, use initialConfig.setHorizontalFlip() instead.", 1);
            HEDLEY_DIAGNOSTIC_PUSH
            HEDLEY_DIAGNOSTIC_DISABLE_DEPRECATED
            im.setHorizontalFlip(flip);
            HEDLEY_DIAGNOSTIC_POP
        })

        .def("setKeepAspectRatio", &ImageManip::setKeepAspectRatio, DOC(dai, node, ImageManip, setKeepAspectRatio))

        .def("setWaitForConfigInput", &ImageManip::setWaitForConfigInput, DOC(dai, node, ImageManip, setWaitForConfigInput))
        .def("setNumFramesPool", &ImageManip::setNumFramesPool, DOC(dai, node, ImageManip, setNumFramesPool))
        .def("setMaxOutputFrameSize", &ImageManip::setMaxOutputFrameSize, DOC(dai, node, ImageManip, setMaxOutputFrameSize))
        ;

     // MonoCamera node
    py::class_<MonoCamera, Node, std::shared_ptr<MonoCamera>>(m, "MonoCamera", DOC(dai, node, MonoCamera))
        .def_readonly("inputControl", &MonoCamera::inputControl, DOC(dai, node, MonoCamera, inputControl))
        .def_readonly("out",  &MonoCamera::out, DOC(dai, node, MonoCamera, out))
        .def_readonly("initialControl",  &MonoCamera::initialControl, DOC(dai, node, MonoCamera, initialControl))
        .def("setCamId", [](MonoCamera& c, int64_t id) {
            // Issue an deprecation warning
            PyErr_WarnEx(PyExc_DeprecationWarning, "setCamId() is deprecated, use setBoardSocket() instead.", 1);
            HEDLEY_DIAGNOSTIC_PUSH
            HEDLEY_DIAGNOSTIC_DISABLE_DEPRECATED
            c.setCamId(id);
            HEDLEY_DIAGNOSTIC_POP
        })
        .def("getCamId", [](MonoCamera& c) {
            // Issue an deprecation warning
            PyErr_WarnEx(PyExc_DeprecationWarning, "getCamId() is deprecated, use getBoardSocket() instead.", 1);
            HEDLEY_DIAGNOSTIC_PUSH
            HEDLEY_DIAGNOSTIC_DISABLE_DEPRECATED
            return c.getCamId();
            HEDLEY_DIAGNOSTIC_POP
        })
        .def("setBoardSocket", &MonoCamera::setBoardSocket, py::arg("boardSocket"), DOC(dai, node, MonoCamera, setBoardSocket))
        .def("getBoardSocket", &MonoCamera::getBoardSocket, DOC(dai, node, MonoCamera, getBoardSocket))
        .def("setImageOrientation", &MonoCamera::setImageOrientation, py::arg("imageOrientation"), DOC(dai, node, MonoCamera, setImageOrientation))
        .def("getImageOrientation", &MonoCamera::getImageOrientation, DOC(dai, node, MonoCamera, getImageOrientation))
        .def("setResolution", &MonoCamera::setResolution, py::arg("resolution"), DOC(dai, node, MonoCamera, setResolution))
        .def("getResolution", &MonoCamera::getResolution, DOC(dai, node, MonoCamera, getResolution))
        .def("setFps",        &MonoCamera::setFps, py::arg("fps"), DOC(dai, node, MonoCamera, setFps))
        .def("getFps",        &MonoCamera::getFps, DOC(dai, node, MonoCamera, getFps))
        .def("getResolutionSize", &MonoCamera::getResolutionSize, DOC(dai, node, MonoCamera, getResolutionSize))
        .def("getResolutionWidth", &MonoCamera::getResolutionWidth, DOC(dai, node, MonoCamera, getResolutionWidth))
        .def("getResolutionHeight", &MonoCamera::getResolutionHeight, DOC(dai, node, MonoCamera, getResolutionHeight))
        ;



    // StereoDepth node
    py::class_<StereoDepth, Node, std::shared_ptr<StereoDepth>>(m, "StereoDepth", DOC(dai, node, StereoDepth))
        .def_readonly("left",           &StereoDepth::left, DOC(dai, node, StereoDepth, left))
        .def_readonly("right",          &StereoDepth::right, DOC(dai, node, StereoDepth, right))
        .def_readonly("depth",          &StereoDepth::depth, DOC(dai, node, StereoDepth, depth))
        .def_readonly("disparity",      &StereoDepth::disparity, DOC(dai, node, StereoDepth, disparity))
        .def_readonly("syncedLeft",     &StereoDepth::syncedLeft, DOC(dai, node, StereoDepth, syncedLeft))
        .def_readonly("syncedRight",    &StereoDepth::syncedRight, DOC(dai, node, StereoDepth, syncedRight))
        .def_readonly("rectifiedLeft",  &StereoDepth::rectifiedLeft, DOC(dai, node, StereoDepth, rectifiedLeft))
        .def_readonly("rectifiedRight", &StereoDepth::rectifiedRight, DOC(dai, node, StereoDepth, rectifiedRight))
        .def("loadCalibrationFile",     &StereoDepth::loadCalibrationFile, py::arg("path"), DOC(dai, node, StereoDepth, loadCalibrationFile))
        .def("loadCalibrationData",     &StereoDepth::loadCalibrationData, py::arg("data"), DOC(dai, node, StereoDepth, loadCalibrationData))
        .def("setEmptyCalibration",     &StereoDepth::setEmptyCalibration, DOC(dai, node, StereoDepth, setEmptyCalibration))
        .def("setInputResolution",      &StereoDepth::setInputResolution, py::arg("width"), py::arg("height"), DOC(dai, node, StereoDepth, setInputResolution))
        .def("setMedianFilter",         &StereoDepth::setMedianFilter, py::arg("median"), DOC(dai, node, StereoDepth, setMedianFilter))
        .def("setDepthAlign",           static_cast<void(StereoDepth::*)(StereoDepthProperties::DepthAlign)>(&StereoDepth::setDepthAlign), py::arg("align"), DOC(dai, node, StereoDepth, setDepthAlign))
        .def("setDepthAlign",           static_cast<void(StereoDepth::*)(CameraBoardSocket)>(&StereoDepth::setDepthAlign), py::arg("camera"), DOC(dai, node, StereoDepth, setDepthAlign, 2))
        .def("setConfidenceThreshold",  &StereoDepth::setConfidenceThreshold, py::arg("confThr"), DOC(dai, node, StereoDepth, setConfidenceThreshold))
        .def("setLeftRightCheck",       &StereoDepth::setLeftRightCheck, py::arg("enable"), DOC(dai, node, StereoDepth, setLeftRightCheck))
        .def("setSubpixel",             &StereoDepth::setSubpixel, py::arg("enable"), DOC(dai, node, StereoDepth, setSubpixel))
        .def("setExtendedDisparity",    &StereoDepth::setExtendedDisparity, py::arg("enable"), DOC(dai, node, StereoDepth, setExtendedDisparity))
        .def("setRectifyEdgeFillColor", &StereoDepth::setRectifyEdgeFillColor, py::arg("color"), DOC(dai, node, StereoDepth, setRectifyEdgeFillColor))
        .def("setRectifyMirrorFrame",   &StereoDepth::setRectifyMirrorFrame, py::arg("enable"), DOC(dai, node, StereoDepth, setRectifyMirrorFrame))
        .def("setOutputRectified", [](StereoDepth& s, bool enable) {
            // Issue an deprecation warning
            PyErr_WarnEx(PyExc_DeprecationWarning, "setOutputRectified() is deprecated, the output is auto-enabled if used.", 1);
            HEDLEY_DIAGNOSTIC_PUSH
            HEDLEY_DIAGNOSTIC_DISABLE_DEPRECATED
            s.setOutputRectified(enable);
            HEDLEY_DIAGNOSTIC_POP
        })
        .def("setOutputDepth", [](StereoDepth& s, bool enable) {
            // Issue an deprecation warning
            PyErr_WarnEx(PyExc_DeprecationWarning, "setOutputDepth() is deprecated, the output is auto-enabled if used.", 1);
            HEDLEY_DIAGNOSTIC_PUSH
            HEDLEY_DIAGNOSTIC_DISABLE_DEPRECATED
            s.setOutputDepth(enable);
            HEDLEY_DIAGNOSTIC_POP
        })
        ;

    // VideoEncoder node
    py::class_<VideoEncoder, Node, std::shared_ptr<VideoEncoder>>(m, "VideoEncoder", DOC(dai, node, VideoEncoder))
        .def_readonly("input", &VideoEncoder::input, DOC(dai, node, VideoEncoder, input), DOC(dai, node, VideoEncoder, input))
        .def_readonly("bitstream", &VideoEncoder::bitstream, DOC(dai, node, VideoEncoder, bitstream), DOC(dai, node, VideoEncoder, bitstream))
        .def("setDefaultProfilePreset", static_cast<void(VideoEncoder::*)(int, int, float, VideoEncoderProperties::Profile)>(&VideoEncoder::setDefaultProfilePreset), py::arg("width"), py::arg("height"), py::arg("fps"), py::arg("profile"), DOC(dai, node, VideoEncoder, setDefaultProfilePreset))
        .def("setDefaultProfilePreset", static_cast<void(VideoEncoder::*)(std::tuple<int,int>, float, VideoEncoderProperties::Profile)>(&VideoEncoder::setDefaultProfilePreset), py::arg("size"), py::arg("fps"), py::arg("profile"), DOC(dai, node, VideoEncoder, setDefaultProfilePreset, 2))
        .def("setNumFramesPool", &VideoEncoder::setNumFramesPool, py::arg("frames"), DOC(dai, node, VideoEncoder, setNumFramesPool))
        .def("getNumFramesPool", &VideoEncoder::getNumFramesPool, DOC(dai, node, VideoEncoder, getNumFramesPool))
        .def("setRateControlMode", &VideoEncoder::setRateControlMode, py::arg("mode"), DOC(dai, node, VideoEncoder, setRateControlMode))
        .def("setProfile", static_cast<void(VideoEncoder::*)(std::tuple<int,int>, VideoEncoder::Properties::Profile)>(&VideoEncoder::setProfile), py::arg("size"), py::arg("profile"), DOC(dai, node, VideoEncoder, setProfile))
        .def("setProfile", static_cast<void(VideoEncoder::*)(int, int, VideoEncoder::Properties::Profile)>(&VideoEncoder::setProfile), py::arg("width"), py::arg("height"), py::arg("profile"), DOC(dai, node, VideoEncoder, setProfile, 2))
        .def("setBitrate", &VideoEncoder::setBitrate, py::arg("bitrateKbps"), DOC(dai, node, VideoEncoder, setBitrate))
        .def("setBitrateKbps", &VideoEncoder::setBitrateKbps, py::arg("bitrateKbps"), DOC(dai, node, VideoEncoder, setBitrateKbps))
        .def("setKeyframeFrequency", &VideoEncoder::setKeyframeFrequency, py::arg("freq"), DOC(dai, node, VideoEncoder, setKeyframeFrequency))
        //.def("setMaxBitrate", &VideoEncoder::setMaxBitrate)
        .def("setNumBFrames", &VideoEncoder::setNumBFrames, py::arg("numBFrames"), DOC(dai, node, VideoEncoder, setNumBFrames))
        .def("setQuality", &VideoEncoder::setQuality, py::arg("quality"), DOC(dai, node, VideoEncoder, setQuality))
        .def("setLossless", &VideoEncoder::setLossless, DOC(dai, node, VideoEncoder, setLossless))
        .def("setFrameRate", &VideoEncoder::setFrameRate, py::arg("frameRate"), DOC(dai, node, VideoEncoder, setFrameRate))
        .def("getRateControlMode", &VideoEncoder::getRateControlMode, DOC(dai, node, VideoEncoder, getRateControlMode))
        .def("getProfile", &VideoEncoder::getProfile, DOC(dai, node, VideoEncoder, getProfile))
        .def("getBitrate", &VideoEncoder::getBitrate, DOC(dai, node, VideoEncoder, getBitrate))
        .def("getBitrateKbps", &VideoEncoder::getBitrateKbps, DOC(dai, node, VideoEncoder, getBitrateKbps))
        .def("getKeyframeFrequency", &VideoEncoder::getKeyframeFrequency, DOC(dai, node, VideoEncoder, getKeyframeFrequency))
        //.def("getMaxBitrate", &VideoEncoder::getMaxBitrate)
        .def("getNumBFrames", &VideoEncoder::getNumBFrames, DOC(dai, node, VideoEncoder, getNumBFrames))
        .def("getQuality", &VideoEncoder::getQuality, DOC(dai, node, VideoEncoder, getQuality))
        .def("getWidth", &VideoEncoder::getWidth, DOC(dai, node, VideoEncoder, getWidth))
        .def("getHeight", &VideoEncoder::getHeight, DOC(dai, node, VideoEncoder, getHeight))
        .def("getFrameRate", &VideoEncoder::getFrameRate, DOC(dai, node, VideoEncoder, getFrameRate))
        .def("getSize", &VideoEncoder::getSize, DOC(dai, node, VideoEncoder, getSize))
        .def("getLossless", &VideoEncoder::getLossless, DOC(dai, node, VideoEncoder, getLossless))
    ;

    // SPIOut node
    py::class_<SPIOut, Node, std::shared_ptr<SPIOut>>(m, "SPIOut", DOC(dai, node, SPIOut))
        .def_readonly("input", &SPIOut::input, DOC(dai, node, SPIOut, input))
        .def("setStreamName", &SPIOut::setStreamName, py::arg("name"), DOC(dai, node, SPIOut, setStreamName))
        .def("setBusId", &SPIOut::setBusId, py::arg("id"), DOC(dai, node, SPIOut, setBusId))
        ;

    py::class_<DetectionNetwork, NeuralNetwork, std::shared_ptr<DetectionNetwork>>(m, "DetectionNetwork", DOC(dai, node, DetectionNetwork))
        .def_readonly("input", &DetectionNetwork::input, DOC(dai, node, DetectionNetwork, input))
        .def_readonly("out", &DetectionNetwork::out, DOC(dai, node, DetectionNetwork, out))
        .def_readonly("passthrough", &DetectionNetwork::passthrough, DOC(dai, node, DetectionNetwork, passthrough))
        .def("setConfidenceThreshold", &DetectionNetwork::setConfidenceThreshold, py::arg("thresh"), DOC(dai, node, DetectionNetwork, setConfidenceThreshold))
        ;

    // MobileNetDetectionNetwork node
    py::class_<MobileNetDetectionNetwork, DetectionNetwork, std::shared_ptr<MobileNetDetectionNetwork>>(m, "MobileNetDetectionNetwork", DOC(dai, node, MobileNetDetectionNetwork))
        ;

    // YoloDetectionNetwork node
    py::class_<YoloDetectionNetwork, DetectionNetwork, std::shared_ptr<YoloDetectionNetwork>>(m, "YoloDetectionNetwork", DOC(dai, node, YoloDetectionNetwork))
        .def("setNumClasses", &YoloDetectionNetwork::setNumClasses, py::arg("numClasses"), DOC(dai, node, YoloDetectionNetwork, setNumClasses))
        .def("setCoordinateSize", &YoloDetectionNetwork::setCoordinateSize, py::arg("coordinates"), DOC(dai, node, YoloDetectionNetwork, setCoordinateSize))
        .def("setAnchors", &YoloDetectionNetwork::setAnchors, py::arg("anchors"), DOC(dai, node, YoloDetectionNetwork, setAnchors))
        .def("setAnchorMasks", &YoloDetectionNetwork::setAnchorMasks, py::arg("anchorMasks"), DOC(dai, node, YoloDetectionNetwork, setAnchorMasks))
        .def("setIouThreshold", &YoloDetectionNetwork::setIouThreshold, py::arg("thresh"), DOC(dai, node, YoloDetectionNetwork, setIouThreshold))
        ;

    py::class_<SpatialDetectionNetwork, DetectionNetwork, std::shared_ptr<SpatialDetectionNetwork>>(m, "SpatialDetectionNetwork", DOC(dai, node, SpatialDetectionNetwork))
        .def_readonly("input", &SpatialDetectionNetwork::input, DOC(dai, node, SpatialDetectionNetwork, input))
        .def_readonly("inputDepth", &SpatialDetectionNetwork::inputDepth, DOC(dai, node, SpatialDetectionNetwork, inputDepth))
        .def_readonly("out", &SpatialDetectionNetwork::out, DOC(dai, node, SpatialDetectionNetwork, out))
        .def_readonly("boundingBoxMapping", &SpatialDetectionNetwork::boundingBoxMapping, DOC(dai, node, SpatialDetectionNetwork, boundingBoxMapping))
        .def_readonly("passthrough", &SpatialDetectionNetwork::passthrough, DOC(dai, node, SpatialDetectionNetwork, passthrough))
        .def_readonly("passthroughDepth", &SpatialDetectionNetwork::passthroughDepth, DOC(dai, node, SpatialDetectionNetwork, passthroughDepth))

        .def("setBoundingBoxScaleFactor", &SpatialDetectionNetwork::setBoundingBoxScaleFactor, py::arg("scaleFactor"), DOC(dai, node, SpatialDetectionNetwork, setBoundingBoxScaleFactor))
        .def("setDepthLowerThreshold", &SpatialDetectionNetwork::setDepthLowerThreshold, py::arg("lowerThreshold"), DOC(dai, node, SpatialDetectionNetwork, setDepthLowerThreshold))
        .def("setDepthUpperThreshold", &SpatialDetectionNetwork::setDepthUpperThreshold, py::arg("upperThreshold"), DOC(dai, node, SpatialDetectionNetwork, setDepthUpperThreshold))
        ;

    py::class_<MobileNetSpatialDetectionNetwork, SpatialDetectionNetwork, std::shared_ptr<MobileNetSpatialDetectionNetwork>>(m, "MobileNetSpatialDetectionNetwork", DOC(dai, node, MobileNetSpatialDetectionNetwork))
        ;

    // YoloSpatialDetectionNetwork node
    py::class_<YoloSpatialDetectionNetwork, SpatialDetectionNetwork, std::shared_ptr<YoloSpatialDetectionNetwork>>(m, "YoloSpatialDetectionNetwork", DOC(dai, node, YoloSpatialDetectionNetwork))
        .def("setNumClasses", &YoloSpatialDetectionNetwork::setNumClasses, py::arg("numClasses"), DOC(dai, node, YoloSpatialDetectionNetwork, setNumClasses))
        .def("setCoordinateSize", &YoloSpatialDetectionNetwork::setCoordinateSize, py::arg("coordinates"), DOC(dai, node, YoloSpatialDetectionNetwork, setCoordinateSize))
        .def("setAnchors", &YoloSpatialDetectionNetwork::setAnchors, py::arg("anchors"), DOC(dai, node, YoloSpatialDetectionNetwork, setAnchors))
        .def("setAnchorMasks", &YoloSpatialDetectionNetwork::setAnchorMasks, py::arg("anchorMasks"), DOC(dai, node, YoloSpatialDetectionNetwork, setAnchorMasks))
        .def("setIouThreshold", &YoloSpatialDetectionNetwork::setIouThreshold, py::arg("thresh"), DOC(dai, node, YoloSpatialDetectionNetwork, setIouThreshold))
        ;

    // SpatialLocationCalculator node
    py::class_<SpatialLocationCalculator, Node, std::shared_ptr<SpatialLocationCalculator>>(m, "SpatialLocationCalculator", DOC(dai, node, SpatialLocationCalculator))
        .def_readonly("inputConfig", &SpatialLocationCalculator::inputConfig, DOC(dai, node, SpatialLocationCalculator, inputConfig))
        .def_readonly("inputDepth", &SpatialLocationCalculator::inputDepth, DOC(dai, node, SpatialLocationCalculator, inputDepth))
        .def_readonly("out", &SpatialLocationCalculator::out, DOC(dai, node, SpatialLocationCalculator, out))
        .def_readonly("passthroughDepth", &SpatialLocationCalculator::passthroughDepth, DOC(dai, node, SpatialLocationCalculator, passthroughDepth))
        .def_readonly("initialConfig", &SpatialLocationCalculator::initialConfig, DOC(dai, node, SpatialLocationCalculator, initialConfig))
        .def("setWaitForConfigInput", &SpatialLocationCalculator::setWaitForConfigInput, py::arg("wait"), DOC(dai, node, SpatialLocationCalculator, setWaitForConfigInput))
        ;

    // SystemLogger node
    py::class_<SystemLogger, Node, std::shared_ptr<SystemLogger>>(m, "SystemLogger", DOC(dai, node, SystemLogger))
        .def_readonly("out", &SystemLogger::out, DOC(dai, node, SystemLogger, out))
        .def("setRate", &SystemLogger::setRate, py::arg("hz"), DOC(dai, node, SystemLogger, setRate))
        ;

<<<<<<< HEAD
    // UVC node
    py::class_<UVC, Node, std::shared_ptr<UVC>>(m, "UVC")
        .def_readonly("input", &UVC::input)
        ;

=======
    // NeuralNetwork node
    py::class_<ObjectTracker, Node, std::shared_ptr<ObjectTracker>>(m, "ObjectTracker", DOC(dai, node, ObjectTracker))
        .def_readonly("inputTrackerFrame", &ObjectTracker::inputTrackerFrame, DOC(dai, node, ObjectTracker, inputTrackerFrame))
        .def_readonly("inputDetectionFrame", &ObjectTracker::inputDetectionFrame, DOC(dai, node, ObjectTracker, inputDetectionFrame))
        .def_readonly("inputDetections", &ObjectTracker::inputDetections, DOC(dai, node, ObjectTracker, inputDetections))
        .def_readonly("out", &ObjectTracker::out, DOC(dai, node, ObjectTracker, out))
        .def_readonly("passthroughTrackerFrame", &ObjectTracker::passthroughTrackerFrame, DOC(dai, node, ObjectTracker, passthroughTrackerFrame))
        .def_readonly("passthroughDetectionFrame", &ObjectTracker::passthroughDetectionFrame, DOC(dai, node, ObjectTracker, passthroughDetectionFrame))
        .def_readonly("passthroughDetections", &ObjectTracker::passthroughDetections, DOC(dai, node, ObjectTracker, passthroughDetections))

        .def("setTrackerThreshold", &ObjectTracker::setTrackerThreshold, py::arg("threshold"), DOC(dai, node, ObjectTracker, setTrackerThreshold))
        .def("setMaxObjectsToTrack", &ObjectTracker::setMaxObjectsToTrack, py::arg("maxObjectsToTrack"), DOC(dai, node, ObjectTracker, setMaxObjectsToTrack))
        .def("setDetectionLabelsToTrack", &ObjectTracker::setDetectionLabelsToTrack, py::arg("labels"), DOC(dai, node, ObjectTracker, setDetectionLabelsToTrack))
        .def("setTrackerType", &ObjectTracker::setTrackerType, py::arg("type"), DOC(dai, node, ObjectTracker, setTrackerType))
        .def("setTrackerIdAssigmentPolicy", &ObjectTracker::setTrackerIdAssigmentPolicy, py::arg("type"), DOC(dai, node, ObjectTracker, setTrackerIdAssigmentPolicy))
        ;
>>>>>>> e42caf97

    ////////////////////////////////////
    // Node properties bindings
    ////////////////////////////////////
    py::class_<ColorCameraProperties> colorCameraProperties(m, "ColorCameraProperties", DOC(dai, ColorCameraProperties));
    colorCameraProperties
        .def_readwrite("initialControl", &ColorCameraProperties::initialControl)
        .def_readwrite("boardSocket", &ColorCameraProperties::boardSocket)
        .def_readwrite("colorOrder", &ColorCameraProperties::colorOrder)
        .def_readwrite("interleaved", &ColorCameraProperties::interleaved)
        .def_readwrite("previewHeight", &ColorCameraProperties::previewHeight)
        .def_readwrite("previewWidth", &ColorCameraProperties::previewWidth)
        .def_readwrite("videoHeight", &ColorCameraProperties::videoHeight)
        .def_readwrite("videoWidth", &ColorCameraProperties::videoWidth)
        .def_readwrite("stillHeight", &ColorCameraProperties::stillHeight)
        .def_readwrite("stillWidth", &ColorCameraProperties::stillWidth)
        .def_readwrite("resolution", &ColorCameraProperties::resolution)
        .def_readwrite("fps", &ColorCameraProperties::fps)
        .def_readwrite("sensorCropX", &ColorCameraProperties::sensorCropX)
        .def_readwrite("sensorCropY", &ColorCameraProperties::sensorCropY)
    ;

    py::enum_<ColorCameraProperties::SensorResolution>(colorCameraProperties, "SensorResolution", DOC(dai, ColorCameraProperties, SensorResolution))
        .value("THE_1080_P", ColorCameraProperties::SensorResolution::THE_1080_P)
        .value("THE_4_K", ColorCameraProperties::SensorResolution::THE_4_K)
        .value("THE_12_MP", ColorCameraProperties::SensorResolution::THE_12_MP)
        ;

    py::enum_<ColorCameraProperties::ColorOrder>(colorCameraProperties, "ColorOrder", DOC(dai, ColorCameraProperties, ColorOrder))
        .value("BGR", ColorCameraProperties::ColorOrder::BGR)
        .value("RGB", ColorCameraProperties::ColorOrder::RGB)
        ;
    // ALIAS
    m.attr("ColorCamera").attr("Properties") = colorCameraProperties;



    // MonoCamera props
    py::class_<MonoCameraProperties> monoCameraProperties(m, "MonoCameraProperties", DOC(dai, MonoCameraProperties));
    monoCameraProperties
        .def_readwrite("initialControl", &MonoCameraProperties::initialControl)
        .def_readwrite("boardSocket", &MonoCameraProperties::boardSocket)
        .def_readwrite("resolution", &MonoCameraProperties::resolution)
        .def_readwrite("fps",  &MonoCameraProperties::fps)
    ;

    py::enum_<MonoCameraProperties::SensorResolution>(monoCameraProperties, "SensorResolution", DOC(dai, MonoCameraProperties, SensorResolution))
        .value("THE_720_P", MonoCameraProperties::SensorResolution::THE_720_P)
        .value("THE_800_P", MonoCameraProperties::SensorResolution::THE_800_P)
        .value("THE_400_P", MonoCameraProperties::SensorResolution::THE_400_P)
        ;
    // ALIAS
    m.attr("MonoCamera").attr("Properties") = monoCameraProperties;


    // StereoDepth props
    py::class_<StereoDepthProperties> stereoDepthProperties(m, "StereoDepthProperties", DOC(dai, StereoDepthProperties));
    stereoDepthProperties
        .def_readwrite("calibration",             &StereoDepthProperties::calibration)
        .def_readwrite("median",                  &StereoDepthProperties::median)
        .def_readwrite("depthAlign",              &StereoDepthProperties::depthAlign)
        .def_readwrite("depthAlignCamera",        &StereoDepthProperties::depthAlignCamera)
        .def_readwrite("confidenceThreshold",     &StereoDepthProperties::confidenceThreshold)
        .def_readwrite("enableLeftRightCheck",    &StereoDepthProperties::enableLeftRightCheck)
        .def_readwrite("enableSubpixel",          &StereoDepthProperties::enableSubpixel)
        .def_readwrite("enableExtendedDisparity", &StereoDepthProperties::enableExtendedDisparity)
        .def_readwrite("rectifyMirrorFrame",      &StereoDepthProperties::rectifyMirrorFrame)
        .def_readwrite("rectifyEdgeFillColor",    &StereoDepthProperties::rectifyEdgeFillColor)
        .def_readwrite("width",                   &StereoDepthProperties::width)
        .def_readwrite("height",                  &StereoDepthProperties::height)
        ;

    py::enum_<StereoDepthProperties::MedianFilter>(stereoDepthProperties, "MedianFilter", DOC(dai, StereoDepthProperties, MedianFilter))
        .value("MEDIAN_OFF", StereoDepthProperties::MedianFilter::MEDIAN_OFF)
        .value("KERNEL_3x3", StereoDepthProperties::MedianFilter::KERNEL_3x3)
        .value("KERNEL_5x5", StereoDepthProperties::MedianFilter::KERNEL_5x5)
        .value("KERNEL_7x7", StereoDepthProperties::MedianFilter::KERNEL_7x7)
        ;

    py::enum_<StereoDepthProperties::DepthAlign>(stereoDepthProperties, "DepthAlign")
        .value("RECTIFIED_RIGHT", StereoDepthProperties::DepthAlign::RECTIFIED_RIGHT)
        .value("RECTIFIED_LEFT",  StereoDepthProperties::DepthAlign::RECTIFIED_LEFT)
        .value("CENTER",          StereoDepthProperties::DepthAlign::CENTER)
        ;

    // ALIAS
    m.attr("StereoDepth").attr("Properties") = stereoDepthProperties;



    // VideoEncoder props
    py::class_<VideoEncoderProperties> videoEncoderProperties(m, "VideoEncoderProperties", DOC(dai, VideoEncoderProperties));
    videoEncoderProperties
        .def_readwrite("bitrate", &VideoEncoderProperties::bitrate)
        .def_readwrite("keyframeFrequency", &VideoEncoderProperties::keyframeFrequency)
        .def_readwrite("maxBitrate", &VideoEncoderProperties::maxBitrate)
        .def_readwrite("numBFrames", &VideoEncoderProperties::numBFrames)
        .def_readwrite("numFramesPool", &VideoEncoderProperties::numFramesPool)
        .def_readwrite("profile", &VideoEncoderProperties::profile)
        .def_readwrite("quality", &VideoEncoderProperties::quality)
        .def_readwrite("rateCtrlMode", &VideoEncoderProperties::rateCtrlMode)
        .def_readwrite("width", &VideoEncoderProperties::width)
        .def_readwrite("height", &VideoEncoderProperties::height)
        ;

    py::enum_<VideoEncoderProperties::Profile>(videoEncoderProperties, "Profile", DOC(dai, VideoEncoderProperties, Profile))
        .value("H264_BASELINE", VideoEncoderProperties::Profile::H264_BASELINE)
        .value("H264_HIGH", VideoEncoderProperties::Profile::H264_HIGH)
        .value("H264_MAIN", VideoEncoderProperties::Profile::H264_MAIN)
        .value("H265_MAIN", VideoEncoderProperties::Profile::H265_MAIN)
        .value("MJPEG", VideoEncoderProperties::Profile::MJPEG)
        ;

    py::enum_<VideoEncoderProperties::RateControlMode>(videoEncoderProperties, "RateControlMode", DOC(dai, VideoEncoderProperties, RateControlMode))
        .value("CBR", VideoEncoderProperties::RateControlMode::CBR)
        .value("VBR", VideoEncoderProperties::RateControlMode::VBR)
        ;
    // ALIAS
    m.attr("VideoEncoder").attr("Properties") = videoEncoderProperties;




    py::class_<SystemLoggerProperties>(m, "SystemLoggerProperties", DOC(dai, SystemLoggerProperties))
        .def_readwrite("rateHz", &SystemLoggerProperties::rateHz)
        ;

    py::class_<NeuralNetworkProperties, std::shared_ptr<NeuralNetworkProperties>> neuralNetworkProperties(m, "NeuralNetworkProperties", DOC(dai, NeuralNetworkProperties));
    neuralNetworkProperties
        .def_readwrite("blobSize", &NeuralNetworkProperties::blobSize)
        .def_readwrite("blobUri", &NeuralNetworkProperties::blobUri)
        .def_readwrite("numFrames", &NeuralNetworkProperties::numFrames)
        .def_readwrite("numThreads", &NeuralNetworkProperties::numThreads)
        .def_readwrite("numNCEPerThread", &NeuralNetworkProperties::numNCEPerThread)
        ;
    m.attr("NeuralNetwork").attr("Properties") = neuralNetworkProperties;


    py::class_<DetectionNetworkProperties, NeuralNetworkProperties, std::shared_ptr<DetectionNetworkProperties>> detectionNetworkProperties(m, "DetectionNetworkProperties", DOC(dai, DetectionNetworkProperties));
    detectionNetworkProperties
        .def_readwrite("nnFamily", &DetectionNetworkProperties::nnFamily)
        .def_readwrite("confidenceThreshold", &DetectionNetworkProperties::confidenceThreshold)
        .def_readwrite("classes", &DetectionNetworkProperties::classes)
        .def_readwrite("coordinates", &DetectionNetworkProperties::coordinates)
        .def_readwrite("anchors", &DetectionNetworkProperties::anchors)
        .def_readwrite("anchorMasks", &DetectionNetworkProperties::anchorMasks)
        .def_readwrite("iouThreshold", &DetectionNetworkProperties::iouThreshold)
        ;
    // ALIAS
    m.attr("DetectionNetwork").attr("Properties") = detectionNetworkProperties;


    py::class_<SpatialDetectionNetworkProperties, DetectionNetworkProperties, std::shared_ptr<SpatialDetectionNetworkProperties>> spatialDetectionNetworkProperties(m, "SpatialDetectionNetworkProperties", DOC(dai, SpatialDetectionNetworkProperties));
    spatialDetectionNetworkProperties
        .def_readwrite("detectedBBScaleFactor", &SpatialDetectionNetworkProperties::detectedBBScaleFactor)
        .def_readwrite("depthThresholds", &SpatialDetectionNetworkProperties::depthThresholds)
        ;
    // ALIAS
    m.attr("SpatialDetectionNetwork").attr("Properties") = spatialDetectionNetworkProperties;


    py::class_<SpatialLocationCalculatorProperties> spatialLocationCalculatorProperties(m, "SpatialLocationCalculatorProperties", DOC(dai, SpatialLocationCalculatorProperties));
    spatialLocationCalculatorProperties
        .def_readwrite("roiConfig", &SpatialLocationCalculatorProperties::roiConfig)
        .def_readwrite("inputConfigSync", &SpatialLocationCalculatorProperties::inputConfigSync)
        ;
    m.attr("SpatialLocationCalculator").attr("Properties") = spatialLocationCalculatorProperties;


    py::enum_<TrackerType>(m, "TrackerType")
        .value("ZERO_TERM_IMAGELESS", TrackerType::ZERO_TERM_IMAGELESS)
        .value("ZERO_TERM_COLOR_HISTOGRAM", TrackerType::ZERO_TERM_COLOR_HISTOGRAM)
    ;

    py::enum_<TrackerIdAssigmentPolicy>(m, "TrackerIdAssigmentPolicy")
        .value("UNIQUE_ID", TrackerIdAssigmentPolicy::UNIQUE_ID)
        .value("SMALLEST_ID", TrackerIdAssigmentPolicy::SMALLEST_ID)
    ;


    py::class_<ObjectTrackerProperties, std::shared_ptr<ObjectTrackerProperties>> objectTrackerProperties(m, "ObjectTrackerProperties", DOC(dai, ObjectTrackerProperties));
    objectTrackerProperties
        .def_readwrite("trackerThreshold", &ObjectTrackerProperties::trackerThreshold)
        .def_readwrite("maxObjectsToTrack", &ObjectTrackerProperties::maxObjectsToTrack)
        .def_readwrite("detectionLabelsToTrack", &ObjectTrackerProperties::detectionLabelsToTrack)
        .def_readwrite("trackerType", &ObjectTrackerProperties::trackerType)
        .def_readwrite("trackerIdAssigmentPolicy", &ObjectTrackerProperties::trackerIdAssigmentPolicy)
        ;
    m.attr("ObjectTracker").attr("Properties") = objectTrackerProperties;

}<|MERGE_RESOLUTION|>--- conflicted
+++ resolved
@@ -12,13 +12,10 @@
 #include "depthai/pipeline/node/SPIOut.hpp"
 #include "depthai/pipeline/node/DetectionNetwork.hpp"
 #include "depthai/pipeline/node/SystemLogger.hpp"
-<<<<<<< HEAD
-#include "depthai/pipeline/node/UVC.hpp"
-=======
 #include "depthai/pipeline/node/SpatialLocationCalculator.hpp"
 #include "depthai/pipeline/node/SpatialDetectionNetwork.hpp"
 #include "depthai/pipeline/node/ObjectTracker.hpp"
->>>>>>> e42caf97
+#include "depthai/pipeline/node/UVC.hpp"
 
 // Libraries
 #include "hedley/hedley.h"
@@ -98,17 +95,6 @@
         ;
 
     // ColorCamera node
-<<<<<<< HEAD
-    py::class_<ColorCamera, Node, std::shared_ptr<ColorCamera>>(m, "ColorCamera")
-        .def_readonly("inputConfig", &ColorCamera::inputConfig)
-        .def_readonly("inputControl", &ColorCamera::inputControl)
-        .def_readonly("initialControl", &ColorCamera::initialControl)
-        .def_readonly("video", &ColorCamera::video)
-        .def_readonly("preview", &ColorCamera::preview)
-        .def_readonly("still", &ColorCamera::still)
-        .def_readonly("isp", &ColorCamera::isp)
-        .def_readonly("raw", &ColorCamera::raw)
-=======
     py::class_<ColorCamera, Node, std::shared_ptr<ColorCamera>>(m, "ColorCamera", DOC(dai, node, ColorCamera))
         .def_readonly("inputConfig", &ColorCamera::inputConfig, DOC(dai, node, ColorCamera, inputConfig))
         .def_readonly("inputControl", &ColorCamera::inputControl, DOC(dai, node, ColorCamera, inputControl))
@@ -118,7 +104,6 @@
         .def_readonly("still", &ColorCamera::still, DOC(dai, node, ColorCamera, still))
         .def_readonly("isp", &ColorCamera::isp, DOC(dai, node, ColorCamera, isp))
         .def_readonly("raw", &ColorCamera::raw, DOC(dai, node, ColorCamera, raw))
->>>>>>> e42caf97
         .def("setCamId", [](ColorCamera& c, int64_t id) {
             // Issue an deprecation warning
             PyErr_WarnEx(PyExc_DeprecationWarning, "setCamId() is deprecated, use setBoardSocket() instead.", 1);
@@ -135,48 +120,6 @@
             return c.getCamId();
             HEDLEY_DIAGNOSTIC_POP
         })
-<<<<<<< HEAD
-        .def("setBoardSocket", &ColorCamera::setBoardSocket)
-        .def("getBoardSocket", &ColorCamera::getBoardSocket)
-        .def("setImageOrientation", &ColorCamera::setImageOrientation)
-        .def("getImageOrientation", &ColorCamera::getImageOrientation)
-        .def("setColorOrder", &ColorCamera::setColorOrder)
-        .def("getColorOrder", &ColorCamera::getColorOrder)
-        .def("setInterleaved", &ColorCamera::setInterleaved)
-        .def("getInterleaved", &ColorCamera::getInterleaved)
-        .def("setFp16", &ColorCamera::setFp16)
-        .def("getFp16", &ColorCamera::getFp16)
-        .def("setPreviewSize", &ColorCamera::setPreviewSize)
-        .def("setVideoSize", &ColorCamera::setVideoSize)
-        .def("setStillSize", &ColorCamera::setStillSize)
-        .def("setResolution", &ColorCamera::setResolution)
-        .def("getResolution", &ColorCamera::getResolution)
-        .def("setFps", &ColorCamera::setFps)
-        .def("getFps", &ColorCamera::getFps)
-        .def("getPreviewSize", &ColorCamera::getPreviewSize)
-        .def("getPreviewWidth", &ColorCamera::getPreviewWidth)
-        .def("getPreviewHeight", &ColorCamera::getPreviewHeight)
-        .def("getVideoSize", &ColorCamera::getVideoSize)
-        .def("getVideoWidth", &ColorCamera::getVideoWidth)
-        .def("getVideoHeight", &ColorCamera::getVideoHeight)
-        .def("getStillSize", &ColorCamera::getStillSize)
-        .def("getStillWidth", &ColorCamera::getStillWidth)
-        .def("getStillHeight", &ColorCamera::getStillHeight)
-        .def("getResolutionSize", &ColorCamera::getResolutionSize)
-        .def("getResolutionWidth", &ColorCamera::getResolutionWidth)
-        .def("getResolutionHeight", &ColorCamera::getResolutionHeight)
-        .def("sensorCenterCrop", &ColorCamera::sensorCenterCrop)
-        .def("setSensorCrop", &ColorCamera::setSensorCrop)
-        .def("getSensorCrop", &ColorCamera::getSensorCrop)
-        .def("getSensorCropX", &ColorCamera::getSensorCropX)
-        .def("getSensorCropY", &ColorCamera::getSensorCropY)
-        .def("setWaitForConfigInput", &ColorCamera::setWaitForConfigInput)
-        .def("getWaitForConfigInput", &ColorCamera::getWaitForConfigInput)
-        .def("setPreviewKeepAspectRatio", &ColorCamera::setPreviewKeepAspectRatio)
-        .def("getPreviewKeepAspectRatio", &ColorCamera::getPreviewKeepAspectRatio)
-        .def("setIspScale", &ColorCamera::setIspScale)
-        .def("setIspScaleFull", &ColorCamera::setIspScaleFull)
-=======
         .def("setBoardSocket", &ColorCamera::setBoardSocket, py::arg("boardSocket"), DOC(dai, node, ColorCamera, setBoardSocket))
         .def("getBoardSocket", &ColorCamera::getBoardSocket, DOC(dai, node, ColorCamera, getBoardSocket))
         .def("setImageOrientation", &ColorCamera::setImageOrientation, py::arg("boardSocket"), DOC(dai, node, ColorCamera, setImageOrientation))
@@ -225,7 +168,6 @@
         .def("getIspSize", &ColorCamera::getIspSize, DOC(dai, node, ColorCamera, getIspSize))
         .def("getIspWidth", &ColorCamera::getIspWidth, DOC(dai, node, ColorCamera, getIspWidth))
         .def("getIspHeight", &ColorCamera::getIspHeight, DOC(dai, node, ColorCamera, getIspHeight))
->>>>>>> e42caf97
         ;
 
 
@@ -490,13 +432,6 @@
         .def("setRate", &SystemLogger::setRate, py::arg("hz"), DOC(dai, node, SystemLogger, setRate))
         ;
 
-<<<<<<< HEAD
-    // UVC node
-    py::class_<UVC, Node, std::shared_ptr<UVC>>(m, "UVC")
-        .def_readonly("input", &UVC::input)
-        ;
-
-=======
     // NeuralNetwork node
     py::class_<ObjectTracker, Node, std::shared_ptr<ObjectTracker>>(m, "ObjectTracker", DOC(dai, node, ObjectTracker))
         .def_readonly("inputTrackerFrame", &ObjectTracker::inputTrackerFrame, DOC(dai, node, ObjectTracker, inputTrackerFrame))
@@ -513,7 +448,11 @@
         .def("setTrackerType", &ObjectTracker::setTrackerType, py::arg("type"), DOC(dai, node, ObjectTracker, setTrackerType))
         .def("setTrackerIdAssigmentPolicy", &ObjectTracker::setTrackerIdAssigmentPolicy, py::arg("type"), DOC(dai, node, ObjectTracker, setTrackerIdAssigmentPolicy))
         ;
->>>>>>> e42caf97
+
+    // UVC node
+    py::class_<UVC, Node, std::shared_ptr<UVC>>(m, "UVC")
+        .def_readonly("input", &UVC::input)
+        ;
 
     ////////////////////////////////////
     // Node properties bindings
