#include "NodeBindings.hpp"

#include "depthai/pipeline/Node.hpp"
#include "depthai/pipeline/node/XLinkIn.hpp"
#include "depthai/pipeline/node/XLinkOut.hpp"
#include "depthai/pipeline/node/ColorCamera.hpp"
#include "depthai/pipeline/node/MonoCamera.hpp"
#include "depthai/pipeline/node/StereoDepth.hpp"
#include "depthai/pipeline/node/NeuralNetwork.hpp"
#include "depthai/pipeline/node/VideoEncoder.hpp"
#include "depthai/pipeline/node/ImageManip.hpp"
#include "depthai/pipeline/node/SPIOut.hpp"
#include "depthai/pipeline/node/DetectionNetwork.hpp"
#include "depthai/pipeline/node/SystemLogger.hpp"
#include "depthai/pipeline/node/SpatialLocationCalculator.hpp"
#include "depthai/pipeline/node/SpatialDetectionNetwork.hpp"
#include "depthai/pipeline/node/ObjectTracker.hpp"
#include "depthai/pipeline/node/IMU.hpp"
<<<<<<< HEAD
#include "depthai/pipeline/node/AprilTag.hpp"
=======
#include "depthai/pipeline/node/EdgeDetector.hpp"
>>>>>>> 0c927d59

// Libraries
#include "hedley/hedley.h"

void NodeBindings::bind(pybind11::module& m){

    using namespace dai;
    using namespace dai::node;


    // Base 'Node' class binding
    py::class_<Node, std::shared_ptr<Node>> pyNode(m, "Node", DOC(dai, Node));
    pyNode
        .def_readonly("id", &Node::id, DOC(dai, Node, id))
        .def("getName", &Node::getName, DOC(dai, Node, getName))
        .def("getOutputs", &Node::getOutputs, DOC(dai, Node, getOutputs))
        .def("getInputs", &Node::getInputs, DOC(dai, Node, getInputs))
        .def("getAssets", &Node::getAssets, DOC(dai, Node, getAssets))
    ;

    // Node::Input bindings
    py::class_<Node::Input>(pyNode, "Input", DOC(dai, Node, Input))
        .def("setBlocking", &Node::Input::setBlocking, py::arg("blocking"), DOC(dai, Node, Input, setBlocking))
        .def("getBlocking", &Node::Input::getBlocking, DOC(dai, Node, Input, getBlocking))
        .def("setQueueSize", &Node::Input::setQueueSize, py::arg("size"), DOC(dai, Node, Input, setQueueSize))
        .def("getQueueSize", &Node::Input::getQueueSize, DOC(dai, Node, Input, getQueueSize))
    ;
    // Node::Output bindings
    py::class_<Node::Output>(pyNode, "Output", DOC(dai, Node, Output))
        .def("canConnect", &Node::Output::canConnect, py::arg("in"), DOC(dai, Node, Output, canConnect))
        .def("link", &Node::Output::link, py::arg("in"), DOC(dai, Node, Output, link))
        .def("unlink", &Node::Output::unlink, py::arg("in"), DOC(dai, Node, Output, unlink))
        .def("getConnections", &Node::Output::getConnections, DOC(dai, Node, Output, getConnections))
    ;
    // Node::Id bindings
    py::class_<Node::Id>(pyNode, "Id", "Node identificator. Unique for every node on a single Pipeline");

    // Node::Connection bindings
    py::class_<Node::Connection>(pyNode, "Connection", DOC(dai, Node, Connection))
        .def_property("outputId", [](Node::Connection& conn) { return conn.outputId; }, [](Node::Connection& conn, Node::Id id) {conn.outputId = id; }, DOC(dai, Node, Connection, outputId))
        .def_property("outputName", [](Node::Connection& conn) { return conn.outputName; }, [](Node::Connection& conn, std::string name) {conn.outputName = name; }, DOC(dai, Node, Connection, outputName))
        .def_property("inputId", [](Node::Connection& conn) { return conn.inputId; }, [](Node::Connection& conn, Node::Id id) {conn.inputId = id; }, DOC(dai, Node, Connection, inputId))
        .def_property("inputName", [](Node::Connection& conn) { return conn.inputName; }, [](Node::Connection& conn, std::string name) {conn.inputName = name; }, DOC(dai, Node, Connection, inputName))
    ;
    // MSVC errors out with:
    // Error C2326 'void NodeBindings::bind(pybind11::module &)': function cannot access 'dai::Node::Connection::outputId'
    // ...
    // py::class_<Node::Connection>(pyNode, "Connection")
    //     .def_readwrite("outputId", &dai::Node::Connection::outputId)
    //     .def_readwrite("outputName", &dai::Node::Connection::outputName)
    //     .def_readwrite("inputId", &dai::Node::Connection::inputId)
    //     .def_readwrite("inputName", &dai::Node::Connection::inputName)
    // ;

    //// Bindings for actual nodes

    // XLinkIn node
    py::class_<XLinkIn, Node, std::shared_ptr<XLinkIn>>(m, "XLinkIn", DOC(dai, node, XLinkIn))
        .def_readonly("out", &XLinkIn::out, DOC(dai, node, XLinkIn, out))
        .def("setStreamName", &XLinkIn::setStreamName, py::arg("streamName"), DOC(dai, node, XLinkIn, setStreamName))
        .def("setMaxDataSize", &XLinkIn::setMaxDataSize, py::arg("maxDataSize"), DOC(dai, node, XLinkIn, setMaxDataSize))
        .def("setNumFrames",  &XLinkIn::setNumFrames, py::arg("numFrames"), DOC(dai, node, XLinkIn, setNumFrames))
        .def("getStreamName", &XLinkIn::getStreamName, DOC(dai, node, XLinkIn, getStreamName))
        .def("getMaxDataSize", &XLinkIn::getMaxDataSize, DOC(dai, node, XLinkIn, getMaxDataSize))
        .def("getNumFrames",  &XLinkIn::getNumFrames, DOC(dai, node, XLinkIn, getNumFrames))
        ;

    // XLinkOut node
    py::class_<XLinkOut, Node, std::shared_ptr<XLinkOut>>(m, "XLinkOut", DOC(dai, node, XLinkOut))
        .def_readonly("input", &XLinkOut::input, DOC(dai, node, XLinkOut, input))
        .def("setStreamName", &XLinkOut::setStreamName, py::arg("streamName"), DOC(dai, node, XLinkOut, setStreamName))
        .def("setFpsLimit", &XLinkOut::setFpsLimit, py::arg("fpsLimit"), DOC(dai, node, XLinkOut, setFpsLimit))
        .def("getStreamName", &XLinkOut::getStreamName, DOC(dai, node, XLinkOut, getStreamName))
        .def("getFpsLimit", &XLinkOut::getFpsLimit, DOC(dai, node, XLinkOut, getFpsLimit))
        .def("setMetadataOnly", &XLinkOut::setMetadataOnly, DOC(dai, node, XLinkOut, setMetadataOnly))
        .def("getMetadataOnly", &XLinkOut::getMetadataOnly, DOC(dai, node, XLinkOut, getMetadataOnly))
        ;

    // ColorCamera node
    py::class_<ColorCamera, Node, std::shared_ptr<ColorCamera>>(m, "ColorCamera", DOC(dai, node, ColorCamera))
        .def_readonly("inputConfig", &ColorCamera::inputConfig, DOC(dai, node, ColorCamera, inputConfig))
        .def_readonly("inputControl", &ColorCamera::inputControl, DOC(dai, node, ColorCamera, inputControl))
        .def_readonly("initialControl", &ColorCamera::initialControl, DOC(dai, node, ColorCamera, initialControl))
        .def_readonly("video", &ColorCamera::video, DOC(dai, node, ColorCamera, video))
        .def_readonly("preview", &ColorCamera::preview, DOC(dai, node, ColorCamera, preview))
        .def_readonly("still", &ColorCamera::still, DOC(dai, node, ColorCamera, still))
        .def_readonly("isp", &ColorCamera::isp, DOC(dai, node, ColorCamera, isp))
        .def_readonly("raw", &ColorCamera::raw, DOC(dai, node, ColorCamera, raw))
        .def("setCamId", [](ColorCamera& c, int64_t id) {
            // Issue an deprecation warning
            PyErr_WarnEx(PyExc_DeprecationWarning, "setCamId() is deprecated, use setBoardSocket() instead.", 1);
            HEDLEY_DIAGNOSTIC_PUSH
            HEDLEY_DIAGNOSTIC_DISABLE_DEPRECATED
            c.setCamId(id);
            HEDLEY_DIAGNOSTIC_POP
        })
        .def("getCamId", [](ColorCamera& c) {
            // Issue an deprecation warning
            PyErr_WarnEx(PyExc_DeprecationWarning, "getCamId() is deprecated, use getBoardSocket() instead.", 1);
            HEDLEY_DIAGNOSTIC_PUSH
            HEDLEY_DIAGNOSTIC_DISABLE_DEPRECATED
            return c.getCamId();
            HEDLEY_DIAGNOSTIC_POP
        })
        .def("setBoardSocket", &ColorCamera::setBoardSocket, py::arg("boardSocket"), DOC(dai, node, ColorCamera, setBoardSocket))
        .def("getBoardSocket", &ColorCamera::getBoardSocket, DOC(dai, node, ColorCamera, getBoardSocket))
        .def("setImageOrientation", &ColorCamera::setImageOrientation, py::arg("imageOrientation"), DOC(dai, node, ColorCamera, setImageOrientation))
        .def("getImageOrientation", &ColorCamera::getImageOrientation, DOC(dai, node, ColorCamera, getImageOrientation))
        .def("setColorOrder", &ColorCamera::setColorOrder, py::arg("colorOrder"), DOC(dai, node, ColorCamera, setColorOrder))
        .def("getColorOrder", &ColorCamera::getColorOrder, DOC(dai, node, ColorCamera, getColorOrder))
        .def("setInterleaved", &ColorCamera::setInterleaved, py::arg("interleaved"), DOC(dai, node, ColorCamera, setInterleaved))
        .def("getInterleaved", &ColorCamera::getInterleaved, DOC(dai, node, ColorCamera, getInterleaved))
        .def("setFp16", &ColorCamera::setFp16, py::arg("fp16"), DOC(dai, node, ColorCamera, setFp16))
        .def("getFp16", &ColorCamera::getFp16, DOC(dai, node, ColorCamera, getFp16))
        .def("setPreviewSize", static_cast<void(ColorCamera::*)(int,int)>(&ColorCamera::setPreviewSize), py::arg("width"), py::arg("height"), DOC(dai, node, ColorCamera, setPreviewSize))
        .def("setPreviewSize", static_cast<void(ColorCamera::*)(std::tuple<int,int>)>(&ColorCamera::setPreviewSize), py::arg("size"), DOC(dai, node, ColorCamera, setPreviewSize, 2))
        .def("setVideoSize", static_cast<void(ColorCamera::*)(int,int)>(&ColorCamera::setVideoSize), py::arg("width"), py::arg("height"), DOC(dai, node, ColorCamera, setVideoSize))
        .def("setVideoSize", static_cast<void(ColorCamera::*)(std::tuple<int,int>)>(&ColorCamera::setVideoSize), py::arg("size"), DOC(dai, node, ColorCamera, setVideoSize, 2))
        .def("setStillSize", static_cast<void(ColorCamera::*)(int,int)>(&ColorCamera::setStillSize), py::arg("width"), py::arg("height"), DOC(dai, node, ColorCamera, setStillSize))
        .def("setStillSize", static_cast<void(ColorCamera::*)(std::tuple<int,int>)>(&ColorCamera::setStillSize), py::arg("size"), DOC(dai, node, ColorCamera, setStillSize, 2))
        .def("setResolution", &ColorCamera::setResolution, py::arg("resolution"), DOC(dai, node, ColorCamera, setResolution))
        .def("getResolution", &ColorCamera::getResolution, DOC(dai, node, ColorCamera, getResolution))
        .def("setFps", &ColorCamera::setFps, py::arg("fps"), DOC(dai, node, ColorCamera, setFps))
        .def("getFps", &ColorCamera::getFps, DOC(dai, node, ColorCamera, getFps))
        .def("getPreviewSize", &ColorCamera::getPreviewSize, DOC(dai, node, ColorCamera, getPreviewSize))
        .def("getPreviewWidth", &ColorCamera::getPreviewWidth, DOC(dai, node, ColorCamera, getPreviewWidth))
        .def("getPreviewHeight", &ColorCamera::getPreviewHeight, DOC(dai, node, ColorCamera, getPreviewHeight))
        .def("getVideoSize", &ColorCamera::getVideoSize, DOC(dai, node, ColorCamera, getVideoSize))
        .def("getVideoWidth", &ColorCamera::getVideoWidth, DOC(dai, node, ColorCamera, getVideoWidth))
        .def("getVideoHeight", &ColorCamera::getVideoHeight, DOC(dai, node, ColorCamera, getVideoHeight))
        .def("getStillSize", &ColorCamera::getStillSize, DOC(dai, node, ColorCamera, getStillSize))
        .def("getStillWidth", &ColorCamera::getStillWidth, DOC(dai, node, ColorCamera, getStillWidth))
        .def("getStillHeight", &ColorCamera::getStillHeight, DOC(dai, node, ColorCamera, getStillHeight))
        .def("getResolutionSize", &ColorCamera::getResolutionSize, DOC(dai, node, ColorCamera, getResolutionSize))
        .def("getResolutionWidth", &ColorCamera::getResolutionWidth, DOC(dai, node, ColorCamera, getResolutionWidth))
        .def("getResolutionHeight", &ColorCamera::getResolutionHeight, DOC(dai, node, ColorCamera, getResolutionHeight))
        .def("sensorCenterCrop", &ColorCamera::sensorCenterCrop, DOC(dai, node, ColorCamera, sensorCenterCrop))
        .def("setSensorCrop", &ColorCamera::setSensorCrop, py::arg("x"), py::arg("y"), DOC(dai, node, ColorCamera, setSensorCrop))
        .def("getSensorCrop", &ColorCamera::getSensorCrop, DOC(dai, node, ColorCamera, getSensorCrop))
        .def("getSensorCropX", &ColorCamera::getSensorCropX, DOC(dai, node, ColorCamera, getSensorCropX))
        .def("getSensorCropY", &ColorCamera::getSensorCropY, DOC(dai, node, ColorCamera, getSensorCropY))
        .def("setWaitForConfigInput", &ColorCamera::setWaitForConfigInput, py::arg("wait"), DOC(dai, node, ColorCamera, setWaitForConfigInput))
        .def("getWaitForConfigInput", &ColorCamera::getWaitForConfigInput, DOC(dai, node, ColorCamera, getWaitForConfigInput))
        .def("setPreviewKeepAspectRatio", &ColorCamera::setPreviewKeepAspectRatio, py::arg("keep"), DOC(dai, node, ColorCamera, setPreviewKeepAspectRatio))
        .def("getPreviewKeepAspectRatio", &ColorCamera::getPreviewKeepAspectRatio, DOC(dai, node, ColorCamera, getPreviewKeepAspectRatio))
        .def("setIspScale", static_cast<void(ColorCamera::*)(int,int)>(&ColorCamera::setIspScale), py::arg("numerator"), py::arg("denominator"), DOC(dai, node, ColorCamera, setIspScale))
        .def("setIspScale", static_cast<void(ColorCamera::*)(std::tuple<int,int>)>(&ColorCamera::setIspScale), py::arg("scale"), DOC(dai, node, ColorCamera, setIspScale, 2))
        .def("setIspScale", static_cast<void(ColorCamera::*)(int,int,int,int)>(&ColorCamera::setIspScale), py::arg("horizNum"), py::arg("horizDenom"), py::arg("vertNum"), py::arg("vertDenom"), DOC(dai, node, ColorCamera, setIspScale, 3))
        .def("setIspScale", static_cast<void(ColorCamera::*)(std::tuple<int,int>,std::tuple<int,int>)>(&ColorCamera::setIspScale), py::arg("horizScale"), py::arg("vertScale"), DOC(dai, node, ColorCamera, setIspScale, 4))
        .def("getIspSize", &ColorCamera::getIspSize, DOC(dai, node, ColorCamera, getIspSize))
        .def("getIspWidth", &ColorCamera::getIspWidth, DOC(dai, node, ColorCamera, getIspWidth))
        .def("getIspHeight", &ColorCamera::getIspHeight, DOC(dai, node, ColorCamera, getIspHeight))
        ;



    // NeuralNetwork node
    py::class_<NeuralNetwork, Node, std::shared_ptr<NeuralNetwork>>(m, "NeuralNetwork", DOC(dai, node, NeuralNetwork))
        .def_readonly("input", &NeuralNetwork::input, DOC(dai, node, NeuralNetwork, input))
        .def_readonly("out", &NeuralNetwork::out, DOC(dai, node, NeuralNetwork, out))
        .def_readonly("passthrough", &NeuralNetwork::passthrough, DOC(dai, node, NeuralNetwork, passthrough))
        .def("setBlobPath", &NeuralNetwork::setBlobPath, py::arg("path"), DOC(dai, node, NeuralNetwork, setBlobPath))
        .def("setNumPoolFrames", &NeuralNetwork::setNumPoolFrames, py::arg("numFrames"), DOC(dai, node, NeuralNetwork, setNumPoolFrames))
        .def("setNumInferenceThreads", &NeuralNetwork::setNumInferenceThreads, py::arg("numThreads"), DOC(dai, node, NeuralNetwork, setNumInferenceThreads))
        .def("setNumNCEPerInferenceThread", &NeuralNetwork::setNumNCEPerInferenceThread, py::arg("numNCEPerThread"), DOC(dai, node, NeuralNetwork, setNumNCEPerInferenceThread))
        .def("getNumInferenceThreads", &NeuralNetwork::getNumInferenceThreads, DOC(dai, node, NeuralNetwork, getNumInferenceThreads))
        ;


    // ImageManip node
    py::class_<ImageManip, Node, std::shared_ptr<ImageManip>>(m, "ImageManip", DOC(dai, node, ImageManip))
        .def_readonly("inputConfig", &ImageManip::inputConfig, DOC(dai, node, ImageManip, inputConfig))
        .def_readonly("inputImage", &ImageManip::inputImage, DOC(dai, node, ImageManip, inputImage))
        .def_readonly("out", &ImageManip::out, DOC(dai, node, ImageManip, out))
        .def_readonly("initialConfig", &ImageManip::initialConfig, DOC(dai, node, ImageManip, initialConfig))
        // setters

        .def("setCropRect", [](ImageManip& im, float xmin, float ymin, float xmax, float ymax) {
            // Issue a deprecation warning
            PyErr_WarnEx(PyExc_DeprecationWarning, "setCropRect() is deprecated, use initialConfig.setCropRect() instead.", 1);
            HEDLEY_DIAGNOSTIC_PUSH
            HEDLEY_DIAGNOSTIC_DISABLE_DEPRECATED
            im.setCropRect(xmin, ymin, xmax, ymax);
            HEDLEY_DIAGNOSTIC_POP
        })
        .def("setCenterCrop", [](ImageManip& im, float ratio, float whRatio = 1.0f) {
            // Issue a deprecation warning
            PyErr_WarnEx(PyExc_DeprecationWarning, "setCenterCrop() is deprecated, use initialConfig.setCenterCrop() instead.", 1);
            HEDLEY_DIAGNOSTIC_PUSH
            HEDLEY_DIAGNOSTIC_DISABLE_DEPRECATED
            im.setCenterCrop(ratio, whRatio);
            HEDLEY_DIAGNOSTIC_POP
        })

        .def("setResize", [](ImageManip& im, int w, int h) {
            // Issue a deprecation warning
            PyErr_WarnEx(PyExc_DeprecationWarning, "setResize() is deprecated, use initialConfig.setResize() instead.", 1);
            HEDLEY_DIAGNOSTIC_PUSH
            HEDLEY_DIAGNOSTIC_DISABLE_DEPRECATED
            im.setResize(w, h);
            HEDLEY_DIAGNOSTIC_POP
        })

        .def("setResizeThumbnail", [](ImageManip& im, int w, int h, int bgRed = 0, int bgGreen = 0, int bgBlue = 0) {
            // Issue a deprecation warning
            PyErr_WarnEx(PyExc_DeprecationWarning, "setResizeThumbnail() is deprecated, use initialConfig.setResizeThumbnail() instead.", 1);
            HEDLEY_DIAGNOSTIC_PUSH
            HEDLEY_DIAGNOSTIC_DISABLE_DEPRECATED
            im.setResizeThumbnail(w, h, bgRed, bgGreen, bgBlue);
            HEDLEY_DIAGNOSTIC_POP
        })

        .def("setFrameType", [](ImageManip& im, dai::RawImgFrame::Type name) {
            // Issue a deprecation warning
            PyErr_WarnEx(PyExc_DeprecationWarning, "setFrameType() is deprecated, use initialConfig.setFrameType() instead.", 1);
            HEDLEY_DIAGNOSTIC_PUSH
            HEDLEY_DIAGNOSTIC_DISABLE_DEPRECATED
            im.setFrameType(name);
            HEDLEY_DIAGNOSTIC_POP
        })

        .def("setHorizontalFlip", [](ImageManip& im, bool flip) {
            // Issue a deprecation warning
            PyErr_WarnEx(PyExc_DeprecationWarning, "setHorizontalFlip() is deprecated, use initialConfig.setHorizontalFlip() instead.", 1);
            HEDLEY_DIAGNOSTIC_PUSH
            HEDLEY_DIAGNOSTIC_DISABLE_DEPRECATED
            im.setHorizontalFlip(flip);
            HEDLEY_DIAGNOSTIC_POP
        })

        .def("setKeepAspectRatio", &ImageManip::setKeepAspectRatio, DOC(dai, node, ImageManip, setKeepAspectRatio))

        .def("setWaitForConfigInput", &ImageManip::setWaitForConfigInput, DOC(dai, node, ImageManip, setWaitForConfigInput))
        .def("setNumFramesPool", &ImageManip::setNumFramesPool, DOC(dai, node, ImageManip, setNumFramesPool))
        .def("setMaxOutputFrameSize", &ImageManip::setMaxOutputFrameSize, DOC(dai, node, ImageManip, setMaxOutputFrameSize))
        ;

     // MonoCamera node
    py::class_<MonoCamera, Node, std::shared_ptr<MonoCamera>>(m, "MonoCamera", DOC(dai, node, MonoCamera))
        .def_readonly("inputControl", &MonoCamera::inputControl, DOC(dai, node, MonoCamera, inputControl))
        .def_readonly("out",  &MonoCamera::out, DOC(dai, node, MonoCamera, out))
        .def_readonly("raw",  &MonoCamera::raw, DOC(dai, node, MonoCamera, raw))
        .def_readonly("initialControl",  &MonoCamera::initialControl, DOC(dai, node, MonoCamera, initialControl))
        .def("setCamId", [](MonoCamera& c, int64_t id) {
            // Issue an deprecation warning
            PyErr_WarnEx(PyExc_DeprecationWarning, "setCamId() is deprecated, use setBoardSocket() instead.", 1);
            HEDLEY_DIAGNOSTIC_PUSH
            HEDLEY_DIAGNOSTIC_DISABLE_DEPRECATED
            c.setCamId(id);
            HEDLEY_DIAGNOSTIC_POP
        })
        .def("getCamId", [](MonoCamera& c) {
            // Issue an deprecation warning
            PyErr_WarnEx(PyExc_DeprecationWarning, "getCamId() is deprecated, use getBoardSocket() instead.", 1);
            HEDLEY_DIAGNOSTIC_PUSH
            HEDLEY_DIAGNOSTIC_DISABLE_DEPRECATED
            return c.getCamId();
            HEDLEY_DIAGNOSTIC_POP
        })
        .def("setBoardSocket", &MonoCamera::setBoardSocket, py::arg("boardSocket"), DOC(dai, node, MonoCamera, setBoardSocket))
        .def("getBoardSocket", &MonoCamera::getBoardSocket, DOC(dai, node, MonoCamera, getBoardSocket))
        .def("setImageOrientation", &MonoCamera::setImageOrientation, py::arg("imageOrientation"), DOC(dai, node, MonoCamera, setImageOrientation))
        .def("getImageOrientation", &MonoCamera::getImageOrientation, DOC(dai, node, MonoCamera, getImageOrientation))
        .def("setResolution", &MonoCamera::setResolution, py::arg("resolution"), DOC(dai, node, MonoCamera, setResolution))
        .def("getResolution", &MonoCamera::getResolution, DOC(dai, node, MonoCamera, getResolution))
        .def("setFps",        &MonoCamera::setFps, py::arg("fps"), DOC(dai, node, MonoCamera, setFps))
        .def("getFps",        &MonoCamera::getFps, DOC(dai, node, MonoCamera, getFps))
        .def("getResolutionSize", &MonoCamera::getResolutionSize, DOC(dai, node, MonoCamera, getResolutionSize))
        .def("getResolutionWidth", &MonoCamera::getResolutionWidth, DOC(dai, node, MonoCamera, getResolutionWidth))
        .def("getResolutionHeight", &MonoCamera::getResolutionHeight, DOC(dai, node, MonoCamera, getResolutionHeight))
        ;



    // StereoDepth node
    py::class_<StereoDepth, Node, std::shared_ptr<StereoDepth>>(m, "StereoDepth", DOC(dai, node, StereoDepth))
        .def_readonly("initialConfig",  &StereoDepth::initialConfig, DOC(dai, node, StereoDepth, initialConfig))
        .def_readonly("inputConfig",    &StereoDepth::inputConfig, DOC(dai, node, StereoDepth, inputConfig))
        .def_readonly("left",           &StereoDepth::left, DOC(dai, node, StereoDepth, left))
        .def_readonly("right",          &StereoDepth::right, DOC(dai, node, StereoDepth, right))
        .def_readonly("depth",          &StereoDepth::depth, DOC(dai, node, StereoDepth, depth))
        .def_readonly("disparity",      &StereoDepth::disparity, DOC(dai, node, StereoDepth, disparity))
        .def_readonly("syncedLeft",     &StereoDepth::syncedLeft, DOC(dai, node, StereoDepth, syncedLeft))
        .def_readonly("syncedRight",    &StereoDepth::syncedRight, DOC(dai, node, StereoDepth, syncedRight))
        .def_readonly("rectifiedLeft",  &StereoDepth::rectifiedLeft, DOC(dai, node, StereoDepth, rectifiedLeft))
        .def_readonly("rectifiedRight", &StereoDepth::rectifiedRight, DOC(dai, node, StereoDepth, rectifiedRight))
        .def("loadMeshFiles",           &StereoDepth::loadMeshFiles, py::arg("pathLeft"), py::arg("pathRight"), DOC(dai, node, StereoDepth, loadMeshFiles))
        .def("loadMeshData",            &StereoDepth::loadMeshData, py::arg("dataLeft"), py::arg("dataRight"), DOC(dai, node, StereoDepth, loadMeshData))
        .def("setMeshStep",             &StereoDepth::setMeshStep, py::arg("width"), py::arg("height"), DOC(dai, node, StereoDepth, setMeshStep))
        .def("setInputResolution",      &StereoDepth::setInputResolution, py::arg("width"), py::arg("height"), DOC(dai, node, StereoDepth, setInputResolution))
        .def("setOutputSize",           &StereoDepth::setOutputSize, py::arg("width"), py::arg("height"), DOC(dai, node, StereoDepth, setOutputSize))
        .def("setOutputKeepAspectRatio",&StereoDepth::setOutputKeepAspectRatio, py::arg("keep"), DOC(dai, node, StereoDepth, setOutputKeepAspectRatio))
        .def("setDepthAlign",           static_cast<void(StereoDepth::*)(StereoDepthProperties::DepthAlign)>(&StereoDepth::setDepthAlign), py::arg("align"), DOC(dai, node, StereoDepth, setDepthAlign))
        .def("setDepthAlign",           static_cast<void(StereoDepth::*)(CameraBoardSocket)>(&StereoDepth::setDepthAlign), py::arg("camera"), DOC(dai, node, StereoDepth, setDepthAlign, 2))
        .def("setRectification",        &StereoDepth::setRectification, py::arg("enable"), DOC(dai, node, StereoDepth, setRectification))
        .def("setLeftRightCheck",       &StereoDepth::setLeftRightCheck, py::arg("enable"), DOC(dai, node, StereoDepth, setLeftRightCheck))
        .def("setSubpixel",             &StereoDepth::setSubpixel, py::arg("enable"), DOC(dai, node, StereoDepth, setSubpixel))
        .def("setExtendedDisparity",    &StereoDepth::setExtendedDisparity, py::arg("enable"), DOC(dai, node, StereoDepth, setExtendedDisparity))
        .def("setRectifyEdgeFillColor", &StereoDepth::setRectifyEdgeFillColor, py::arg("color"), DOC(dai, node, StereoDepth, setRectifyEdgeFillColor))
        .def("setRectifyMirrorFrame",   &StereoDepth::setRectifyMirrorFrame, py::arg("enable"), DOC(dai, node, StereoDepth, setRectifyMirrorFrame))
        .def("setConfidenceThreshold", [](StereoDepth& s, int confThr) {
            // Issue an deprecation warning
            PyErr_WarnEx(PyExc_DeprecationWarning, "setConfidenceThreshold() is deprecated, Use 'initialConfig.setConfidenceThreshold()' instead", 1);
            HEDLEY_DIAGNOSTIC_PUSH
            HEDLEY_DIAGNOSTIC_DISABLE_DEPRECATED
            s.setConfidenceThreshold(confThr);
            HEDLEY_DIAGNOSTIC_POP
        }, DOC(dai, node, StereoDepth, setConfidenceThreshold))
        .def("setMedianFilter", [](StereoDepth& s, dai::MedianFilter median) {
            // Issue an deprecation warning
            PyErr_WarnEx(PyExc_DeprecationWarning, "setMedianFilter() is deprecated, Use 'initialConfig.setMedianFilter()' instead", 1);
            HEDLEY_DIAGNOSTIC_PUSH
            HEDLEY_DIAGNOSTIC_DISABLE_DEPRECATED
            s.setMedianFilter(median);
            HEDLEY_DIAGNOSTIC_POP
        }, DOC(dai, node, StereoDepth, setMedianFilter))
        .def("setOutputRectified", [](StereoDepth& s, bool enable) {
            // Issue an deprecation warning
            PyErr_WarnEx(PyExc_DeprecationWarning, "setOutputRectified() is deprecated, the output is auto-enabled if used.", 1);
            HEDLEY_DIAGNOSTIC_PUSH
            HEDLEY_DIAGNOSTIC_DISABLE_DEPRECATED
            s.setOutputRectified(enable);
            HEDLEY_DIAGNOSTIC_POP
        })
        .def("setOutputDepth", [](StereoDepth& s, bool enable) {
            // Issue an deprecation warning
            PyErr_WarnEx(PyExc_DeprecationWarning, "setOutputDepth() is deprecated, the output is auto-enabled if used.", 1);
            HEDLEY_DIAGNOSTIC_PUSH
            HEDLEY_DIAGNOSTIC_DISABLE_DEPRECATED
            s.setOutputDepth(enable);
            HEDLEY_DIAGNOSTIC_POP
        })
        .def("loadCalibrationFile", [](StereoDepth& s, std::string path){
            PyErr_WarnEx(PyExc_DeprecationWarning, "loadCalibrationFile() is deprecated, Use 'Pipeline.setCalibrationData()' instead", 1);
            HEDLEY_DIAGNOSTIC_PUSH
            HEDLEY_DIAGNOSTIC_DISABLE_DEPRECATED
            s.loadCalibrationFile(path);
            HEDLEY_DIAGNOSTIC_POP
        })
        .def("loadCalibrationData", [](StereoDepth& s, std::vector<std::uint8_t> data){
            PyErr_WarnEx(PyExc_DeprecationWarning, "loadCalibrationData() is deprecated, Use 'Pipeline.setCalibrationData()' instead", 1);
            HEDLEY_DIAGNOSTIC_PUSH
            HEDLEY_DIAGNOSTIC_DISABLE_DEPRECATED
            s.loadCalibrationData(data);
            HEDLEY_DIAGNOSTIC_POP
        })
        .def("setEmptyCalibration", [](StereoDepth& s){
            PyErr_WarnEx(PyExc_DeprecationWarning, "setEmptyCalibration() is deprecated, Use 'setRectification(False)' instead", 1);
            HEDLEY_DIAGNOSTIC_PUSH
            HEDLEY_DIAGNOSTIC_DISABLE_DEPRECATED
            s.setEmptyCalibration();
            HEDLEY_DIAGNOSTIC_POP
        }, DOC(dai, node, StereoDepth, setEmptyCalibration))
        .def("getMaxDisparity", &StereoDepth::getMaxDisparity, DOC(dai, node, StereoDepth, getMaxDisparity))
        ;

    // VideoEncoder node
    py::class_<VideoEncoder, Node, std::shared_ptr<VideoEncoder>>(m, "VideoEncoder", DOC(dai, node, VideoEncoder))
        .def_readonly("input", &VideoEncoder::input, DOC(dai, node, VideoEncoder, input), DOC(dai, node, VideoEncoder, input))
        .def_readonly("bitstream", &VideoEncoder::bitstream, DOC(dai, node, VideoEncoder, bitstream), DOC(dai, node, VideoEncoder, bitstream))
        .def("setDefaultProfilePreset", static_cast<void(VideoEncoder::*)(int, int, float, VideoEncoderProperties::Profile)>(&VideoEncoder::setDefaultProfilePreset), py::arg("width"), py::arg("height"), py::arg("fps"), py::arg("profile"), DOC(dai, node, VideoEncoder, setDefaultProfilePreset))
        .def("setDefaultProfilePreset", static_cast<void(VideoEncoder::*)(std::tuple<int,int>, float, VideoEncoderProperties::Profile)>(&VideoEncoder::setDefaultProfilePreset), py::arg("size"), py::arg("fps"), py::arg("profile"), DOC(dai, node, VideoEncoder, setDefaultProfilePreset, 2))
        .def("setNumFramesPool", &VideoEncoder::setNumFramesPool, py::arg("frames"), DOC(dai, node, VideoEncoder, setNumFramesPool))
        .def("getNumFramesPool", &VideoEncoder::getNumFramesPool, DOC(dai, node, VideoEncoder, getNumFramesPool))
        .def("setRateControlMode", &VideoEncoder::setRateControlMode, py::arg("mode"), DOC(dai, node, VideoEncoder, setRateControlMode))
        .def("setProfile", static_cast<void(VideoEncoder::*)(std::tuple<int,int>, VideoEncoder::Properties::Profile)>(&VideoEncoder::setProfile), py::arg("size"), py::arg("profile"), DOC(dai, node, VideoEncoder, setProfile))
        .def("setProfile", static_cast<void(VideoEncoder::*)(int, int, VideoEncoder::Properties::Profile)>(&VideoEncoder::setProfile), py::arg("width"), py::arg("height"), py::arg("profile"), DOC(dai, node, VideoEncoder, setProfile, 2))
        .def("setBitrate", &VideoEncoder::setBitrate, py::arg("bitrateKbps"), DOC(dai, node, VideoEncoder, setBitrate))
        .def("setBitrateKbps", &VideoEncoder::setBitrateKbps, py::arg("bitrateKbps"), DOC(dai, node, VideoEncoder, setBitrateKbps))
        .def("setKeyframeFrequency", &VideoEncoder::setKeyframeFrequency, py::arg("freq"), DOC(dai, node, VideoEncoder, setKeyframeFrequency))
        //.def("setMaxBitrate", &VideoEncoder::setMaxBitrate)
        .def("setNumBFrames", &VideoEncoder::setNumBFrames, py::arg("numBFrames"), DOC(dai, node, VideoEncoder, setNumBFrames))
        .def("setQuality", &VideoEncoder::setQuality, py::arg("quality"), DOC(dai, node, VideoEncoder, setQuality))
        .def("setLossless", &VideoEncoder::setLossless, DOC(dai, node, VideoEncoder, setLossless))
        .def("setFrameRate", &VideoEncoder::setFrameRate, py::arg("frameRate"), DOC(dai, node, VideoEncoder, setFrameRate))
        .def("getRateControlMode", &VideoEncoder::getRateControlMode, DOC(dai, node, VideoEncoder, getRateControlMode))
        .def("getProfile", &VideoEncoder::getProfile, DOC(dai, node, VideoEncoder, getProfile))
        .def("getBitrate", &VideoEncoder::getBitrate, DOC(dai, node, VideoEncoder, getBitrate))
        .def("getBitrateKbps", &VideoEncoder::getBitrateKbps, DOC(dai, node, VideoEncoder, getBitrateKbps))
        .def("getKeyframeFrequency", &VideoEncoder::getKeyframeFrequency, DOC(dai, node, VideoEncoder, getKeyframeFrequency))
        //.def("getMaxBitrate", &VideoEncoder::getMaxBitrate)
        .def("getNumBFrames", &VideoEncoder::getNumBFrames, DOC(dai, node, VideoEncoder, getNumBFrames))
        .def("getQuality", &VideoEncoder::getQuality, DOC(dai, node, VideoEncoder, getQuality))
        .def("getWidth", &VideoEncoder::getWidth, DOC(dai, node, VideoEncoder, getWidth))
        .def("getHeight", &VideoEncoder::getHeight, DOC(dai, node, VideoEncoder, getHeight))
        .def("getFrameRate", &VideoEncoder::getFrameRate, DOC(dai, node, VideoEncoder, getFrameRate))
        .def("getSize", &VideoEncoder::getSize, DOC(dai, node, VideoEncoder, getSize))
        .def("getLossless", &VideoEncoder::getLossless, DOC(dai, node, VideoEncoder, getLossless))
    ;

    // SPIOut node
    py::class_<SPIOut, Node, std::shared_ptr<SPIOut>>(m, "SPIOut", DOC(dai, node, SPIOut))
        .def_readonly("input", &SPIOut::input, DOC(dai, node, SPIOut, input))
        .def("setStreamName", &SPIOut::setStreamName, py::arg("name"), DOC(dai, node, SPIOut, setStreamName))
        .def("setBusId", &SPIOut::setBusId, py::arg("id"), DOC(dai, node, SPIOut, setBusId))
        ;

    py::class_<DetectionNetwork, NeuralNetwork, std::shared_ptr<DetectionNetwork>>(m, "DetectionNetwork", DOC(dai, node, DetectionNetwork))
        .def_readonly("input", &DetectionNetwork::input, DOC(dai, node, DetectionNetwork, input))
        .def_readonly("out", &DetectionNetwork::out, DOC(dai, node, DetectionNetwork, out))
        .def_readonly("passthrough", &DetectionNetwork::passthrough, DOC(dai, node, DetectionNetwork, passthrough))
        .def("setConfidenceThreshold", &DetectionNetwork::setConfidenceThreshold, py::arg("thresh"), DOC(dai, node, DetectionNetwork, setConfidenceThreshold))
        ;

    // MobileNetDetectionNetwork node
    py::class_<MobileNetDetectionNetwork, DetectionNetwork, std::shared_ptr<MobileNetDetectionNetwork>>(m, "MobileNetDetectionNetwork", DOC(dai, node, MobileNetDetectionNetwork))
        ;

    // YoloDetectionNetwork node
    py::class_<YoloDetectionNetwork, DetectionNetwork, std::shared_ptr<YoloDetectionNetwork>>(m, "YoloDetectionNetwork", DOC(dai, node, YoloDetectionNetwork))
        .def("setNumClasses", &YoloDetectionNetwork::setNumClasses, py::arg("numClasses"), DOC(dai, node, YoloDetectionNetwork, setNumClasses))
        .def("setCoordinateSize", &YoloDetectionNetwork::setCoordinateSize, py::arg("coordinates"), DOC(dai, node, YoloDetectionNetwork, setCoordinateSize))
        .def("setAnchors", &YoloDetectionNetwork::setAnchors, py::arg("anchors"), DOC(dai, node, YoloDetectionNetwork, setAnchors))
        .def("setAnchorMasks", &YoloDetectionNetwork::setAnchorMasks, py::arg("anchorMasks"), DOC(dai, node, YoloDetectionNetwork, setAnchorMasks))
        .def("setIouThreshold", &YoloDetectionNetwork::setIouThreshold, py::arg("thresh"), DOC(dai, node, YoloDetectionNetwork, setIouThreshold))
        ;

    py::class_<SpatialDetectionNetwork, DetectionNetwork, std::shared_ptr<SpatialDetectionNetwork>>(m, "SpatialDetectionNetwork", DOC(dai, node, SpatialDetectionNetwork))
        .def_readonly("input", &SpatialDetectionNetwork::input, DOC(dai, node, SpatialDetectionNetwork, input))
        .def_readonly("inputDepth", &SpatialDetectionNetwork::inputDepth, DOC(dai, node, SpatialDetectionNetwork, inputDepth))
        .def_readonly("out", &SpatialDetectionNetwork::out, DOC(dai, node, SpatialDetectionNetwork, out))
        .def_readonly("boundingBoxMapping", &SpatialDetectionNetwork::boundingBoxMapping, DOC(dai, node, SpatialDetectionNetwork, boundingBoxMapping))
        .def_readonly("passthrough", &SpatialDetectionNetwork::passthrough, DOC(dai, node, SpatialDetectionNetwork, passthrough))
        .def_readonly("passthroughDepth", &SpatialDetectionNetwork::passthroughDepth, DOC(dai, node, SpatialDetectionNetwork, passthroughDepth))

        .def("setBoundingBoxScaleFactor", &SpatialDetectionNetwork::setBoundingBoxScaleFactor, py::arg("scaleFactor"), DOC(dai, node, SpatialDetectionNetwork, setBoundingBoxScaleFactor))
        .def("setDepthLowerThreshold", &SpatialDetectionNetwork::setDepthLowerThreshold, py::arg("lowerThreshold"), DOC(dai, node, SpatialDetectionNetwork, setDepthLowerThreshold))
        .def("setDepthUpperThreshold", &SpatialDetectionNetwork::setDepthUpperThreshold, py::arg("upperThreshold"), DOC(dai, node, SpatialDetectionNetwork, setDepthUpperThreshold))
        ;

    py::class_<MobileNetSpatialDetectionNetwork, SpatialDetectionNetwork, std::shared_ptr<MobileNetSpatialDetectionNetwork>>(m, "MobileNetSpatialDetectionNetwork", DOC(dai, node, MobileNetSpatialDetectionNetwork))
        ;

    // YoloSpatialDetectionNetwork node
    py::class_<YoloSpatialDetectionNetwork, SpatialDetectionNetwork, std::shared_ptr<YoloSpatialDetectionNetwork>>(m, "YoloSpatialDetectionNetwork", DOC(dai, node, YoloSpatialDetectionNetwork))
        .def("setNumClasses", &YoloSpatialDetectionNetwork::setNumClasses, py::arg("numClasses"), DOC(dai, node, YoloSpatialDetectionNetwork, setNumClasses))
        .def("setCoordinateSize", &YoloSpatialDetectionNetwork::setCoordinateSize, py::arg("coordinates"), DOC(dai, node, YoloSpatialDetectionNetwork, setCoordinateSize))
        .def("setAnchors", &YoloSpatialDetectionNetwork::setAnchors, py::arg("anchors"), DOC(dai, node, YoloSpatialDetectionNetwork, setAnchors))
        .def("setAnchorMasks", &YoloSpatialDetectionNetwork::setAnchorMasks, py::arg("anchorMasks"), DOC(dai, node, YoloSpatialDetectionNetwork, setAnchorMasks))
        .def("setIouThreshold", &YoloSpatialDetectionNetwork::setIouThreshold, py::arg("thresh"), DOC(dai, node, YoloSpatialDetectionNetwork, setIouThreshold))
        ;

    // SpatialLocationCalculator node
    py::class_<SpatialLocationCalculator, Node, std::shared_ptr<SpatialLocationCalculator>>(m, "SpatialLocationCalculator", DOC(dai, node, SpatialLocationCalculator))
        .def_readonly("inputConfig", &SpatialLocationCalculator::inputConfig, DOC(dai, node, SpatialLocationCalculator, inputConfig))
        .def_readonly("inputDepth", &SpatialLocationCalculator::inputDepth, DOC(dai, node, SpatialLocationCalculator, inputDepth))
        .def_readonly("out", &SpatialLocationCalculator::out, DOC(dai, node, SpatialLocationCalculator, out))
        .def_readonly("passthroughDepth", &SpatialLocationCalculator::passthroughDepth, DOC(dai, node, SpatialLocationCalculator, passthroughDepth))
        .def_readonly("initialConfig", &SpatialLocationCalculator::initialConfig, DOC(dai, node, SpatialLocationCalculator, initialConfig))
        .def("setWaitForConfigInput", &SpatialLocationCalculator::setWaitForConfigInput, py::arg("wait"), DOC(dai, node, SpatialLocationCalculator, setWaitForConfigInput))
        ;

    // SystemLogger node
    py::class_<SystemLogger, Node, std::shared_ptr<SystemLogger>>(m, "SystemLogger", DOC(dai, node, SystemLogger))
        .def_readonly("out", &SystemLogger::out, DOC(dai, node, SystemLogger, out))
        .def("setRate", &SystemLogger::setRate, py::arg("hz"), DOC(dai, node, SystemLogger, setRate))
        ;

    // NeuralNetwork node
    py::class_<ObjectTracker, Node, std::shared_ptr<ObjectTracker>>(m, "ObjectTracker", DOC(dai, node, ObjectTracker))
        .def_readonly("inputTrackerFrame", &ObjectTracker::inputTrackerFrame, DOC(dai, node, ObjectTracker, inputTrackerFrame))
        .def_readonly("inputDetectionFrame", &ObjectTracker::inputDetectionFrame, DOC(dai, node, ObjectTracker, inputDetectionFrame))
        .def_readonly("inputDetections", &ObjectTracker::inputDetections, DOC(dai, node, ObjectTracker, inputDetections))
        .def_readonly("out", &ObjectTracker::out, DOC(dai, node, ObjectTracker, out))
        .def_readonly("passthroughTrackerFrame", &ObjectTracker::passthroughTrackerFrame, DOC(dai, node, ObjectTracker, passthroughTrackerFrame))
        .def_readonly("passthroughDetectionFrame", &ObjectTracker::passthroughDetectionFrame, DOC(dai, node, ObjectTracker, passthroughDetectionFrame))
        .def_readonly("passthroughDetections", &ObjectTracker::passthroughDetections, DOC(dai, node, ObjectTracker, passthroughDetections))

        .def("setTrackerThreshold", &ObjectTracker::setTrackerThreshold, py::arg("threshold"), DOC(dai, node, ObjectTracker, setTrackerThreshold))
        .def("setMaxObjectsToTrack", &ObjectTracker::setMaxObjectsToTrack, py::arg("maxObjectsToTrack"), DOC(dai, node, ObjectTracker, setMaxObjectsToTrack))
        .def("setDetectionLabelsToTrack", &ObjectTracker::setDetectionLabelsToTrack, py::arg("labels"), DOC(dai, node, ObjectTracker, setDetectionLabelsToTrack))
        .def("setTrackerType", &ObjectTracker::setTrackerType, py::arg("type"), DOC(dai, node, ObjectTracker, setTrackerType))
        .def("setTrackerIdAssigmentPolicy", &ObjectTracker::setTrackerIdAssigmentPolicy, py::arg("type"), DOC(dai, node, ObjectTracker, setTrackerIdAssigmentPolicy))
        ;

    // IMU node
    py::class_<IMU, Node, std::shared_ptr<IMU>>(m, "IMU", DOC(dai, node, IMU))
        .def_readonly("out", &IMU::out, DOC(dai, node, IMU, out))
        .def("enableIMUSensor", static_cast<void(IMU::*)(IMUSensorConfig imuSensor)>(&IMU::enableIMUSensor), py::arg("sensorConfig"), DOC(dai, node, IMU, enableIMUSensor))
        .def("enableIMUSensor", static_cast<void(IMU::*)(const std::vector<IMUSensorConfig>& imuSensors)>(&IMU::enableIMUSensor), py::arg("sensorConfigs"), DOC(dai, node, IMU, enableIMUSensor, 2))
        .def("enableIMUSensor", static_cast<void(IMU::*)(IMUSensor sensor, uint32_t reportRate)>(&IMU::enableIMUSensor), py::arg("sensor"), py::arg("reportRate"), DOC(dai, node, IMU, enableIMUSensor, 3))
        .def("enableIMUSensor", static_cast<void(IMU::*)(const std::vector<IMUSensor>& sensors, uint32_t reportRate)>(&IMU::enableIMUSensor), py::arg("sensors"), py::arg("reportRate"), DOC(dai, node, IMU, enableIMUSensor, 4))
        .def("setBatchReportThreshold", &IMU::setBatchReportThreshold, py::arg("batchReportThreshold"), DOC(dai, node, IMU, setBatchReportThreshold))
        .def("getBatchReportThreshold", &IMU::getBatchReportThreshold, DOC(dai, node, IMU, getBatchReportThreshold))
        .def("setMaxBatchReports", &IMU::setMaxBatchReports, py::arg("maxBatchReports"), DOC(dai, node, IMU, setMaxBatchReports))
        .def("getMaxBatchReports", &IMU::getMaxBatchReports, DOC(dai, node, IMU, getMaxBatchReports))
        ;

<<<<<<< HEAD
    // AprilTag node
    py::class_<AprilTag, Node, std::shared_ptr<AprilTag>>(m, "AprilTag", DOC(dai, node, AprilTag))
        .def_readonly("inputConfig", &AprilTag::inputConfig, DOC(dai, node, AprilTag, inputConfig))
        .def_readonly("inputImage", &AprilTag::inputImage, DOC(dai, node, AprilTag, inputImage))
        .def_readonly("out", &AprilTag::out, DOC(dai, node, AprilTag, out))
        .def_readonly("passthroughInputImage", &AprilTag::passthroughInputImage, DOC(dai, node, AprilTag, passthroughInputImage))
        .def_readonly("initialConfig", &AprilTag::initialConfig, DOC(dai, node, AprilTag, initialConfig))
        .def("setWaitForConfigInput", &AprilTag::setWaitForConfigInput, py::arg("wait"), DOC(dai, node, AprilTag, setWaitForConfigInput))
=======
    // EdgeDetector node
    py::class_<EdgeDetector, Node, std::shared_ptr<EdgeDetector>>(m, "EdgeDetector", DOC(dai, node, EdgeDetector))
        .def_readonly("initialConfig", &EdgeDetector::initialConfig, DOC(dai, node, EdgeDetector, initialConfig))
        .def_readonly("inputConfig", &EdgeDetector::inputConfig, DOC(dai, node, EdgeDetector, inputConfig))
        .def_readonly("inputImage", &EdgeDetector::inputImage, DOC(dai, node, EdgeDetector, inputImage))
        .def_readonly("outputImage", &EdgeDetector::outputImage, DOC(dai, node, EdgeDetector, outputImage))
        .def("setWaitForConfigInput", &EdgeDetector::setWaitForConfigInput, DOC(dai, node, EdgeDetector, setWaitForConfigInput))
        .def("setNumFramesPool", &EdgeDetector::setNumFramesPool, DOC(dai, node, EdgeDetector, setNumFramesPool))
        .def("setMaxOutputFrameSize", &EdgeDetector::setMaxOutputFrameSize, DOC(dai, node, EdgeDetector, setMaxOutputFrameSize))
>>>>>>> 0c927d59
        ;

    ////////////////////////////////////
    // Node properties bindings
    ////////////////////////////////////
    py::class_<ColorCameraProperties> colorCameraProperties(m, "ColorCameraProperties", DOC(dai, ColorCameraProperties));
    colorCameraProperties
        .def_readwrite("initialControl", &ColorCameraProperties::initialControl)
        .def_readwrite("boardSocket", &ColorCameraProperties::boardSocket)
        .def_readwrite("colorOrder", &ColorCameraProperties::colorOrder)
        .def_readwrite("interleaved", &ColorCameraProperties::interleaved)
        .def_readwrite("previewHeight", &ColorCameraProperties::previewHeight)
        .def_readwrite("previewWidth", &ColorCameraProperties::previewWidth)
        .def_readwrite("videoHeight", &ColorCameraProperties::videoHeight)
        .def_readwrite("videoWidth", &ColorCameraProperties::videoWidth)
        .def_readwrite("stillHeight", &ColorCameraProperties::stillHeight)
        .def_readwrite("stillWidth", &ColorCameraProperties::stillWidth)
        .def_readwrite("resolution", &ColorCameraProperties::resolution)
        .def_readwrite("fps", &ColorCameraProperties::fps)
        .def_readwrite("sensorCropX", &ColorCameraProperties::sensorCropX)
        .def_readwrite("sensorCropY", &ColorCameraProperties::sensorCropY)
    ;

    py::enum_<ColorCameraProperties::SensorResolution>(colorCameraProperties, "SensorResolution", DOC(dai, ColorCameraProperties, SensorResolution))
        .value("THE_1080_P", ColorCameraProperties::SensorResolution::THE_1080_P)
        .value("THE_4_K", ColorCameraProperties::SensorResolution::THE_4_K)
        .value("THE_12_MP", ColorCameraProperties::SensorResolution::THE_12_MP)
        ;

    py::enum_<ColorCameraProperties::ColorOrder>(colorCameraProperties, "ColorOrder", DOC(dai, ColorCameraProperties, ColorOrder))
        .value("BGR", ColorCameraProperties::ColorOrder::BGR)
        .value("RGB", ColorCameraProperties::ColorOrder::RGB)
        ;
    // ALIAS
    m.attr("ColorCamera").attr("Properties") = colorCameraProperties;



    // MonoCamera props
    py::class_<MonoCameraProperties> monoCameraProperties(m, "MonoCameraProperties", DOC(dai, MonoCameraProperties));
    monoCameraProperties
        .def_readwrite("initialControl", &MonoCameraProperties::initialControl)
        .def_readwrite("boardSocket", &MonoCameraProperties::boardSocket)
        .def_readwrite("resolution", &MonoCameraProperties::resolution)
        .def_readwrite("fps",  &MonoCameraProperties::fps)
    ;

    py::enum_<MonoCameraProperties::SensorResolution>(monoCameraProperties, "SensorResolution", DOC(dai, MonoCameraProperties, SensorResolution))
        .value("THE_720_P", MonoCameraProperties::SensorResolution::THE_720_P)
        .value("THE_800_P", MonoCameraProperties::SensorResolution::THE_800_P)
        .value("THE_400_P", MonoCameraProperties::SensorResolution::THE_400_P)
        ;
    // ALIAS
    m.attr("MonoCamera").attr("Properties") = monoCameraProperties;


    // StereoDepth props
    py::class_<StereoDepthProperties> stereoDepthProperties(m, "StereoDepthProperties", DOC(dai, StereoDepthProperties));
    stereoDepthProperties
        .def_readwrite("calibration",             &StereoDepthProperties::calibration)
        .def_readwrite("initialConfig",           &StereoDepthProperties::initialConfig)
        .def_readwrite("inputConfigSync",         &StereoDepthProperties::inputConfigSync)
        .def_readwrite("depthAlign",              &StereoDepthProperties::depthAlign)
        .def_readwrite("depthAlignCamera",        &StereoDepthProperties::depthAlignCamera)
        .def_readwrite("enableLeftRightCheck",    &StereoDepthProperties::enableLeftRightCheck)
        .def_readwrite("enableSubpixel",          &StereoDepthProperties::enableSubpixel)
        .def_readwrite("enableExtendedDisparity", &StereoDepthProperties::enableExtendedDisparity)
        .def_readwrite("rectifyMirrorFrame",      &StereoDepthProperties::rectifyMirrorFrame)
        .def_readwrite("rectifyEdgeFillColor",    &StereoDepthProperties::rectifyEdgeFillColor)
        .def_readwrite("width",                   &StereoDepthProperties::width)
        .def_readwrite("height",                  &StereoDepthProperties::height)
        .def_readwrite("outWidth",                &StereoDepthProperties::outWidth, DOC(dai, StereoDepthProperties, outWidth))
        .def_readwrite("outHeight",               &StereoDepthProperties::outHeight, DOC(dai, StereoDepthProperties, outHeight))
        .def_readwrite("outKeepAspectRatio",      &StereoDepthProperties::outKeepAspectRatio, DOC(dai, StereoDepthProperties, outKeepAspectRatio))
        .def_readwrite("mesh",                    &StereoDepthProperties::mesh, DOC(dai, StereoDepthProperties, mesh))
        ;

    py::enum_<MedianFilter> medianFilter(m, "MedianFilter", DOC(dai, MedianFilter));
    medianFilter
        .value("MEDIAN_OFF", MedianFilter::MEDIAN_OFF)
        .value("KERNEL_3x3", MedianFilter::KERNEL_3x3)
        .value("KERNEL_5x5", MedianFilter::KERNEL_5x5)
        .value("KERNEL_7x7", MedianFilter::KERNEL_7x7)
        ;

    py::enum_<StereoDepthProperties::DepthAlign>(stereoDepthProperties, "DepthAlign")
        .value("RECTIFIED_RIGHT", StereoDepthProperties::DepthAlign::RECTIFIED_RIGHT)
        .value("RECTIFIED_LEFT",  StereoDepthProperties::DepthAlign::RECTIFIED_LEFT)
        .value("CENTER",          StereoDepthProperties::DepthAlign::CENTER)
        ;

    py::class_<StereoDepthConfigData> stereoDepthConfigData(m, "StereoDepthConfigData", DOC(dai, StereoDepthConfigData));
    stereoDepthConfigData
        .def(py::init<>())
        .def_readwrite("median", &StereoDepthConfigData::median,  DOC(dai, StereoDepthConfigData, median))
        .def_readwrite("confidenceThreshold", &StereoDepthConfigData::confidenceThreshold,  DOC(dai, StereoDepthConfigData, confidenceThreshold))
        .def_readwrite("bilateralSigmaValue", &StereoDepthConfigData::bilateralSigmaValue,  DOC(dai, StereoDepthConfigData, bilateralSigmaValue))
        .def_readwrite("leftRightCheckThreshold", &StereoDepthConfigData::leftRightCheckThreshold,  DOC(dai, StereoDepthConfigData, leftRightCheckThreshold))
        ;

    m.attr("StereoDepthProperties").attr("MedianFilter") = medianFilter;
    m.attr("StereoDepthConfigData").attr("MedianFilter") = medianFilter;

    // ALIAS
    m.attr("StereoDepth").attr("Properties") = stereoDepthProperties;



    // VideoEncoder props
    py::class_<VideoEncoderProperties> videoEncoderProperties(m, "VideoEncoderProperties", DOC(dai, VideoEncoderProperties));
    videoEncoderProperties
        .def_readwrite("bitrate", &VideoEncoderProperties::bitrate)
        .def_readwrite("keyframeFrequency", &VideoEncoderProperties::keyframeFrequency)
        .def_readwrite("maxBitrate", &VideoEncoderProperties::maxBitrate)
        .def_readwrite("numBFrames", &VideoEncoderProperties::numBFrames)
        .def_readwrite("numFramesPool", &VideoEncoderProperties::numFramesPool)
        .def_readwrite("profile", &VideoEncoderProperties::profile)
        .def_readwrite("quality", &VideoEncoderProperties::quality)
        .def_readwrite("rateCtrlMode", &VideoEncoderProperties::rateCtrlMode)
        .def_readwrite("width", &VideoEncoderProperties::width)
        .def_readwrite("height", &VideoEncoderProperties::height)
        ;

    py::enum_<VideoEncoderProperties::Profile>(videoEncoderProperties, "Profile", DOC(dai, VideoEncoderProperties, Profile))
        .value("H264_BASELINE", VideoEncoderProperties::Profile::H264_BASELINE)
        .value("H264_HIGH", VideoEncoderProperties::Profile::H264_HIGH)
        .value("H264_MAIN", VideoEncoderProperties::Profile::H264_MAIN)
        .value("H265_MAIN", VideoEncoderProperties::Profile::H265_MAIN)
        .value("MJPEG", VideoEncoderProperties::Profile::MJPEG)
        ;

    py::enum_<VideoEncoderProperties::RateControlMode>(videoEncoderProperties, "RateControlMode", DOC(dai, VideoEncoderProperties, RateControlMode))
        .value("CBR", VideoEncoderProperties::RateControlMode::CBR)
        .value("VBR", VideoEncoderProperties::RateControlMode::VBR)
        ;
    // ALIAS
    m.attr("VideoEncoder").attr("Properties") = videoEncoderProperties;




    py::class_<SystemLoggerProperties>(m, "SystemLoggerProperties", DOC(dai, SystemLoggerProperties))
        .def_readwrite("rateHz", &SystemLoggerProperties::rateHz)
        ;

    py::class_<NeuralNetworkProperties, std::shared_ptr<NeuralNetworkProperties>> neuralNetworkProperties(m, "NeuralNetworkProperties", DOC(dai, NeuralNetworkProperties));
    neuralNetworkProperties
        .def_readwrite("blobSize", &NeuralNetworkProperties::blobSize)
        .def_readwrite("blobUri", &NeuralNetworkProperties::blobUri)
        .def_readwrite("numFrames", &NeuralNetworkProperties::numFrames)
        .def_readwrite("numThreads", &NeuralNetworkProperties::numThreads)
        .def_readwrite("numNCEPerThread", &NeuralNetworkProperties::numNCEPerThread)
        ;
    m.attr("NeuralNetwork").attr("Properties") = neuralNetworkProperties;


    py::class_<DetectionNetworkProperties, NeuralNetworkProperties, std::shared_ptr<DetectionNetworkProperties>> detectionNetworkProperties(m, "DetectionNetworkProperties", DOC(dai, DetectionNetworkProperties));
    detectionNetworkProperties
        .def_readwrite("nnFamily", &DetectionNetworkProperties::nnFamily)
        .def_readwrite("confidenceThreshold", &DetectionNetworkProperties::confidenceThreshold)
        .def_readwrite("classes", &DetectionNetworkProperties::classes)
        .def_readwrite("coordinates", &DetectionNetworkProperties::coordinates)
        .def_readwrite("anchors", &DetectionNetworkProperties::anchors)
        .def_readwrite("anchorMasks", &DetectionNetworkProperties::anchorMasks)
        .def_readwrite("iouThreshold", &DetectionNetworkProperties::iouThreshold)
        ;
    // ALIAS
    m.attr("DetectionNetwork").attr("Properties") = detectionNetworkProperties;


    py::class_<SpatialDetectionNetworkProperties, DetectionNetworkProperties, std::shared_ptr<SpatialDetectionNetworkProperties>> spatialDetectionNetworkProperties(m, "SpatialDetectionNetworkProperties", DOC(dai, SpatialDetectionNetworkProperties));
    spatialDetectionNetworkProperties
        .def_readwrite("detectedBBScaleFactor", &SpatialDetectionNetworkProperties::detectedBBScaleFactor)
        .def_readwrite("depthThresholds", &SpatialDetectionNetworkProperties::depthThresholds)
        ;
    // ALIAS
    m.attr("SpatialDetectionNetwork").attr("Properties") = spatialDetectionNetworkProperties;


    py::class_<SpatialLocationCalculatorProperties> spatialLocationCalculatorProperties(m, "SpatialLocationCalculatorProperties", DOC(dai, SpatialLocationCalculatorProperties));
    spatialLocationCalculatorProperties
        .def_readwrite("roiConfig", &SpatialLocationCalculatorProperties::roiConfig)
        .def_readwrite("inputConfigSync", &SpatialLocationCalculatorProperties::inputConfigSync)
        ;
    m.attr("SpatialLocationCalculator").attr("Properties") = spatialLocationCalculatorProperties;


    py::enum_<TrackerType>(m, "TrackerType")
        .value("ZERO_TERM_IMAGELESS", TrackerType::ZERO_TERM_IMAGELESS)
        .value("ZERO_TERM_COLOR_HISTOGRAM", TrackerType::ZERO_TERM_COLOR_HISTOGRAM)
    ;

    py::enum_<TrackerIdAssigmentPolicy>(m, "TrackerIdAssigmentPolicy")
        .value("UNIQUE_ID", TrackerIdAssigmentPolicy::UNIQUE_ID)
        .value("SMALLEST_ID", TrackerIdAssigmentPolicy::SMALLEST_ID)
    ;


    py::class_<ObjectTrackerProperties, std::shared_ptr<ObjectTrackerProperties>> objectTrackerProperties(m, "ObjectTrackerProperties", DOC(dai, ObjectTrackerProperties));
    objectTrackerProperties
        .def_readwrite("trackerThreshold", &ObjectTrackerProperties::trackerThreshold)
        .def_readwrite("maxObjectsToTrack", &ObjectTrackerProperties::maxObjectsToTrack)
        .def_readwrite("detectionLabelsToTrack", &ObjectTrackerProperties::detectionLabelsToTrack)
        .def_readwrite("trackerType", &ObjectTrackerProperties::trackerType)
        .def_readwrite("trackerIdAssigmentPolicy", &ObjectTrackerProperties::trackerIdAssigmentPolicy)
        ;
    m.attr("ObjectTracker").attr("Properties") = objectTrackerProperties;

    py::enum_<IMUSensor>(m, "IMUSensor", DOC(dai, IMUSensor))
        .value("ACCELEROMETER_RAW", IMUSensor::ACCELEROMETER_RAW, DOC(dai, IMUSensor, ACCELEROMETER_RAW))
        .value("ACCELEROMETER", IMUSensor::ACCELEROMETER, DOC(dai, IMUSensor, ACCELEROMETER))
        .value("LINEAR_ACCELERATION", IMUSensor::LINEAR_ACCELERATION, DOC(dai, IMUSensor, LINEAR_ACCELERATION))
        .value("GRAVITY", IMUSensor::GRAVITY, DOC(dai, IMUSensor, GRAVITY))
        .value("GYROSCOPE_RAW", IMUSensor::GYROSCOPE_RAW, DOC(dai, IMUSensor, GYROSCOPE_RAW))
        .value("GYROSCOPE_CALIBRATED", IMUSensor::GYROSCOPE_CALIBRATED, DOC(dai, IMUSensor, GYROSCOPE_CALIBRATED))
        .value("GYROSCOPE_UNCALIBRATED", IMUSensor::GYROSCOPE_UNCALIBRATED, DOC(dai, IMUSensor, GYROSCOPE_UNCALIBRATED))
        .value("MAGNETOMETER_RAW", IMUSensor::MAGNETOMETER_RAW, DOC(dai, IMUSensor, MAGNETOMETER_RAW))
        .value("MAGNETOMETER_CALIBRATED", IMUSensor::MAGNETOMETER_CALIBRATED, DOC(dai, IMUSensor, MAGNETOMETER_CALIBRATED))
        .value("MAGNETOMETER_UNCALIBRATED", IMUSensor::MAGNETOMETER_UNCALIBRATED, DOC(dai, IMUSensor, MAGNETOMETER_UNCALIBRATED))
        .value("ROTATION_VECTOR", IMUSensor::ROTATION_VECTOR, DOC(dai, IMUSensor, ROTATION_VECTOR))
        .value("GAME_ROTATION_VECTOR", IMUSensor::GAME_ROTATION_VECTOR, DOC(dai, IMUSensor, GAME_ROTATION_VECTOR))
        .value("GEOMAGNETIC_ROTATION_VECTOR", IMUSensor::GEOMAGNETIC_ROTATION_VECTOR, DOC(dai, IMUSensor, GEOMAGNETIC_ROTATION_VECTOR))
        .value("ARVR_STABILIZED_ROTATION_VECTOR", IMUSensor::ARVR_STABILIZED_ROTATION_VECTOR, DOC(dai, IMUSensor, ARVR_STABILIZED_ROTATION_VECTOR))
        .value("ARVR_STABILIZED_GAME_ROTATION_VECTOR", IMUSensor::ARVR_STABILIZED_GAME_ROTATION_VECTOR, DOC(dai, IMUSensor, ARVR_STABILIZED_GAME_ROTATION_VECTOR))
        // .value("GYRO_INTEGRATED_ROTATION_VECTOR", IMUSensor::GYRO_INTEGRATED_ROTATION_VECTOR)
    ;

    py::class_<IMUSensorConfig, std::shared_ptr<IMUSensorConfig>>(m, "IMUSensorConfig", DOC(dai, IMUSensorConfig))
        .def(py::init<>())
        .def_readwrite("sensitivityEnabled", &IMUSensorConfig::sensitivityEnabled)
        .def_readwrite("sensitivityRelative", &IMUSensorConfig::sensitivityRelative)
        .def_readwrite("changeSensitivity", &IMUSensorConfig::changeSensitivity)
        .def_readwrite("reportRate", &IMUSensorConfig::reportRate)
        .def_readwrite("sensorId", &IMUSensorConfig::sensorId)
        ;

    py::class_<IMUProperties> imuProperties(m, "IMUProperties", DOC(dai, IMUProperties));
    imuProperties
        .def_readwrite("imuSensors", &IMUProperties::imuSensors, DOC(dai, IMUProperties, imuSensors))
        .def_readwrite("batchReportThreshold", &IMUProperties::batchReportThreshold, DOC(dai, IMUProperties, batchReportThreshold))
        .def_readwrite("maxBatchReports", &IMUProperties::maxBatchReports, DOC(dai, IMUProperties, maxBatchReports))
    ;
    m.attr("IMU").attr("Properties") = imuProperties;

<<<<<<< HEAD
    py::class_<AprilTagProperties> aprilTagProperties(m, "AprilTagProperties", DOC(dai, AprilTagProperties));
    aprilTagProperties
        .def_readwrite("initialConfig", &AprilTagProperties::initialConfig)
        .def_readwrite("inputConfigSync", &AprilTagProperties::inputConfigSync)
        ;
    m.attr("AprilTag").attr("Properties") = aprilTagProperties;
=======

    py::class_<EdgeDetectorProperties> edgeDetectorProperties(m, "EdgeDetectorProperties", DOC(dai, EdgeDetectorProperties));
    edgeDetectorProperties
        .def_readwrite("initialConfig", &EdgeDetectorProperties::initialConfig, DOC(dai, EdgeDetectorProperties, initialConfig))
        .def_readwrite("inputConfigSync", &EdgeDetectorProperties::inputConfigSync, DOC(dai, EdgeDetectorProperties, inputConfigSync))
        .def_readwrite("outputFrameSize", &EdgeDetectorProperties::outputFrameSize, DOC(dai, EdgeDetectorProperties, outputFrameSize))
        .def_readwrite("numFramesPool", &EdgeDetectorProperties::numFramesPool, DOC(dai, EdgeDetectorProperties, numFramesPool))

    ;
    m.attr("EdgeDetector").attr("Properties") = edgeDetectorProperties;


>>>>>>> 0c927d59

}<|MERGE_RESOLUTION|>--- conflicted
+++ resolved
@@ -16,11 +16,8 @@
 #include "depthai/pipeline/node/SpatialDetectionNetwork.hpp"
 #include "depthai/pipeline/node/ObjectTracker.hpp"
 #include "depthai/pipeline/node/IMU.hpp"
-<<<<<<< HEAD
+#include "depthai/pipeline/node/EdgeDetector.hpp"
 #include "depthai/pipeline/node/AprilTag.hpp"
-=======
-#include "depthai/pipeline/node/EdgeDetector.hpp"
->>>>>>> 0c927d59
 
 // Libraries
 #include "hedley/hedley.h"
@@ -509,16 +506,6 @@
         .def("getMaxBatchReports", &IMU::getMaxBatchReports, DOC(dai, node, IMU, getMaxBatchReports))
         ;
 
-<<<<<<< HEAD
-    // AprilTag node
-    py::class_<AprilTag, Node, std::shared_ptr<AprilTag>>(m, "AprilTag", DOC(dai, node, AprilTag))
-        .def_readonly("inputConfig", &AprilTag::inputConfig, DOC(dai, node, AprilTag, inputConfig))
-        .def_readonly("inputImage", &AprilTag::inputImage, DOC(dai, node, AprilTag, inputImage))
-        .def_readonly("out", &AprilTag::out, DOC(dai, node, AprilTag, out))
-        .def_readonly("passthroughInputImage", &AprilTag::passthroughInputImage, DOC(dai, node, AprilTag, passthroughInputImage))
-        .def_readonly("initialConfig", &AprilTag::initialConfig, DOC(dai, node, AprilTag, initialConfig))
-        .def("setWaitForConfigInput", &AprilTag::setWaitForConfigInput, py::arg("wait"), DOC(dai, node, AprilTag, setWaitForConfigInput))
-=======
     // EdgeDetector node
     py::class_<EdgeDetector, Node, std::shared_ptr<EdgeDetector>>(m, "EdgeDetector", DOC(dai, node, EdgeDetector))
         .def_readonly("initialConfig", &EdgeDetector::initialConfig, DOC(dai, node, EdgeDetector, initialConfig))
@@ -528,7 +515,16 @@
         .def("setWaitForConfigInput", &EdgeDetector::setWaitForConfigInput, DOC(dai, node, EdgeDetector, setWaitForConfigInput))
         .def("setNumFramesPool", &EdgeDetector::setNumFramesPool, DOC(dai, node, EdgeDetector, setNumFramesPool))
         .def("setMaxOutputFrameSize", &EdgeDetector::setMaxOutputFrameSize, DOC(dai, node, EdgeDetector, setMaxOutputFrameSize))
->>>>>>> 0c927d59
+        ;
+
+    // AprilTag node
+    py::class_<AprilTag, Node, std::shared_ptr<AprilTag>>(m, "AprilTag", DOC(dai, node, AprilTag))
+        .def_readonly("inputConfig", &AprilTag::inputConfig, DOC(dai, node, AprilTag, inputConfig))
+        .def_readonly("inputImage", &AprilTag::inputImage, DOC(dai, node, AprilTag, inputImage))
+        .def_readonly("out", &AprilTag::out, DOC(dai, node, AprilTag, out))
+        .def_readonly("passthroughInputImage", &AprilTag::passthroughInputImage, DOC(dai, node, AprilTag, passthroughInputImage))
+        .def_readonly("initialConfig", &AprilTag::initialConfig, DOC(dai, node, AprilTag, initialConfig))
+        .def("setWaitForConfigInput", &AprilTag::setWaitForConfigInput, py::arg("wait"), DOC(dai, node, AprilTag, setWaitForConfigInput))
         ;
 
     ////////////////////////////////////
@@ -773,15 +769,6 @@
     ;
     m.attr("IMU").attr("Properties") = imuProperties;
 
-<<<<<<< HEAD
-    py::class_<AprilTagProperties> aprilTagProperties(m, "AprilTagProperties", DOC(dai, AprilTagProperties));
-    aprilTagProperties
-        .def_readwrite("initialConfig", &AprilTagProperties::initialConfig)
-        .def_readwrite("inputConfigSync", &AprilTagProperties::inputConfigSync)
-        ;
-    m.attr("AprilTag").attr("Properties") = aprilTagProperties;
-=======
-
     py::class_<EdgeDetectorProperties> edgeDetectorProperties(m, "EdgeDetectorProperties", DOC(dai, EdgeDetectorProperties));
     edgeDetectorProperties
         .def_readwrite("initialConfig", &EdgeDetectorProperties::initialConfig, DOC(dai, EdgeDetectorProperties, initialConfig))
@@ -792,7 +779,11 @@
     ;
     m.attr("EdgeDetector").attr("Properties") = edgeDetectorProperties;
 
-
->>>>>>> 0c927d59
+    py::class_<AprilTagProperties> aprilTagProperties(m, "AprilTagProperties", DOC(dai, AprilTagProperties));
+    aprilTagProperties
+        .def_readwrite("initialConfig", &AprilTagProperties::initialConfig)
+        .def_readwrite("inputConfigSync", &AprilTagProperties::inputConfigSync)
+        ;
+    m.attr("AprilTag").attr("Properties") = aprilTagProperties;
 
 }