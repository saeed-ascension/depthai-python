#include "NodeBindings.hpp"

#include "depthai/pipeline/Node.hpp"
#include "depthai/pipeline/node/XLinkIn.hpp"
#include "depthai/pipeline/node/XLinkOut.hpp"
#include "depthai/pipeline/node/ColorCamera.hpp"
#include "depthai/pipeline/node/MonoCamera.hpp"
#include "depthai/pipeline/node/StereoDepth.hpp"
#include "depthai/pipeline/node/NeuralNetwork.hpp"
#include "depthai/pipeline/node/VideoEncoder.hpp"
#include "depthai/pipeline/node/ImageManip.hpp"
#include "depthai/pipeline/node/SPIOut.hpp"
#include "depthai/pipeline/node/DetectionNetwork.hpp"
#include "depthai/pipeline/node/SystemLogger.hpp"
<<<<<<< HEAD
#include "depthai/pipeline/node/UVC.hpp"
=======
#include "depthai/pipeline/node/SpatialLocationCalculator.hpp"
#include "depthai/pipeline/node/SpatialDetectionNetwork.hpp"
>>>>>>> d636bd24

// Libraries
#include "hedley/hedley.h"

void NodeBindings::bind(pybind11::module& m){

    using namespace dai;
    using namespace dai::node;


    // Base 'Node' class binding
    py::class_<Node, std::shared_ptr<Node>> pyNode(m, "Node", DOC(dai, Node));
    pyNode 
        .def_readonly("id", &Node::id, DOC(dai, Node, id))
        .def("getName", &Node::getName, DOC(dai, Node, getName))
        .def("getOutputs", &Node::getOutputs, DOC(dai, Node, getOutputs))
        .def("getInputs", &Node::getInputs, DOC(dai, Node, getInputs))
        .def("getAssets", &Node::getAssets, DOC(dai, Node, getAssets))
    ;

    // Node::Input bindings
    py::class_<Node::Input>(pyNode, "Input", DOC(dai, Node, Input))
        .def("setBlocking", &Node::Input::setBlocking, py::arg("blocking"), DOC(dai, Node, Input, setBlocking))
        .def("getBlocking", &Node::Input::getBlocking, DOC(dai, Node, Input, getBlocking))
        .def("setQueueSize", &Node::Input::setQueueSize, py::arg("size"), DOC(dai, Node, Input, setQueueSize))
        .def("getQueueSize", &Node::Input::getQueueSize, DOC(dai, Node, Input, getQueueSize))
    ;
    // Node::Output bindings
    py::class_<Node::Output>(pyNode, "Output", DOC(dai, Node, Output))
        .def("canConnect", &Node::Output::canConnect, py::arg("in"), DOC(dai, Node, Output, canConnect))
        .def("link", &Node::Output::link, py::arg("in"), DOC(dai, Node, Output, link))
        .def("unlink", &Node::Output::unlink, py::arg("in"), DOC(dai, Node, Output, unlink))
        .def("getConnections", &Node::Output::getConnections, DOC(dai, Node, Output, getConnections))
    ;
    // Node::Id bindings
    py::class_<Node::Id>(pyNode, "Id", "Node identificator. Unique for every node on a single Pipeline");

    // Node::Connection bindings
    py::class_<Node::Connection>(pyNode, "Connection", DOC(dai, Node, Connection))
        .def_property("outputId", [](Node::Connection& conn) { return conn.outputId; }, [](Node::Connection& conn, Node::Id id) {conn.outputId = id; }, DOC(dai, Node, Connection, outputId))
        .def_property("outputName", [](Node::Connection& conn) { return conn.outputName; }, [](Node::Connection& conn, std::string name) {conn.outputName = name; }, DOC(dai, Node, Connection, outputName))
        .def_property("inputId", [](Node::Connection& conn) { return conn.inputId; }, [](Node::Connection& conn, Node::Id id) {conn.inputId = id; }, DOC(dai, Node, Connection, inputId))
        .def_property("inputName", [](Node::Connection& conn) { return conn.inputName; }, [](Node::Connection& conn, std::string name) {conn.inputName = name; }, DOC(dai, Node, Connection, inputName))
    ;
    // MSVC errors out with: 
    // Error C2326 'void NodeBindings::bind(pybind11::module &)': function cannot access 'dai::Node::Connection::outputId'
    // ...
    // py::class_<Node::Connection>(pyNode, "Connection")
    //     .def_readwrite("outputId", &dai::Node::Connection::outputId)
    //     .def_readwrite("outputName", &dai::Node::Connection::outputName)
    //     .def_readwrite("inputId", &dai::Node::Connection::inputId)
    //     .def_readwrite("inputName", &dai::Node::Connection::inputName)
    // ;

    //// Bindings for actual nodes

    // XLinkIn node
    py::class_<XLinkIn, Node, std::shared_ptr<XLinkIn>>(m, "XLinkIn", DOC(dai, node, XLinkIn))
        .def_readonly("out", &XLinkIn::out, DOC(dai, node, XLinkIn, out))
        .def("setStreamName", &XLinkIn::setStreamName, py::arg("streamName"), DOC(dai, node, XLinkIn, setStreamName))
        .def("setMaxDataSize", &XLinkIn::setMaxDataSize, py::arg("maxDataSize"), DOC(dai, node, XLinkIn, setMaxDataSize))
        .def("setNumFrames",  &XLinkIn::setNumFrames, py::arg("numFrames"), DOC(dai, node, XLinkIn, setNumFrames)) 
        .def("getStreamName", &XLinkIn::getStreamName, DOC(dai, node, XLinkIn, getStreamName))
        .def("getMaxDataSize", &XLinkIn::getMaxDataSize, DOC(dai, node, XLinkIn, getMaxDataSize))
        .def("getNumFrames",  &XLinkIn::getNumFrames, DOC(dai, node, XLinkIn, getNumFrames))     
        ;

    // XLinkOut node
    py::class_<XLinkOut, Node, std::shared_ptr<XLinkOut>>(m, "XLinkOut", DOC(dai, node, XLinkOut))
        .def_readonly("input", &XLinkOut::input, DOC(dai, node, XLinkOut, input))
        .def("setStreamName", &XLinkOut::setStreamName, py::arg("streamName"), DOC(dai, node, XLinkOut, setStreamName))
        .def("setFpsLimit", &XLinkOut::setFpsLimit, py::arg("fpsLimit"), DOC(dai, node, XLinkOut, setFpsLimit))
        .def("getStreamName", &XLinkOut::getStreamName, DOC(dai, node, XLinkOut, getStreamName))
        .def("getFpsLimit", &XLinkOut::getFpsLimit, DOC(dai, node, XLinkOut, getFpsLimit))
        .def("setMetadataOnly", &XLinkOut::setMetadataOnly, DOC(dai, node, XLinkOut, setMetadataOnly))
        .def("getMetadataOnly", &XLinkOut::getMetadataOnly, DOC(dai, node, XLinkOut, getMetadataOnly))
        ;

    // ColorCamera node
<<<<<<< HEAD
    py::class_<ColorCamera, Node, std::shared_ptr<ColorCamera>>(m, "ColorCamera")
        .def_readonly("inputConfig", &ColorCamera::inputConfig)
        .def_readonly("inputControl", &ColorCamera::inputControl)
        .def_readonly("initialControl", &ColorCamera::initialControl)
        .def_readonly("video", &ColorCamera::video)
        .def_readonly("preview", &ColorCamera::preview)
        .def_readonly("still", &ColorCamera::still)
        .def_readonly("isp", &ColorCamera::isp)
        .def_readonly("raw", &ColorCamera::raw)
=======
    py::class_<ColorCamera, Node, std::shared_ptr<ColorCamera>>(m, "ColorCamera", DOC(dai, node, ColorCamera))
        .def_readonly("inputConfig", &ColorCamera::inputConfig, DOC(dai, node, ColorCamera, inputConfig))
        .def_readonly("inputControl", &ColorCamera::inputControl, DOC(dai, node, ColorCamera, inputControl))
        .def_readonly("initialControl", &ColorCamera::initialControl, DOC(dai, node, ColorCamera, initialControl))
        .def_readonly("video", &ColorCamera::video, DOC(dai, node, ColorCamera, video))
        .def_readonly("preview", &ColorCamera::preview, DOC(dai, node, ColorCamera, preview))
        .def_readonly("still", &ColorCamera::still, DOC(dai, node, ColorCamera, still))
>>>>>>> d636bd24
        .def("setCamId", [](ColorCamera& c, int64_t id) {
            // Issue an deprecation warning
            PyErr_WarnEx(PyExc_DeprecationWarning, "setCamId() is deprecated, use setBoardSocket() instead.", 1);
            HEDLEY_DIAGNOSTIC_PUSH
            HEDLEY_DIAGNOSTIC_DISABLE_DEPRECATED
            c.setCamId(id);
            HEDLEY_DIAGNOSTIC_POP
        })
        .def("getCamId", [](ColorCamera& c) {
            // Issue an deprecation warning
            PyErr_WarnEx(PyExc_DeprecationWarning, "getCamId() is deprecated, use getBoardSocket() instead.", 1);
            HEDLEY_DIAGNOSTIC_PUSH
            HEDLEY_DIAGNOSTIC_DISABLE_DEPRECATED
            return c.getCamId();            
            HEDLEY_DIAGNOSTIC_POP
        })
<<<<<<< HEAD
        .def("setBoardSocket", &ColorCamera::setBoardSocket)
        .def("getBoardSocket", &ColorCamera::getBoardSocket)
        .def("setImageOrientation", &ColorCamera::setImageOrientation)
        .def("getImageOrientation", &ColorCamera::getImageOrientation)
        .def("setColorOrder", &ColorCamera::setColorOrder)
        .def("getColorOrder", &ColorCamera::getColorOrder)
        .def("setInterleaved", &ColorCamera::setInterleaved)
        .def("getInterleaved", &ColorCamera::getInterleaved)
        .def("setFp16", &ColorCamera::setFp16)
        .def("getFp16", &ColorCamera::getFp16)
        .def("setPreviewSize", &ColorCamera::setPreviewSize)
        .def("setVideoSize", &ColorCamera::setVideoSize)
        .def("setStillSize", &ColorCamera::setStillSize)
        .def("setResolution", &ColorCamera::setResolution)
        .def("getResolution", &ColorCamera::getResolution)
        .def("setFps", &ColorCamera::setFps)
        .def("getFps", &ColorCamera::getFps)
        .def("getPreviewSize", &ColorCamera::getPreviewSize)
        .def("getPreviewWidth", &ColorCamera::getPreviewWidth)
        .def("getPreviewHeight", &ColorCamera::getPreviewHeight)
        .def("getVideoSize", &ColorCamera::getVideoSize)
        .def("getVideoWidth", &ColorCamera::getVideoWidth)
        .def("getVideoHeight", &ColorCamera::getVideoHeight)
        .def("getStillSize", &ColorCamera::getStillSize)
        .def("getStillWidth", &ColorCamera::getStillWidth)
        .def("getStillHeight", &ColorCamera::getStillHeight)
        .def("getResolutionSize", &ColorCamera::getResolutionSize)
        .def("getResolutionWidth", &ColorCamera::getResolutionWidth)
        .def("getResolutionHeight", &ColorCamera::getResolutionHeight)
        .def("sensorCenterCrop", &ColorCamera::sensorCenterCrop)
        .def("setSensorCrop", &ColorCamera::setSensorCrop)
        .def("getSensorCrop", &ColorCamera::getSensorCrop)
        .def("getSensorCropX", &ColorCamera::getSensorCropX)
        .def("getSensorCropY", &ColorCamera::getSensorCropY)
        .def("setWaitForConfigInput", &ColorCamera::setWaitForConfigInput)
        .def("getWaitForConfigInput", &ColorCamera::getWaitForConfigInput)
        .def("setPreviewKeepAspectRatio", &ColorCamera::setPreviewKeepAspectRatio)
        .def("getPreviewKeepAspectRatio", &ColorCamera::getPreviewKeepAspectRatio)
        .def("setIspScale", &ColorCamera::setIspScale)
        .def("setIspScaleFull", &ColorCamera::setIspScaleFull)
=======
        .def("setBoardSocket", &ColorCamera::setBoardSocket, py::arg("boardSocket"), DOC(dai, node, ColorCamera, setBoardSocket))
        .def("getBoardSocket", &ColorCamera::getBoardSocket, DOC(dai, node, ColorCamera, getBoardSocket))
        .def("setImageOrientation", &ColorCamera::setImageOrientation, py::arg("boardSocket"), DOC(dai, node, ColorCamera, setImageOrientation))
        .def("getImageOrientation", &ColorCamera::getImageOrientation, DOC(dai, node, ColorCamera, getImageOrientation))
        .def("setColorOrder", &ColorCamera::setColorOrder, py::arg("colorOrder"), DOC(dai, node, ColorCamera, setColorOrder))
        .def("getColorOrder", &ColorCamera::getColorOrder, DOC(dai, node, ColorCamera, getColorOrder))
        .def("setInterleaved", &ColorCamera::setInterleaved, py::arg("interleaved"), DOC(dai, node, ColorCamera, setInterleaved))
        .def("getInterleaved", &ColorCamera::getInterleaved, DOC(dai, node, ColorCamera, getInterleaved))
        .def("setFp16", &ColorCamera::setFp16, py::arg("fp16"), DOC(dai, node, ColorCamera, setFp16))
        .def("getFp16", &ColorCamera::getFp16, DOC(dai, node, ColorCamera, getFp16))
        .def("setPreviewSize", &ColorCamera::setPreviewSize, py::arg("width"), py::arg("height"), DOC(dai, node, ColorCamera, setPreviewSize))
        .def("setVideoSize", &ColorCamera::setVideoSize, py::arg("width"), py::arg("height"), DOC(dai, node, ColorCamera, setVideoSize))
        .def("setStillSize", &ColorCamera::setStillSize, py::arg("width"), py::arg("height"), DOC(dai, node, ColorCamera, setStillSize))
        .def("setResolution", &ColorCamera::setResolution, py::arg("resolution"), DOC(dai, node, ColorCamera, setResolution))
        .def("getResolution", &ColorCamera::getResolution, DOC(dai, node, ColorCamera, getResolution))
        .def("setFps", &ColorCamera::setFps, py::arg("fps"), DOC(dai, node, ColorCamera, setFps))
        .def("getFps", &ColorCamera::getFps, DOC(dai, node, ColorCamera, getFps))
        .def("getPreviewSize", &ColorCamera::getPreviewSize, DOC(dai, node, ColorCamera, getPreviewSize))
        .def("getPreviewWidth", &ColorCamera::getPreviewWidth, DOC(dai, node, ColorCamera, getPreviewWidth))
        .def("getPreviewHeight", &ColorCamera::getPreviewHeight, DOC(dai, node, ColorCamera, getPreviewHeight))
        .def("getVideoSize", &ColorCamera::getVideoSize, DOC(dai, node, ColorCamera, getVideoSize))
        .def("getVideoWidth", &ColorCamera::getVideoWidth, DOC(dai, node, ColorCamera, getVideoWidth))
        .def("getVideoHeight", &ColorCamera::getVideoHeight, DOC(dai, node, ColorCamera, getVideoHeight))
        .def("getStillSize", &ColorCamera::getStillSize, DOC(dai, node, ColorCamera, getStillSize))
        .def("getStillWidth", &ColorCamera::getStillWidth, DOC(dai, node, ColorCamera, getStillWidth))
        .def("getStillHeight", &ColorCamera::getStillHeight, DOC(dai, node, ColorCamera, getStillHeight))
        .def("getResolutionSize", &ColorCamera::getResolutionSize, DOC(dai, node, ColorCamera, getResolutionSize))
        .def("getResolutionWidth", &ColorCamera::getResolutionWidth, DOC(dai, node, ColorCamera, getResolutionWidth))
        .def("getResolutionHeight", &ColorCamera::getResolutionHeight, DOC(dai, node, ColorCamera, getResolutionHeight))
        .def("sensorCenterCrop", &ColorCamera::sensorCenterCrop, DOC(dai, node, ColorCamera, sensorCenterCrop))
        .def("setSensorCrop", &ColorCamera::setSensorCrop, py::arg("x"), py::arg("y"), DOC(dai, node, ColorCamera, setSensorCrop))
        .def("getSensorCrop", &ColorCamera::getSensorCrop, DOC(dai, node, ColorCamera, getSensorCrop))
        .def("getSensorCropX", &ColorCamera::getSensorCropX, DOC(dai, node, ColorCamera, getSensorCropX))
        .def("getSensorCropY", &ColorCamera::getSensorCropY, DOC(dai, node, ColorCamera, getSensorCropY))
        .def("setWaitForConfigInput", &ColorCamera::setWaitForConfigInput, py::arg("wait"), DOC(dai, node, ColorCamera, setWaitForConfigInput))
        .def("getWaitForConfigInput", &ColorCamera::getWaitForConfigInput, DOC(dai, node, ColorCamera, getWaitForConfigInput))
        .def("setPreviewKeepAspectRatio", &ColorCamera::setPreviewKeepAspectRatio, py::arg("keep"), DOC(dai, node, ColorCamera, setPreviewKeepAspectRatio))
        .def("getPreviewKeepAspectRatio", &ColorCamera::getPreviewKeepAspectRatio, DOC(dai, node, ColorCamera, getPreviewKeepAspectRatio))
>>>>>>> d636bd24
        ;
    


    // NeuralNetwork node
    py::class_<NeuralNetwork, Node, std::shared_ptr<NeuralNetwork>>(m, "NeuralNetwork", DOC(dai, node, NeuralNetwork))
        .def_readonly("input", &NeuralNetwork::input, DOC(dai, node, NeuralNetwork, input))
        .def_readonly("out", &NeuralNetwork::out, DOC(dai, node, NeuralNetwork, out))
        .def_readonly("passthrough", &NeuralNetwork::passthrough, DOC(dai, node, NeuralNetwork, passthrough))
        .def("setBlobPath", &NeuralNetwork::setBlobPath, py::arg("path"), DOC(dai, node, NeuralNetwork, setBlobPath))
        .def("setNumPoolFrames", &NeuralNetwork::setNumPoolFrames, py::arg("numFrames"), DOC(dai, node, NeuralNetwork, setNumPoolFrames))
        .def("setNumInferenceThreads", &NeuralNetwork::setNumInferenceThreads, py::arg("numThreads"), DOC(dai, node, NeuralNetwork, setNumInferenceThreads))
        .def("setNumNCEPerInferenceThread", &NeuralNetwork::setNumNCEPerInferenceThread, py::arg("numNCEPerThread"), DOC(dai, node, NeuralNetwork, setNumNCEPerInferenceThread))
        .def("getNumInferenceThreads", &NeuralNetwork::getNumInferenceThreads, DOC(dai, node, NeuralNetwork, getNumInferenceThreads))
        ;


    // ImageManip node
    py::class_<ImageManip, Node, std::shared_ptr<ImageManip>>(m, "ImageManip", DOC(dai, node, ImageManip))
        .def_readonly("inputConfig", &ImageManip::inputConfig, DOC(dai, node, ImageManip, inputConfig))
        .def_readonly("inputImage", &ImageManip::inputImage, DOC(dai, node, ImageManip, inputImage))
        .def_readonly("out", &ImageManip::out, DOC(dai, node, ImageManip, out))
        .def_readonly("initialConfig", &ImageManip::initialConfig, DOC(dai, node, ImageManip, initialConfig))
        // setters
        
        .def("setCropRect", [](ImageManip& im, float xmin, float ymin, float xmax, float ymax) {
            // Issue a deprecation warning
            PyErr_WarnEx(PyExc_DeprecationWarning, "setCropRect() is deprecated, use initialConfig.setCropRect() instead.", 1);
            HEDLEY_DIAGNOSTIC_PUSH
            HEDLEY_DIAGNOSTIC_DISABLE_DEPRECATED
            im.setCropRect(xmin, ymin, xmax, ymax);
            HEDLEY_DIAGNOSTIC_POP
        })
        .def("setCenterCrop", [](ImageManip& im, float ratio, float whRatio = 1.0f) {
            // Issue a deprecation warning
            PyErr_WarnEx(PyExc_DeprecationWarning, "setCenterCrop() is deprecated, use initialConfig.setCenterCrop() instead.", 1);
            HEDLEY_DIAGNOSTIC_PUSH
            HEDLEY_DIAGNOSTIC_DISABLE_DEPRECATED
            im.setCenterCrop(ratio, whRatio);
            HEDLEY_DIAGNOSTIC_POP
        })

        .def("setResize", [](ImageManip& im, int w, int h) {
            // Issue a deprecation warning
            PyErr_WarnEx(PyExc_DeprecationWarning, "setResize() is deprecated, use initialConfig.setResize() instead.", 1);
            HEDLEY_DIAGNOSTIC_PUSH
            HEDLEY_DIAGNOSTIC_DISABLE_DEPRECATED
            im.setResize(w, h);
            HEDLEY_DIAGNOSTIC_POP
        })

        .def("setResizeThumbnail", [](ImageManip& im, int w, int h, int bgRed = 0, int bgGreen = 0, int bgBlue = 0) {
            // Issue a deprecation warning
            PyErr_WarnEx(PyExc_DeprecationWarning, "setResizeThumbnail() is deprecated, use initialConfig.setResizeThumbnail() instead.", 1);
            HEDLEY_DIAGNOSTIC_PUSH
            HEDLEY_DIAGNOSTIC_DISABLE_DEPRECATED
            im.setResizeThumbnail(w, h, bgRed, bgGreen, bgBlue);
            HEDLEY_DIAGNOSTIC_POP
        })

        .def("setFrameType", [](ImageManip& im, dai::RawImgFrame::Type name) {
            // Issue a deprecation warning
            PyErr_WarnEx(PyExc_DeprecationWarning, "setFrameType() is deprecated, use initialConfig.setFrameType() instead.", 1);
            HEDLEY_DIAGNOSTIC_PUSH
            HEDLEY_DIAGNOSTIC_DISABLE_DEPRECATED
            im.setFrameType(name);
            HEDLEY_DIAGNOSTIC_POP
        })

        .def("setHorizontalFlip", [](ImageManip& im, bool flip) {
            // Issue a deprecation warning
            PyErr_WarnEx(PyExc_DeprecationWarning, "setHorizontalFlip() is deprecated, use initialConfig.setHorizontalFlip() instead.", 1);
            HEDLEY_DIAGNOSTIC_PUSH
            HEDLEY_DIAGNOSTIC_DISABLE_DEPRECATED
            im.setHorizontalFlip(flip);
            HEDLEY_DIAGNOSTIC_POP
        })
        
        .def("setKeepAspectRatio", &ImageManip::setKeepAspectRatio, DOC(dai, node, ImageManip, setKeepAspectRatio))

        .def("setWaitForConfigInput", &ImageManip::setWaitForConfigInput, DOC(dai, node, ImageManip, setWaitForConfigInput))
        .def("setNumFramesPool", &ImageManip::setNumFramesPool, DOC(dai, node, ImageManip, setNumFramesPool))
        .def("setMaxOutputFrameSize", &ImageManip::setMaxOutputFrameSize, DOC(dai, node, ImageManip, setMaxOutputFrameSize))
        ;

     // MonoCamera node
    py::class_<MonoCamera, Node, std::shared_ptr<MonoCamera>>(m, "MonoCamera", DOC(dai, node, MonoCamera))
        .def_readonly("inputControl", &MonoCamera::inputControl, DOC(dai, node, MonoCamera, inputControl))
        .def_readonly("out",  &MonoCamera::out, DOC(dai, node, MonoCamera, out))
        .def_readonly("initialControl",  &MonoCamera::initialControl, DOC(dai, node, MonoCamera, initialControl))
        .def("setCamId", [](MonoCamera& c, int64_t id) {
            // Issue an deprecation warning
            PyErr_WarnEx(PyExc_DeprecationWarning, "setCamId() is deprecated, use setBoardSocket() instead.", 1);
            HEDLEY_DIAGNOSTIC_PUSH
            HEDLEY_DIAGNOSTIC_DISABLE_DEPRECATED
            c.setCamId(id);
            HEDLEY_DIAGNOSTIC_POP
        })
        .def("getCamId", [](MonoCamera& c) {
            // Issue an deprecation warning
            PyErr_WarnEx(PyExc_DeprecationWarning, "getCamId() is deprecated, use getBoardSocket() instead.", 1);
            HEDLEY_DIAGNOSTIC_PUSH
            HEDLEY_DIAGNOSTIC_DISABLE_DEPRECATED
            return c.getCamId();
            HEDLEY_DIAGNOSTIC_POP
        })
        .def("setBoardSocket", &MonoCamera::setBoardSocket, py::arg("boardSocket"), DOC(dai, node, MonoCamera, setBoardSocket))
        .def("getBoardSocket", &MonoCamera::getBoardSocket, DOC(dai, node, MonoCamera, getBoardSocket))
        .def("setImageOrientation", &MonoCamera::setImageOrientation, py::arg("imageOrientation"), DOC(dai, node, MonoCamera, setImageOrientation))
        .def("getImageOrientation", &MonoCamera::getImageOrientation, DOC(dai, node, MonoCamera, getImageOrientation))
        .def("setResolution", &MonoCamera::setResolution, py::arg("resolution"), DOC(dai, node, MonoCamera, setResolution))
        .def("getResolution", &MonoCamera::getResolution, DOC(dai, node, MonoCamera, getResolution))
        .def("setFps",        &MonoCamera::setFps, py::arg("fps"), DOC(dai, node, MonoCamera, setFps))
        .def("getFps",        &MonoCamera::getFps, DOC(dai, node, MonoCamera, getFps))
        .def("getResolutionSize", &MonoCamera::getResolutionSize, DOC(dai, node, MonoCamera, getResolutionSize))
        .def("getResolutionWidth", &MonoCamera::getResolutionWidth, DOC(dai, node, MonoCamera, getResolutionWidth))
        .def("getResolutionHeight", &MonoCamera::getResolutionHeight, DOC(dai, node, MonoCamera, getResolutionHeight))
        ;
        


    // StereoDepth node
    py::class_<StereoDepth, Node, std::shared_ptr<StereoDepth>>(m, "StereoDepth", DOC(dai, node, StereoDepth))
        .def_readonly("left",           &StereoDepth::left, DOC(dai, node, StereoDepth, left))
        .def_readonly("right",          &StereoDepth::right, DOC(dai, node, StereoDepth, right))
        .def_readonly("depth",          &StereoDepth::depth, DOC(dai, node, StereoDepth, depth))
        .def_readonly("disparity",      &StereoDepth::disparity, DOC(dai, node, StereoDepth, disparity))
        .def_readonly("syncedLeft",     &StereoDepth::syncedLeft, DOC(dai, node, StereoDepth, syncedLeft))
        .def_readonly("syncedRight",    &StereoDepth::syncedRight, DOC(dai, node, StereoDepth, syncedRight))
        .def_readonly("rectifiedLeft",  &StereoDepth::rectifiedLeft, DOC(dai, node, StereoDepth, rectifiedLeft))
        .def_readonly("rectifiedRight", &StereoDepth::rectifiedRight, DOC(dai, node, StereoDepth, rectifiedRight))
        .def("loadCalibrationFile",     &StereoDepth::loadCalibrationFile, py::arg("path"), DOC(dai, node, StereoDepth, loadCalibrationFile))
        .def("loadCalibrationData",     &StereoDepth::loadCalibrationData, py::arg("data"), DOC(dai, node, StereoDepth, loadCalibrationData))
        .def("setEmptyCalibration",     &StereoDepth::setEmptyCalibration, DOC(dai, node, StereoDepth, setEmptyCalibration))
        .def("setInputResolution",      &StereoDepth::setInputResolution, py::arg("width"), py::arg("height"), DOC(dai, node, StereoDepth, setInputResolution))
        .def("setMedianFilter",         &StereoDepth::setMedianFilter, py::arg("median"), DOC(dai, node, StereoDepth, setMedianFilter))
        .def("setConfidenceThreshold",  &StereoDepth::setConfidenceThreshold, py::arg("confThr"), DOC(dai, node, StereoDepth, setConfidenceThreshold))
        .def("setLeftRightCheck",       &StereoDepth::setLeftRightCheck, py::arg("enable"), DOC(dai, node, StereoDepth, setLeftRightCheck))
        .def("setSubpixel",             &StereoDepth::setSubpixel, py::arg("enable"), DOC(dai, node, StereoDepth, setSubpixel))
        .def("setExtendedDisparity",    &StereoDepth::setExtendedDisparity, py::arg("enable"), DOC(dai, node, StereoDepth, setExtendedDisparity))
        .def("setRectifyEdgeFillColor", &StereoDepth::setRectifyEdgeFillColor, py::arg("color"), DOC(dai, node, StereoDepth, setRectifyEdgeFillColor))
        .def("setRectifyMirrorFrame",   &StereoDepth::setRectifyMirrorFrame, py::arg("enable"), DOC(dai, node, StereoDepth, setRectifyMirrorFrame))
        .def("setOutputRectified",      &StereoDepth::setOutputRectified, py::arg("enable"), DOC(dai, node, StereoDepth, setOutputRectified))
        .def("setOutputDepth",          &StereoDepth::setOutputDepth, py::arg("enable"), DOC(dai, node, StereoDepth, setOutputDepth))
        ;

    // VideoEncoder node
    py::class_<VideoEncoder, Node, std::shared_ptr<VideoEncoder>>(m, "VideoEncoder", DOC(dai, node, VideoEncoder))
        .def_readonly("input", &VideoEncoder::input, DOC(dai, node, VideoEncoder, input), DOC(dai, node, VideoEncoder, input))
        .def_readonly("bitstream", &VideoEncoder::bitstream, DOC(dai, node, VideoEncoder, bitstream), DOC(dai, node, VideoEncoder, bitstream))        
        .def("setDefaultProfilePreset", (void(VideoEncoder::*)(int, int, float, VideoEncoderProperties::Profile))&VideoEncoder::setDefaultProfilePreset, py::arg("width"), py::arg("height"), py::arg("fps"), py::arg("profile"), DOC(dai, node, VideoEncoder, setDefaultProfilePreset))
        .def("setDefaultProfilePreset", (void(VideoEncoder::*)(std::tuple<int,int>, float, VideoEncoderProperties::Profile))&VideoEncoder::setDefaultProfilePreset, py::arg("size"), py::arg("fps"), py::arg("profile"), DOC(dai, node, VideoEncoder, setDefaultProfilePreset, 2))
        .def("setNumFramesPool", &VideoEncoder::setNumFramesPool, py::arg("frames"), DOC(dai, node, VideoEncoder, setNumFramesPool))
        .def("getNumFramesPool", &VideoEncoder::getNumFramesPool, DOC(dai, node, VideoEncoder, getNumFramesPool))
        .def("setRateControlMode", &VideoEncoder::setRateControlMode, py::arg("mode"), DOC(dai, node, VideoEncoder, setRateControlMode))
        .def("setProfile", &VideoEncoder::setProfile, py::arg("width"), py::arg("height"), py::arg("profile"), DOC(dai, node, VideoEncoder, setProfile))
        .def("setBitrate", &VideoEncoder::setBitrate, py::arg("bitrateKbps"), DOC(dai, node, VideoEncoder, setBitrate))
        .def("setBitrateKbps", &VideoEncoder::setBitrateKbps, py::arg("bitrateKbps"), DOC(dai, node, VideoEncoder, setBitrateKbps))
        .def("setKeyframeFrequency", &VideoEncoder::setKeyframeFrequency, py::arg("freq"), DOC(dai, node, VideoEncoder, setKeyframeFrequency))
        //.def("setMaxBitrate", &VideoEncoder::setMaxBitrate)
        .def("setNumBFrames", &VideoEncoder::setNumBFrames, py::arg("numBFrames"), DOC(dai, node, VideoEncoder, setNumBFrames))
        .def("setQuality", &VideoEncoder::setQuality, py::arg("quality"), DOC(dai, node, VideoEncoder, setQuality))
        .def("setFrameRate", &VideoEncoder::setFrameRate, py::arg("frameRate"), DOC(dai, node, VideoEncoder, setFrameRate))
        .def("getRateControlMode", &VideoEncoder::getRateControlMode, DOC(dai, node, VideoEncoder, getRateControlMode))
        .def("getProfile", &VideoEncoder::getProfile, DOC(dai, node, VideoEncoder, getProfile))
        .def("getBitrate", &VideoEncoder::getBitrate, DOC(dai, node, VideoEncoder, getBitrate))
        .def("getBitrateKbps", &VideoEncoder::getBitrate, DOC(dai, node, VideoEncoder, getBitrateKbps))
        .def("getKeyframeFrequency", &VideoEncoder::getKeyframeFrequency, DOC(dai, node, VideoEncoder, getKeyframeFrequency))
        //.def("getMaxBitrate", &VideoEncoder::getMaxBitrate)
        .def("getNumBFrames", &VideoEncoder::getNumBFrames, DOC(dai, node, VideoEncoder, getNumBFrames))
        .def("getQuality", &VideoEncoder::getQuality, DOC(dai, node, VideoEncoder, getQuality))
        .def("getWidth", &VideoEncoder::getWidth, DOC(dai, node, VideoEncoder, getWidth))
        .def("getHeight", &VideoEncoder::getHeight, DOC(dai, node, VideoEncoder, getHeight))
        .def("getFrameRate", &VideoEncoder::getFrameRate, DOC(dai, node, VideoEncoder, getFrameRate))
        .def("getSize", &VideoEncoder::getSize, DOC(dai, node, VideoEncoder, getSize))
    ;

    // SPIOut node
    py::class_<SPIOut, Node, std::shared_ptr<SPIOut>>(m, "SPIOut", DOC(dai, node, SPIOut))
        .def_readonly("input", &SPIOut::input, DOC(dai, node, SPIOut, input))
        .def("setStreamName", &SPIOut::setStreamName, py::arg("name"), DOC(dai, node, SPIOut, setStreamName))
        .def("setBusId", &SPIOut::setBusId, py::arg("id"), DOC(dai, node, SPIOut, setBusId))
        ;

    py::class_<DetectionNetwork, NeuralNetwork, std::shared_ptr<DetectionNetwork>>(m, "DetectionNetwork", DOC(dai, node, DetectionNetwork))
        .def_readonly("input", &DetectionNetwork::input, DOC(dai, node, DetectionNetwork, input))
        .def_readonly("out", &DetectionNetwork::out, DOC(dai, node, DetectionNetwork, out))
        .def_readonly("passthrough", &DetectionNetwork::passthrough, DOC(dai, node, DetectionNetwork, passthrough))
        .def("setConfidenceThreshold", &DetectionNetwork::setConfidenceThreshold, py::arg("thresh"), DOC(dai, node, DetectionNetwork, setConfidenceThreshold))
        ;

    // MobileNetDetectionNetwork node
    py::class_<MobileNetDetectionNetwork, DetectionNetwork, std::shared_ptr<MobileNetDetectionNetwork>>(m, "MobileNetDetectionNetwork", DOC(dai, node, MobileNetDetectionNetwork))
        ;

    // YoloDetectionNetwork node
    py::class_<YoloDetectionNetwork, DetectionNetwork, std::shared_ptr<YoloDetectionNetwork>>(m, "YoloDetectionNetwork", DOC(dai, node, YoloDetectionNetwork))
        .def("setNumClasses", &YoloDetectionNetwork::setNumClasses, py::arg("numClasses"), DOC(dai, node, YoloDetectionNetwork, setNumClasses))
        .def("setCoordinateSize", &YoloDetectionNetwork::setCoordinateSize, py::arg("coordinates"), DOC(dai, node, YoloDetectionNetwork, setCoordinateSize))
        .def("setAnchors", &YoloDetectionNetwork::setAnchors, py::arg("anchors"), DOC(dai, node, YoloDetectionNetwork, setAnchors))
        .def("setAnchorMasks", &YoloDetectionNetwork::setAnchorMasks, py::arg("anchorMasks"), DOC(dai, node, YoloDetectionNetwork, setAnchorMasks))
        .def("setIouThreshold", &YoloDetectionNetwork::setIouThreshold, py::arg("thresh"), DOC(dai, node, YoloDetectionNetwork, setIouThreshold))
        ;

    py::class_<SpatialDetectionNetwork, DetectionNetwork, std::shared_ptr<SpatialDetectionNetwork>>(m, "SpatialDetectionNetwork", DOC(dai, node, SpatialDetectionNetwork))
        .def_readonly("input", &SpatialDetectionNetwork::input, DOC(dai, node, SpatialDetectionNetwork, input))
        .def_readonly("inputDepth", &SpatialDetectionNetwork::inputDepth, DOC(dai, node, SpatialDetectionNetwork, inputDepth))
        .def_readonly("out", &SpatialDetectionNetwork::out, DOC(dai, node, SpatialDetectionNetwork, out))
        .def_readonly("boundingBoxMapping", &SpatialDetectionNetwork::boundingBoxMapping, DOC(dai, node, SpatialDetectionNetwork, boundingBoxMapping))
        .def_readonly("passthrough", &SpatialDetectionNetwork::passthrough, DOC(dai, node, SpatialDetectionNetwork, passthrough))
        .def_readonly("passthroughDepth", &SpatialDetectionNetwork::passthroughDepth, DOC(dai, node, SpatialDetectionNetwork, passthroughDepth))

        .def("setBoundingBoxScaleFactor", &SpatialDetectionNetwork::setBoundingBoxScaleFactor, py::arg("scaleFactor"), DOC(dai, node, SpatialDetectionNetwork, setBoundingBoxScaleFactor))
        .def("setDepthLowerThreshold", &SpatialDetectionNetwork::setDepthLowerThreshold, py::arg("lowerThreshold"), DOC(dai, node, SpatialDetectionNetwork, setDepthLowerThreshold))
        .def("setDepthUpperThreshold", &SpatialDetectionNetwork::setDepthUpperThreshold, py::arg("upperThreshold"), DOC(dai, node, SpatialDetectionNetwork, setDepthUpperThreshold))
        ;

    py::class_<MobileNetSpatialDetectionNetwork, SpatialDetectionNetwork, std::shared_ptr<MobileNetSpatialDetectionNetwork>>(m, "MobileNetSpatialDetectionNetwork", DOC(dai, node, MobileNetSpatialDetectionNetwork))
        ;

    // YoloSpatialDetectionNetwork node
    py::class_<YoloSpatialDetectionNetwork, SpatialDetectionNetwork, std::shared_ptr<YoloSpatialDetectionNetwork>>(m, "YoloSpatialDetectionNetwork", DOC(dai, node, YoloSpatialDetectionNetwork))
        .def("setNumClasses", &YoloSpatialDetectionNetwork::setNumClasses, py::arg("numClasses"), DOC(dai, node, YoloSpatialDetectionNetwork, setNumClasses))
        .def("setCoordinateSize", &YoloSpatialDetectionNetwork::setCoordinateSize, py::arg("coordinates"), DOC(dai, node, YoloSpatialDetectionNetwork, setCoordinateSize))
        .def("setAnchors", &YoloSpatialDetectionNetwork::setAnchors, py::arg("anchors"), DOC(dai, node, YoloSpatialDetectionNetwork, setAnchors))
        .def("setAnchorMasks", &YoloSpatialDetectionNetwork::setAnchorMasks, py::arg("anchorMasks"), DOC(dai, node, YoloSpatialDetectionNetwork, setAnchorMasks))
        .def("setIouThreshold", &YoloSpatialDetectionNetwork::setIouThreshold, py::arg("thresh"), DOC(dai, node, YoloSpatialDetectionNetwork, setIouThreshold))
        ;

    // SpatialLocationCalculator node
    py::class_<SpatialLocationCalculator, Node, std::shared_ptr<SpatialLocationCalculator>>(m, "SpatialLocationCalculator", DOC(dai, node, SpatialLocationCalculator))
        .def_readonly("inputConfig", &SpatialLocationCalculator::inputConfig, DOC(dai, node, SpatialLocationCalculator, inputConfig))       
        .def_readonly("inputDepth", &SpatialLocationCalculator::inputDepth, DOC(dai, node, SpatialLocationCalculator, inputDepth))
        .def_readonly("out", &SpatialLocationCalculator::out, DOC(dai, node, SpatialLocationCalculator, out))
        .def_readonly("passthroughDepth", &SpatialLocationCalculator::passthroughDepth, DOC(dai, node, SpatialLocationCalculator, passthroughDepth))
        .def_readonly("initialConfig", &SpatialLocationCalculator::initialConfig, DOC(dai, node, SpatialLocationCalculator, initialConfig))
        .def("setWaitForConfigInput", &SpatialLocationCalculator::setWaitForConfigInput, py::arg("wait"), DOC(dai, node, SpatialLocationCalculator, setWaitForConfigInput))
        ;

    // SystemLogger node
    py::class_<SystemLogger, Node, std::shared_ptr<SystemLogger>>(m, "SystemLogger", DOC(dai, node, SystemLogger))
        .def_readonly("out", &SystemLogger::out, DOC(dai, node, SystemLogger, out))
        .def("setRate", &SystemLogger::setRate, py::arg("hz"), DOC(dai, node, SystemLogger, setRate))
        ;

    // UVC node
    py::class_<UVC, Node, std::shared_ptr<UVC>>(m, "UVC")
        .def_readonly("input", &UVC::input)
        ;


    ////////////////////////////////////
    // Node properties bindings
    ////////////////////////////////////
    py::class_<ColorCameraProperties> colorCameraProperties(m, "ColorCameraProperties", DOC(dai, ColorCameraProperties));
    colorCameraProperties
        .def_readwrite("initialControl", &ColorCameraProperties::initialControl)
        .def_readwrite("boardSocket", &ColorCameraProperties::boardSocket)
        .def_readwrite("colorOrder", &ColorCameraProperties::colorOrder)
        .def_readwrite("interleaved", &ColorCameraProperties::interleaved)
        .def_readwrite("previewHeight", &ColorCameraProperties::previewHeight)
        .def_readwrite("previewWidth", &ColorCameraProperties::previewWidth)
        .def_readwrite("videoHeight", &ColorCameraProperties::videoHeight)
        .def_readwrite("videoWidth", &ColorCameraProperties::videoWidth)
        .def_readwrite("stillHeight", &ColorCameraProperties::stillHeight)
        .def_readwrite("stillWidth", &ColorCameraProperties::stillWidth)
        .def_readwrite("resolution", &ColorCameraProperties::resolution)
        .def_readwrite("fps", &ColorCameraProperties::fps)
        .def_readwrite("sensorCropX", &ColorCameraProperties::sensorCropX)
        .def_readwrite("sensorCropY", &ColorCameraProperties::sensorCropY)
    ;

    py::enum_<ColorCameraProperties::SensorResolution>(colorCameraProperties, "SensorResolution", DOC(dai, ColorCameraProperties, SensorResolution))
        .value("THE_1080_P", ColorCameraProperties::SensorResolution::THE_1080_P)
        .value("THE_4_K", ColorCameraProperties::SensorResolution::THE_4_K)
        .value("THE_12_MP", ColorCameraProperties::SensorResolution::THE_12_MP)
        ;

    py::enum_<ColorCameraProperties::ColorOrder>(colorCameraProperties, "ColorOrder", DOC(dai, ColorCameraProperties, ColorOrder))
        .value("BGR", ColorCameraProperties::ColorOrder::BGR)
        .value("RGB", ColorCameraProperties::ColorOrder::RGB)
        ;
    // ALIAS
    m.attr("ColorCamera").attr("Properties") = colorCameraProperties;

        

    // MonoCamera props
    py::class_<MonoCameraProperties> monoCameraProperties(m, "MonoCameraProperties", DOC(dai, MonoCameraProperties));
    monoCameraProperties
        .def_readwrite("initialControl", &MonoCameraProperties::initialControl)
        .def_readwrite("boardSocket", &MonoCameraProperties::boardSocket)
        .def_readwrite("resolution", &MonoCameraProperties::resolution)
        .def_readwrite("fps",  &MonoCameraProperties::fps)
    ;

    py::enum_<MonoCameraProperties::SensorResolution>(monoCameraProperties, "SensorResolution", DOC(dai, MonoCameraProperties, SensorResolution))
        .value("THE_720_P", MonoCameraProperties::SensorResolution::THE_720_P)
        .value("THE_800_P", MonoCameraProperties::SensorResolution::THE_800_P)
        .value("THE_400_P", MonoCameraProperties::SensorResolution::THE_400_P)
        ;
    // ALIAS
    m.attr("MonoCamera").attr("Properties") = monoCameraProperties;
   

    // StereoDepth props
    py::class_<StereoDepthProperties> stereoDepthProperties(m, "StereoDepthProperties", DOC(dai, StereoDepthProperties));
    stereoDepthProperties
        .def_readwrite("calibration",             &StereoDepthProperties::calibration)
        .def_readwrite("median",                  &StereoDepthProperties::median)
        .def_readwrite("confidenceThreshold",     &StereoDepthProperties::confidenceThreshold)
        .def_readwrite("enableLeftRightCheck",    &StereoDepthProperties::enableLeftRightCheck)
        .def_readwrite("enableSubpixel",          &StereoDepthProperties::enableSubpixel)
        .def_readwrite("enableExtendedDisparity", &StereoDepthProperties::enableExtendedDisparity)
        .def_readwrite("rectifyMirrorFrame",      &StereoDepthProperties::rectifyMirrorFrame)
        .def_readwrite("rectifyEdgeFillColor",    &StereoDepthProperties::rectifyEdgeFillColor)
        .def_readwrite("enableOutputRectified",   &StereoDepthProperties::enableOutputRectified)
        .def_readwrite("enableOutputDepth",       &StereoDepthProperties::enableOutputDepth)
        .def_readwrite("width",                   &StereoDepthProperties::width)
        .def_readwrite("height",                  &StereoDepthProperties::height)
        ;

    py::enum_<StereoDepthProperties::MedianFilter>(stereoDepthProperties, "MedianFilter", DOC(dai, StereoDepthProperties, MedianFilter))
        .value("MEDIAN_OFF", StereoDepthProperties::MedianFilter::MEDIAN_OFF)
        .value("KERNEL_3x3", StereoDepthProperties::MedianFilter::KERNEL_3x3)
        .value("KERNEL_5x5", StereoDepthProperties::MedianFilter::KERNEL_5x5)
        .value("KERNEL_7x7", StereoDepthProperties::MedianFilter::KERNEL_7x7)
        ;
    // ALIAS
    m.attr("StereoDepth").attr("Properties") = stereoDepthProperties;
   


    // VideoEncoder props
    py::class_<VideoEncoderProperties> videoEncoderProperties(m, "VideoEncoderProperties", DOC(dai, VideoEncoderProperties));
    videoEncoderProperties
        .def_readwrite("bitrate", &VideoEncoderProperties::bitrate)
        .def_readwrite("keyframeFrequency", &VideoEncoderProperties::keyframeFrequency)
        .def_readwrite("maxBitrate", &VideoEncoderProperties::maxBitrate)
        .def_readwrite("numBFrames", &VideoEncoderProperties::numBFrames)
        .def_readwrite("numFramesPool", &VideoEncoderProperties::numFramesPool)
        .def_readwrite("profile", &VideoEncoderProperties::profile)
        .def_readwrite("quality", &VideoEncoderProperties::quality)
        .def_readwrite("rateCtrlMode", &VideoEncoderProperties::rateCtrlMode)
        .def_readwrite("width", &VideoEncoderProperties::width)
        .def_readwrite("height", &VideoEncoderProperties::height)
        ;

    py::enum_<VideoEncoderProperties::Profile>(videoEncoderProperties, "Profile", DOC(dai, VideoEncoderProperties, Profile))
        .value("H264_BASELINE", VideoEncoderProperties::Profile::H264_BASELINE)
        .value("H264_HIGH", VideoEncoderProperties::Profile::H264_HIGH)
        .value("H264_MAIN", VideoEncoderProperties::Profile::H264_MAIN)
        .value("H265_MAIN", VideoEncoderProperties::Profile::H265_MAIN)
        .value("MJPEG", VideoEncoderProperties::Profile::MJPEG)
        ;

    py::enum_<VideoEncoderProperties::RateControlMode>(videoEncoderProperties, "RateControlMode", DOC(dai, VideoEncoderProperties, RateControlMode))
        .value("CBR", VideoEncoderProperties::RateControlMode::CBR)
        .value("VBR", VideoEncoderProperties::RateControlMode::VBR)
        ;     
    // ALIAS
    m.attr("VideoEncoder").attr("Properties") = videoEncoderProperties;




    py::class_<SystemLoggerProperties>(m, "SystemLoggerProperties", DOC(dai, SystemLoggerProperties))
        .def_readwrite("rateHz", &SystemLoggerProperties::rateHz)
        ;

    py::class_<NeuralNetworkProperties, std::shared_ptr<NeuralNetworkProperties>> neuralNetworkProperties(m, "NeuralNetworkProperties", DOC(dai, NeuralNetworkProperties));
    neuralNetworkProperties
        .def_readwrite("blobSize", &NeuralNetworkProperties::blobSize)
        .def_readwrite("blobUri", &NeuralNetworkProperties::blobUri)
        .def_readwrite("numFrames", &NeuralNetworkProperties::numFrames)
        .def_readwrite("numThreads", &NeuralNetworkProperties::numThreads)
        .def_readwrite("numNCEPerThread", &NeuralNetworkProperties::numNCEPerThread)
        ;
    m.attr("NeuralNetwork").attr("Properties") = neuralNetworkProperties;


    py::class_<DetectionNetworkProperties, NeuralNetworkProperties, std::shared_ptr<DetectionNetworkProperties>> detectionNetworkProperties(m, "DetectionNetworkProperties", DOC(dai, DetectionNetworkProperties));
    detectionNetworkProperties
        .def_readwrite("nnFamily", &DetectionNetworkProperties::nnFamily)
        .def_readwrite("confidenceThreshold", &DetectionNetworkProperties::confidenceThreshold)
        .def_readwrite("classes", &DetectionNetworkProperties::classes)
        .def_readwrite("coordinates", &DetectionNetworkProperties::coordinates)
        .def_readwrite("anchors", &DetectionNetworkProperties::anchors)
        .def_readwrite("anchorMasks", &DetectionNetworkProperties::anchorMasks)
        .def_readwrite("iouThreshold", &DetectionNetworkProperties::iouThreshold)
        ;
    // ALIAS
    m.attr("DetectionNetwork").attr("Properties") = detectionNetworkProperties;


    py::class_<SpatialDetectionNetworkProperties, DetectionNetworkProperties, std::shared_ptr<SpatialDetectionNetworkProperties>> spatialDetectionNetworkProperties(m, "SpatialDetectionNetworkProperties", DOC(dai, SpatialDetectionNetworkProperties));
    spatialDetectionNetworkProperties
        .def_readwrite("detectedBBScaleFactor", &SpatialDetectionNetworkProperties::detectedBBScaleFactor)
        .def_readwrite("depthThresholds", &SpatialDetectionNetworkProperties::depthThresholds)
        ;
    // ALIAS
    m.attr("SpatialDetectionNetwork").attr("Properties") = spatialDetectionNetworkProperties;


    py::class_<SpatialLocationCalculatorProperties> spatialLocationCalculatorProperties(m, "SpatialLocationCalculatorProperties", DOC(dai, SpatialLocationCalculatorProperties));
    spatialLocationCalculatorProperties
        .def_readwrite("roiConfig", &SpatialLocationCalculatorProperties::roiConfig)
        .def_readwrite("inputConfigSync", &SpatialLocationCalculatorProperties::inputConfigSync)
        ;
    m.attr("SpatialLocationCalculator").attr("Properties") = spatialLocationCalculatorProperties;


}<|MERGE_RESOLUTION|>--- conflicted
+++ resolved
@@ -12,12 +12,9 @@
 #include "depthai/pipeline/node/SPIOut.hpp"
 #include "depthai/pipeline/node/DetectionNetwork.hpp"
 #include "depthai/pipeline/node/SystemLogger.hpp"
-<<<<<<< HEAD
-#include "depthai/pipeline/node/UVC.hpp"
-=======
 #include "depthai/pipeline/node/SpatialLocationCalculator.hpp"
 #include "depthai/pipeline/node/SpatialDetectionNetwork.hpp"
->>>>>>> d636bd24
+#include "depthai/pipeline/node/UVC.hpp"
 
 // Libraries
 #include "hedley/hedley.h"
@@ -97,17 +94,6 @@
         ;
 
     // ColorCamera node
-<<<<<<< HEAD
-    py::class_<ColorCamera, Node, std::shared_ptr<ColorCamera>>(m, "ColorCamera")
-        .def_readonly("inputConfig", &ColorCamera::inputConfig)
-        .def_readonly("inputControl", &ColorCamera::inputControl)
-        .def_readonly("initialControl", &ColorCamera::initialControl)
-        .def_readonly("video", &ColorCamera::video)
-        .def_readonly("preview", &ColorCamera::preview)
-        .def_readonly("still", &ColorCamera::still)
-        .def_readonly("isp", &ColorCamera::isp)
-        .def_readonly("raw", &ColorCamera::raw)
-=======
     py::class_<ColorCamera, Node, std::shared_ptr<ColorCamera>>(m, "ColorCamera", DOC(dai, node, ColorCamera))
         .def_readonly("inputConfig", &ColorCamera::inputConfig, DOC(dai, node, ColorCamera, inputConfig))
         .def_readonly("inputControl", &ColorCamera::inputControl, DOC(dai, node, ColorCamera, inputControl))
@@ -115,7 +101,8 @@
         .def_readonly("video", &ColorCamera::video, DOC(dai, node, ColorCamera, video))
         .def_readonly("preview", &ColorCamera::preview, DOC(dai, node, ColorCamera, preview))
         .def_readonly("still", &ColorCamera::still, DOC(dai, node, ColorCamera, still))
->>>>>>> d636bd24
+        .def_readonly("isp", &ColorCamera::isp, DOC(dai, node, ColorCamera, isp))
+        .def_readonly("raw", &ColorCamera::raw, DOC(dai, node, ColorCamera, raw))
         .def("setCamId", [](ColorCamera& c, int64_t id) {
             // Issue an deprecation warning
             PyErr_WarnEx(PyExc_DeprecationWarning, "setCamId() is deprecated, use setBoardSocket() instead.", 1);
@@ -132,48 +119,6 @@
             return c.getCamId();            
             HEDLEY_DIAGNOSTIC_POP
         })
-<<<<<<< HEAD
-        .def("setBoardSocket", &ColorCamera::setBoardSocket)
-        .def("getBoardSocket", &ColorCamera::getBoardSocket)
-        .def("setImageOrientation", &ColorCamera::setImageOrientation)
-        .def("getImageOrientation", &ColorCamera::getImageOrientation)
-        .def("setColorOrder", &ColorCamera::setColorOrder)
-        .def("getColorOrder", &ColorCamera::getColorOrder)
-        .def("setInterleaved", &ColorCamera::setInterleaved)
-        .def("getInterleaved", &ColorCamera::getInterleaved)
-        .def("setFp16", &ColorCamera::setFp16)
-        .def("getFp16", &ColorCamera::getFp16)
-        .def("setPreviewSize", &ColorCamera::setPreviewSize)
-        .def("setVideoSize", &ColorCamera::setVideoSize)
-        .def("setStillSize", &ColorCamera::setStillSize)
-        .def("setResolution", &ColorCamera::setResolution)
-        .def("getResolution", &ColorCamera::getResolution)
-        .def("setFps", &ColorCamera::setFps)
-        .def("getFps", &ColorCamera::getFps)
-        .def("getPreviewSize", &ColorCamera::getPreviewSize)
-        .def("getPreviewWidth", &ColorCamera::getPreviewWidth)
-        .def("getPreviewHeight", &ColorCamera::getPreviewHeight)
-        .def("getVideoSize", &ColorCamera::getVideoSize)
-        .def("getVideoWidth", &ColorCamera::getVideoWidth)
-        .def("getVideoHeight", &ColorCamera::getVideoHeight)
-        .def("getStillSize", &ColorCamera::getStillSize)
-        .def("getStillWidth", &ColorCamera::getStillWidth)
-        .def("getStillHeight", &ColorCamera::getStillHeight)
-        .def("getResolutionSize", &ColorCamera::getResolutionSize)
-        .def("getResolutionWidth", &ColorCamera::getResolutionWidth)
-        .def("getResolutionHeight", &ColorCamera::getResolutionHeight)
-        .def("sensorCenterCrop", &ColorCamera::sensorCenterCrop)
-        .def("setSensorCrop", &ColorCamera::setSensorCrop)
-        .def("getSensorCrop", &ColorCamera::getSensorCrop)
-        .def("getSensorCropX", &ColorCamera::getSensorCropX)
-        .def("getSensorCropY", &ColorCamera::getSensorCropY)
-        .def("setWaitForConfigInput", &ColorCamera::setWaitForConfigInput)
-        .def("getWaitForConfigInput", &ColorCamera::getWaitForConfigInput)
-        .def("setPreviewKeepAspectRatio", &ColorCamera::setPreviewKeepAspectRatio)
-        .def("getPreviewKeepAspectRatio", &ColorCamera::getPreviewKeepAspectRatio)
-        .def("setIspScale", &ColorCamera::setIspScale)
-        .def("setIspScaleFull", &ColorCamera::setIspScaleFull)
-=======
         .def("setBoardSocket", &ColorCamera::setBoardSocket, py::arg("boardSocket"), DOC(dai, node, ColorCamera, setBoardSocket))
         .def("getBoardSocket", &ColorCamera::getBoardSocket, DOC(dai, node, ColorCamera, getBoardSocket))
         .def("setImageOrientation", &ColorCamera::setImageOrientation, py::arg("boardSocket"), DOC(dai, node, ColorCamera, setImageOrientation))
@@ -212,7 +157,8 @@
         .def("getWaitForConfigInput", &ColorCamera::getWaitForConfigInput, DOC(dai, node, ColorCamera, getWaitForConfigInput))
         .def("setPreviewKeepAspectRatio", &ColorCamera::setPreviewKeepAspectRatio, py::arg("keep"), DOC(dai, node, ColorCamera, setPreviewKeepAspectRatio))
         .def("getPreviewKeepAspectRatio", &ColorCamera::getPreviewKeepAspectRatio, DOC(dai, node, ColorCamera, getPreviewKeepAspectRatio))
->>>>>>> d636bd24
+        .def("setIspScale", &ColorCamera::setIspScale, py::arg("numerator"), py::arg("denominator"), DOC(dai, node, ColorCamera, setIspScale))
+        .def("setIspScaleFull", &ColorCamera::setIspScaleFull, py::arg("horizNum"), py::arg("horizDenom"), py::arg("vertNum"), py::arg("vertDenom"), DOC(dai, node, ColorCamera, setIspScaleFull))
         ;
     
 
