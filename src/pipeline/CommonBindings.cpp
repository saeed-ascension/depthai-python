--- conflicted
+++ resolved
@@ -295,12 +295,8 @@
         .def_readwrite("boardConf", &EepromData::boardConf)
         .def_readwrite("hardwareConf", &EepromData::hardwareConf)
         .def_readwrite("productName", &EepromData::productName)
-<<<<<<< HEAD
-        .def_readwrite("batchName", &EepromData::deviceName)
-=======
         // .def_readwrite("batchName", &EepromData::batchName)
         .def_readwrite("deviceName", &EepromData::deviceName)
->>>>>>> 00cffbfb
         .def_readwrite("batchTime", &EepromData::batchTime)
         .def_readwrite("boardOptions", &EepromData::boardOptions)
         .def_readwrite("cameraData", &EepromData::cameraData)
