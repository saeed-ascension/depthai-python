#include "CommonBindings.hpp"

// depthai-shared
#include "depthai-shared/common/CameraBoardSocket.hpp"
#include "depthai-shared/common/EepromData.hpp"
#include "depthai-shared/common/CameraImageOrientation.hpp"
#include "depthai-shared/common/CameraSensorType.hpp"
<<<<<<< HEAD
#include "depthai-shared/common/CameraProperties.hpp"
=======
#include "depthai-shared/common/CameraFeatures.hpp"
>>>>>>> 4c65bfaa
#include "depthai-shared/common/MemoryInfo.hpp"
#include "depthai-shared/common/ChipTemperature.hpp"
#include "depthai-shared/common/CpuUsage.hpp"
#include "depthai-shared/common/ProcessorType.hpp"
#include "depthai-shared/common/Timestamp.hpp"
#include "depthai-shared/common/Point2f.hpp"
#include "depthai-shared/common/Point3f.hpp"
#include "depthai-shared/common/Size2f.hpp"
#include "depthai-shared/common/UsbSpeed.hpp"
#include "depthai-shared/common/DetectionNetworkType.hpp"
#include "depthai-shared/common/DetectionParserOptions.hpp"
#include "depthai-shared/common/RotatedRect.hpp"
#include "depthai-shared/common/Rect.hpp"

void CommonBindings::bind(pybind11::module& m, void* pCallstack){

    using namespace dai;

    py::class_<Timestamp> timestamp(m, "Timestamp", DOC(dai, Timestamp));
    py::class_<Point2f> point2f(m, "Point2f", DOC(dai, Point2f));
    py::class_<Point3f> point3f(m, "Point3f", DOC(dai, Point3f));
    py::class_<Size2f> size2f(m, "Size2f", DOC(dai, Size2f));
    py::enum_<CameraBoardSocket> cameraBoardSocket(m, "CameraBoardSocket", DOC(dai, CameraBoardSocket));
    py::enum_<CameraSensorType> cameraSensorType(m, "CameraSensorType", DOC(dai, CameraSensorType));
    py::enum_<CameraImageOrientation> cameraImageOrientation(m, "CameraImageOrientation", DOC(dai, CameraImageOrientation));
<<<<<<< HEAD
    py::class_<CameraProperties> cameraProperties(m, "CameraProperties", DOC(dai, CameraProperties));
=======
    py::class_<CameraFeatures> cameraFeatures(m, "CameraFeatures", DOC(dai, CameraFeatures));
>>>>>>> 4c65bfaa
    py::class_<MemoryInfo> memoryInfo(m, "MemoryInfo", DOC(dai, MemoryInfo));
    py::class_<ChipTemperature> chipTemperature(m, "ChipTemperature", DOC(dai, ChipTemperature));
    py::class_<CpuUsage> cpuUsage(m, "CpuUsage", DOC(dai, CpuUsage));
    py::enum_<CameraModel> cameraModel(m, "CameraModel", DOC(dai, CameraModel));
    py::class_<StereoRectification> stereoRectification(m, "StereoRectification", DOC(dai, StereoRectification));
    py::class_<Extrinsics> extrinsics(m, "Extrinsics", DOC(dai, Extrinsics));
    py::class_<CameraInfo> cameraInfo(m, "CameraInfo", DOC(dai, CameraInfo));
    py::class_<EepromData> eepromData(m, "EepromData", DOC(dai, EepromData));
    py::enum_<UsbSpeed> usbSpeed(m, "UsbSpeed", DOC(dai, UsbSpeed));
    py::enum_<ProcessorType> processorType(m, "ProcessorType");
    py::enum_<DetectionNetworkType> detectionNetworkType(m, "DetectionNetworkType");
    py::enum_<SerializationType> serializationType(m, "SerializationType");
    py::class_<DetectionParserOptions> detectionParserOptions(m, "DetectionParserOptions", DOC(dai, DetectionParserOptions));
    py::class_<RotatedRect> rotatedRect(m, "RotatedRect", DOC(dai, RotatedRect));
    py::class_<Rect> rect(m, "Rect", DOC(dai, Rect));

    ///////////////////////////////////////////////////////////////////////
    ///////////////////////////////////////////////////////////////////////
    ///////////////////////////////////////////////////////////////////////
    // Call the rest of the type defines, then perform the actual bindings
    Callstack* callstack = (Callstack*) pCallstack;
    auto cb = callstack->top();
    callstack->pop();
    cb(m, pCallstack);
    // Actual bindings
    ///////////////////////////////////////////////////////////////////////
    ///////////////////////////////////////////////////////////////////////
    ///////////////////////////////////////////////////////////////////////

    rotatedRect
        .def(py::init<>())
        .def_readwrite("center", &RotatedRect::center)
        .def_readwrite("size", &RotatedRect::size)
        .def_readwrite("angle", &RotatedRect::angle)
        ;

    rect
        .def(py::init<>())
        .def(py::init<float, float, float, float>())
        .def(py::init<Point2f, Point2f>())
        .def(py::init<Point2f, Size2f>())

        .def("topLeft", &Rect::topLeft, DOC(dai, Rect, topLeft))
        .def("bottomRight", &Rect::bottomRight, DOC(dai, Rect, bottomRight))
        .def("size", &Rect::size, DOC(dai, Rect, size))
        .def("area", &Rect::area, DOC(dai, Rect, area))
        .def("empty", &Rect::empty, DOC(dai, Rect, empty))
        .def("contains", &Rect::contains, DOC(dai, Rect, contains))
        .def("isNormalized", &Rect::isNormalized, DOC(dai, Rect, isNormalized))
        .def("denormalize", &Rect::denormalize, py::arg("width"), py::arg("height"), DOC(dai, Rect, denormalize))
        .def("normalize", &Rect::normalize, py::arg("width"), py::arg("height"), DOC(dai, Rect, normalize))
        .def_readwrite("x", &Rect::x)
        .def_readwrite("y", &Rect::y)
        .def_readwrite("width", &Rect::width)
        .def_readwrite("height", &Rect::height)
        ;

    timestamp
        .def(py::init<>())
        .def_readwrite("sec", &Timestamp::sec)
        .def_readwrite("nsec", &Timestamp::nsec)
        .def("get", &Timestamp::get)
        ;

    point2f
        .def(py::init<>())
        .def(py::init<float, float>())
        .def_readwrite("x", &Point2f::x)
        .def_readwrite("y", &Point2f::y)
        ;

    point3f
        .def(py::init<>())
        .def(py::init<float, float, float>())
        .def_readwrite("x", &Point3f::x)
        .def_readwrite("y", &Point3f::y)
        .def_readwrite("z", &Point3f::z)
        ;

    size2f
        .def(py::init<>())
        .def(py::init<float, float>())
        .def_readwrite("width", &Size2f::width)
        .def_readwrite("height", &Size2f::height)
        ;

    // CameraBoardSocket enum bindings
    cameraBoardSocket
        .value("AUTO", CameraBoardSocket::AUTO)
        .value("RGB", CameraBoardSocket::RGB)
        .value("LEFT", CameraBoardSocket::LEFT)
        .value("RIGHT", CameraBoardSocket::RIGHT)
        .value("CENTER", CameraBoardSocket::CENTER)
        .value("CAM_A", CameraBoardSocket::CAM_A)
        .value("CAM_B", CameraBoardSocket::CAM_B)
        .value("CAM_C", CameraBoardSocket::CAM_C)
        .value("CAM_D", CameraBoardSocket::CAM_D)
        .value("CAM_E", CameraBoardSocket::CAM_E)
        .value("CAM_F", CameraBoardSocket::CAM_F)
        .value("CAM_G", CameraBoardSocket::CAM_G)
        .value("CAM_H", CameraBoardSocket::CAM_H)
    ;

    // CameraSensorType enum bindings
    cameraSensorType
        .value("COLOR", CameraSensorType::COLOR)
        .value("MONO", CameraSensorType::MONO)
        .value("TOF", CameraSensorType::TOF)
        .value("THERMAL", CameraSensorType::THERMAL)
    ;

    // CameraImageOrientation enum bindings
    cameraImageOrientation
        .value("AUTO", CameraImageOrientation::AUTO)
        .value("NORMAL", CameraImageOrientation::NORMAL)
        .value("HORIZONTAL_MIRROR", CameraImageOrientation::HORIZONTAL_MIRROR)
        .value("VERTICAL_FLIP", CameraImageOrientation::VERTICAL_FLIP)
        .value("ROTATE_180_DEG", CameraImageOrientation::ROTATE_180_DEG)
    ;

<<<<<<< HEAD
    // CameraProperties
    cameraProperties
        .def(py::init<>())
        .def_readwrite("socket", &CameraProperties::socket)
        .def_readwrite("sensorName", &CameraProperties::sensorName)
        .def_readwrite("width", &CameraProperties::width)
        .def_readwrite("height", &CameraProperties::height)
        .def_readwrite("orientation", &CameraProperties::orientation)
        .def_readwrite("supportedTypes", &CameraProperties::supportedTypes)
        .def_readwrite("hasAutofocus", &CameraProperties::hasAutofocus)
=======
    // CameraFeatures
    cameraFeatures
        .def(py::init<>())
        .def_readwrite("socket", &CameraFeatures::socket)
        .def_readwrite("sensorName", &CameraFeatures::sensorName)
        .def_readwrite("width", &CameraFeatures::width)
        .def_readwrite("height", &CameraFeatures::height)
        .def_readwrite("orientation", &CameraFeatures::orientation)
        .def_readwrite("supportedTypes", &CameraFeatures::supportedTypes)
        .def_readwrite("hasAutofocus", &CameraFeatures::hasAutofocus)
>>>>>>> 4c65bfaa
    ;

    // MemoryInfo
    memoryInfo
        .def(py::init<>())
        .def_readwrite("remaining", &MemoryInfo::remaining)
        .def_readwrite("used", &MemoryInfo::used)
        .def_readwrite("total", &MemoryInfo::total)
    ;

    // ChipTemperature
    chipTemperature
        .def(py::init<>())
        .def_readwrite("css", &ChipTemperature::css)
        .def_readwrite("mss", &ChipTemperature::mss)
        .def_readwrite("upa", &ChipTemperature::upa)
        .def_readwrite("dss", &ChipTemperature::dss)
        .def_readwrite("average", &ChipTemperature::average)
    ;

    // CpuUsage
    cpuUsage
        .def(py::init<>())
        .def_readwrite("average", &CpuUsage::average)
        .def_readwrite("msTime", &CpuUsage::msTime)
    ;
    // CameraModel enum bindings
    cameraModel
        .value("Perspective", CameraModel::Perspective)
        .value("Fisheye", CameraModel::Fisheye)
        .value("Equirectangular", CameraModel::Equirectangular)
        .value("RadialDivision", CameraModel::RadialDivision)
    ;

    // StereoRectification
    stereoRectification
        .def(py::init<>())
        .def_readwrite("rectifiedRotationLeft", &StereoRectification::rectifiedRotationLeft)
        .def_readwrite("rectifiedRotationRight", &StereoRectification::rectifiedRotationRight)
        .def_readwrite("leftCameraSocket", &StereoRectification::leftCameraSocket)
        .def_readwrite("rightCameraSocket", &StereoRectification::rightCameraSocket)
        ;

    // Extrinsics
    extrinsics
        .def(py::init<>())
        .def_readwrite("rotationMatrix", &Extrinsics::rotationMatrix)
        .def_readwrite("translation", &Extrinsics::translation)
        .def_readwrite("specTranslation", &Extrinsics::specTranslation)
        .def_readwrite("toCameraSocket", &Extrinsics::toCameraSocket)
        ;

    // CameraInfo
    cameraInfo
        .def(py::init<>())
        .def_readwrite("width", &CameraInfo::width)
        .def_readwrite("height", &CameraInfo::height)
        .def_readwrite("intrinsicMatrix", &CameraInfo::intrinsicMatrix)
        .def_readwrite("distortionCoeff", &CameraInfo::distortionCoeff)
        .def_readwrite("extrinsics", &CameraInfo::extrinsics)
        .def_readwrite("cameraType", &CameraInfo::cameraType)
        .def_readwrite("specHfovDeg", &CameraInfo::specHfovDeg)
        ;

    // EepromData
    eepromData
        .def(py::init<>())
        .def_readwrite("version", &EepromData::version)
        .def_readwrite("boardCustom", &EepromData::boardCustom)
        .def_readwrite("boardName", &EepromData::boardName)
        .def_readwrite("boardRev", &EepromData::boardRev)
        .def_readwrite("boardConf", &EepromData::boardConf)
        .def_readwrite("hardwareConf", &EepromData::hardwareConf)
        .def_readwrite("productName", &EepromData::productName)
        .def_readwrite("batchName", &EepromData::batchName)
        .def_readwrite("batchTime", &EepromData::batchTime)
        .def_readwrite("boardOptions", &EepromData::boardOptions)
        .def_readwrite("cameraData", &EepromData::cameraData)
        .def_readwrite("stereoRectificationData", &EepromData::stereoRectificationData)
        .def_readwrite("imuExtrinsics", &EepromData::imuExtrinsics)
        .def_readwrite("miscellaneousData", &EepromData::miscellaneousData)
        ;
    // UsbSpeed
    usbSpeed
        .value("UNKNOWN", UsbSpeed::UNKNOWN)
        .value("LOW", UsbSpeed::LOW)
        .value("FULL", UsbSpeed::FULL)
        .value("HIGH", UsbSpeed::HIGH)
        .value("SUPER", UsbSpeed::SUPER)
        .value("SUPER_PLUS", UsbSpeed::SUPER_PLUS)
    ;

    // ProcessorType
    processorType
        .value("LEON_CSS", ProcessorType::LEON_CSS)
        .value("LEON_MSS", ProcessorType::LEON_MSS)
    ;

    detectionNetworkType
        .value("YOLO", DetectionNetworkType::YOLO)
        .value("MOBILENET", DetectionNetworkType::MOBILENET)
    ;

    serializationType
        .value("LIBNOP", SerializationType::LIBNOP)
        .value("JSON", SerializationType::JSON)
        .value("JSON_MSGPACK", SerializationType::JSON_MSGPACK)
    ;

    detectionParserOptions
        .def_readwrite("nnFamily", &DetectionParserOptions::nnFamily)
        .def_readwrite("confidenceThreshold", &DetectionParserOptions::confidenceThreshold)
        .def_readwrite("classes", &DetectionParserOptions::classes)
        .def_readwrite("coordinates", &DetectionParserOptions::coordinates)
        .def_readwrite("anchors", &DetectionParserOptions::anchors)
        .def_readwrite("anchorMasks", &DetectionParserOptions::anchorMasks)
        .def_readwrite("iouThreshold", &DetectionParserOptions::iouThreshold)
        ;

}<|MERGE_RESOLUTION|>--- conflicted
+++ resolved
@@ -5,11 +5,7 @@
 #include "depthai-shared/common/EepromData.hpp"
 #include "depthai-shared/common/CameraImageOrientation.hpp"
 #include "depthai-shared/common/CameraSensorType.hpp"
-<<<<<<< HEAD
-#include "depthai-shared/common/CameraProperties.hpp"
-=======
 #include "depthai-shared/common/CameraFeatures.hpp"
->>>>>>> 4c65bfaa
 #include "depthai-shared/common/MemoryInfo.hpp"
 #include "depthai-shared/common/ChipTemperature.hpp"
 #include "depthai-shared/common/CpuUsage.hpp"
@@ -35,11 +31,7 @@
     py::enum_<CameraBoardSocket> cameraBoardSocket(m, "CameraBoardSocket", DOC(dai, CameraBoardSocket));
     py::enum_<CameraSensorType> cameraSensorType(m, "CameraSensorType", DOC(dai, CameraSensorType));
     py::enum_<CameraImageOrientation> cameraImageOrientation(m, "CameraImageOrientation", DOC(dai, CameraImageOrientation));
-<<<<<<< HEAD
-    py::class_<CameraProperties> cameraProperties(m, "CameraProperties", DOC(dai, CameraProperties));
-=======
     py::class_<CameraFeatures> cameraFeatures(m, "CameraFeatures", DOC(dai, CameraFeatures));
->>>>>>> 4c65bfaa
     py::class_<MemoryInfo> memoryInfo(m, "MemoryInfo", DOC(dai, MemoryInfo));
     py::class_<ChipTemperature> chipTemperature(m, "ChipTemperature", DOC(dai, ChipTemperature));
     py::class_<CpuUsage> cpuUsage(m, "CpuUsage", DOC(dai, CpuUsage));
@@ -160,18 +152,6 @@
         .value("ROTATE_180_DEG", CameraImageOrientation::ROTATE_180_DEG)
     ;
 
-<<<<<<< HEAD
-    // CameraProperties
-    cameraProperties
-        .def(py::init<>())
-        .def_readwrite("socket", &CameraProperties::socket)
-        .def_readwrite("sensorName", &CameraProperties::sensorName)
-        .def_readwrite("width", &CameraProperties::width)
-        .def_readwrite("height", &CameraProperties::height)
-        .def_readwrite("orientation", &CameraProperties::orientation)
-        .def_readwrite("supportedTypes", &CameraProperties::supportedTypes)
-        .def_readwrite("hasAutofocus", &CameraProperties::hasAutofocus)
-=======
     // CameraFeatures
     cameraFeatures
         .def(py::init<>())
@@ -182,7 +162,6 @@
         .def_readwrite("orientation", &CameraFeatures::orientation)
         .def_readwrite("supportedTypes", &CameraFeatures::supportedTypes)
         .def_readwrite("hasAutofocus", &CameraFeatures::hasAutofocus)
->>>>>>> 4c65bfaa
     ;
 
     // MemoryInfo
