--- conflicted
+++ resolved
@@ -24,10 +24,7 @@
 #include "depthai-shared/common/RotatedRect.hpp"
 #include "depthai-shared/common/Rect.hpp"
 #include "depthai-shared/common/Colormap.hpp"
-<<<<<<< HEAD
-=======
 #include "depthai-shared/common/FrameEvent.hpp"
->>>>>>> 097e9a33
 
 // depthai
 #include "depthai/common/CameraFeatures.hpp"
@@ -63,14 +60,10 @@
     py::class_<DetectionParserOptions> detectionParserOptions(m, "DetectionParserOptions", DOC(dai, DetectionParserOptions));
     py::class_<RotatedRect> rotatedRect(m, "RotatedRect", DOC(dai, RotatedRect));
     py::class_<Rect> rect(m, "Rect", DOC(dai, Rect));
-<<<<<<< HEAD
-    py::enum_<Colormap> colormap(m, "Colormap", DOC(dai, Colormap));
-=======
     py::enum_<CameraExposureOffset> cameraExposureOffset(m, "CameraExposureOffset");
     py::enum_<Colormap> colormap(m, "Colormap", DOC(dai, Colormap));
     py::enum_<FrameEvent> frameEvent(m, "FrameEvent", DOC(dai, FrameEvent));
     py::class_<ProfilingData> profilingData(m, "ProfilingData", DOC(dai, ProfilingData));
->>>>>>> 097e9a33
 
     ///////////////////////////////////////////////////////////////////////
     ///////////////////////////////////////////////////////////////////////
@@ -356,15 +349,12 @@
         .def_readwrite("iouThreshold", &DetectionParserOptions::iouThreshold)
         ;
 
-<<<<<<< HEAD
-=======
     cameraExposureOffset
         .value("START", CameraExposureOffset::START)
         .value("MIDDLE", CameraExposureOffset::MIDDLE)
         .value("END", CameraExposureOffset::END)
     ;
 
->>>>>>> 097e9a33
     colormap
         .value("NONE", Colormap::NONE)
         .value("JET", Colormap::JET)
@@ -393,8 +383,6 @@
         // .value("DEEPGREEN", Colormap::DEEPGREEN)
     ;
 
-<<<<<<< HEAD
-=======
     frameEvent
         .value("NONE", FrameEvent::NONE)
         .value("READOUT_START", FrameEvent::READOUT_START)
@@ -406,5 +394,4 @@
         .def_readwrite("numBytesRead", &ProfilingData::numBytesRead, DOC(dai, ProfilingData, numBytesRead))
     ;
 
->>>>>>> 097e9a33
 }