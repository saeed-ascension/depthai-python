--- conflicted
+++ resolved
@@ -14,13 +14,10 @@
 #include "depthai/pipeline/node/MonoCamera.hpp"
 #include "depthai/pipeline/node/StereoDepth.hpp"
 #include "depthai/pipeline/node/DetectionNetwork.hpp"
-<<<<<<< HEAD
-#include "depthai/pipeline/node/UVC.hpp"
-=======
 #include "depthai/pipeline/node/SystemLogger.hpp"
 #include "depthai/pipeline/node/SpatialLocationCalculator.hpp"
 #include "depthai/pipeline/node/SpatialDetectionNetwork.hpp"
->>>>>>> d636bd24
+#include "depthai/pipeline/node/UVC.hpp"
 
 // depthai-shared
 #include "depthai-shared/properties/GlobalProperties.hpp"
@@ -74,15 +71,11 @@
         .def("createStereoDepth", &Pipeline::create<node::StereoDepth>)
         .def("createMobileNetDetectionNetwork", &Pipeline::create<node::MobileNetDetectionNetwork>)
         .def("createYoloDetectionNetwork", &Pipeline::create<node::YoloDetectionNetwork>)
-<<<<<<< HEAD
-        .def("createUVC", &Pipeline::create<node::UVC>)
-=======
         .def("createSystemLogger", &Pipeline::create<node::SystemLogger>)
         .def("createSpatialLocationCalculator", &Pipeline::create<node::SpatialLocationCalculator>)
         .def("createMobileNetSpatialDetectionNetwork", &Pipeline::create<node::MobileNetSpatialDetectionNetwork>)
         .def("createYoloSpatialDetectionNetwork", &Pipeline::create<node::YoloSpatialDetectionNetwork>)
-
->>>>>>> d636bd24
+        .def("createUVC", &Pipeline::create<node::UVC>)
         ;
     
 
