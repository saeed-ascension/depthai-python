--- conflicted
+++ resolved
@@ -22,14 +22,11 @@
 #include "depthai/pipeline/node/SpatialLocationCalculator.hpp"
 #include "depthai/pipeline/node/SpatialDetectionNetwork.hpp"
 #include "depthai/pipeline/node/ObjectTracker.hpp"
-<<<<<<< HEAD
-#include "depthai/pipeline/node/UVC.hpp"
-#include "depthai/pipeline/node/UAC.hpp"
-=======
 #include "depthai/pipeline/node/IMU.hpp"
 #include "depthai/pipeline/node/EdgeDetector.hpp"
 #include "depthai/pipeline/node/FeatureTracker.hpp"
->>>>>>> a0a05ee9
+#include "depthai/pipeline/node/UVC.hpp"
+#include "depthai/pipeline/node/UAC.hpp"
 
 // depthai-shared
 #include "depthai-shared/properties/GlobalProperties.hpp"
@@ -133,15 +130,12 @@
         .def("createMobileNetSpatialDetectionNetwork", &Pipeline::create<node::MobileNetSpatialDetectionNetwork>)
         .def("createYoloSpatialDetectionNetwork", &Pipeline::create<node::YoloSpatialDetectionNetwork>)
         .def("createObjectTracker", &Pipeline::create<node::ObjectTracker>)
-<<<<<<< HEAD
-        .def("createUVC", &Pipeline::create<node::UVC>)
-        .def("createUAC", &Pipeline::create<node::UAC>)
-=======
         .def("createIMU", &Pipeline::create<node::IMU>)
         .def("createEdgeDetector", &Pipeline::create<node::EdgeDetector>)
         .def("createFeatureTracker", &Pipeline::create<node::FeatureTracker>)
+        .def("createUVC", &Pipeline::create<node::UVC>)
+        .def("createUAC", &Pipeline::create<node::UAC>)
 
->>>>>>> a0a05ee9
         ;
 
 
