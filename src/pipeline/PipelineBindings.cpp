#include "PipelineBindings.hpp"

// depthai
#include "depthai/pipeline/Pipeline.hpp"

// depthai - nodes
#include "depthai/pipeline/node/XLinkIn.hpp"
#include "depthai/pipeline/node/XLinkOut.hpp"
#include "depthai/pipeline/node/NeuralNetwork.hpp"
#include "depthai/pipeline/node/ColorCamera.hpp"
#include "depthai/pipeline/node/VideoEncoder.hpp"
#include "depthai/pipeline/node/SPIOut.hpp"
#include "depthai/pipeline/node/ImageManip.hpp"
#include "depthai/pipeline/node/MonoCamera.hpp"
#include "depthai/pipeline/node/StereoDepth.hpp"
#include "depthai/pipeline/node/DetectionNetwork.hpp"
<<<<<<< HEAD
#include "depthai/pipeline/node/DepthCalculator.hpp"
#include "depthai/pipeline/node/DetectionNetworkDepth.hpp"
=======
#include "depthai/pipeline/node/SystemLogger.hpp"
>>>>>>> 1aae7fd7

// depthai-shared
#include "depthai-shared/properties/GlobalProperties.hpp"

void PipelineBindings::bind(pybind11::module& m){

    using namespace dai;


    // Bind global properties
    py::class_<GlobalProperties>(m, "GlobalProperties")
        .def_readwrite("leonOsFrequencyHz", &GlobalProperties::leonCssFrequencyHz)
        .def_readwrite("leonRtFrequencyHz", &GlobalProperties::leonMssFrequencyHz)
        .def_readwrite("pipelineName", &GlobalProperties::pipelineName)
        .def_readwrite("pipelineVersion", &GlobalProperties::pipelineVersion)
        ;



    // bind pipeline
    py::class_<Pipeline>(m, "Pipeline", DOC(dai, Pipeline))
        .def(py::init<>(), DOC(dai, Pipeline, Pipeline))
        //.def(py::init<const Pipeline&>())
        .def("getGlobalProperties", &Pipeline::getGlobalProperties, DOC(dai, Pipeline, getGlobalProperties))
        //.def("create", &Pipeline::create<node::XLinkIn>)
        .def("remove", &Pipeline::remove, py::arg("node"), DOC(dai, Pipeline, remove))
        .def("getAllNodes", static_cast<std::vector<std::shared_ptr<const Node>> (Pipeline::*)() const>(&Pipeline::getAllNodes), py::return_value_policy::reference_internal, DOC(dai, Pipeline, getAllNodes))
        .def("getAllNodes", static_cast<std::vector<std::shared_ptr< Node>> (Pipeline::*)()>(&Pipeline::getAllNodes), py::return_value_policy::reference_internal, DOC(dai, Pipeline, getAllNodes))
        .def("getNode", static_cast<std::shared_ptr<const Node> (Pipeline::*)(Node::Id) const>(&Pipeline::getNode), py::return_value_policy::reference_internal, DOC(dai, Pipeline, getNode))
        .def("getNode", static_cast<std::shared_ptr<Node> (Pipeline::*)(Node::Id)>(&Pipeline::getNode), py::return_value_policy::reference_internal, DOC(dai, Pipeline, getNode))
        .def("getConnections", &Pipeline::getConnections, DOC(dai, Pipeline, getConnections), DOC(dai, Pipeline, getConnections))
        .def("getConnectionMap", &Pipeline::getConnectionMap, DOC(dai, Pipeline, getConnectionMap), py::return_value_policy::reference_internal, DOC(dai, Pipeline, getConnectionMap))
        .def("getNodeMap", &Pipeline::getNodeMap, DOC(dai, Pipeline, getNodeMap), py::return_value_policy::reference_internal, DOC(dai, Pipeline, getNodeMap))
        .def("link", &Pipeline::link, DOC(dai, Pipeline, link), DOC(dai, Pipeline, link))
        .def("unlink", &Pipeline::unlink, DOC(dai, Pipeline, unlink), DOC(dai, Pipeline, unlink))
        .def("getAllAssets", &Pipeline::getAllAssets, DOC(dai, Pipeline, getAllAssets))
        .def("getAssetManager", static_cast<const AssetManager& (Pipeline::*)() const>(&Pipeline::getAssetManager), py::return_value_policy::reference_internal, DOC(dai, Pipeline, getAssetManager))
        .def("getAssetManager", static_cast<AssetManager& (Pipeline::*)()>(&Pipeline::getAssetManager), py::return_value_policy::reference_internal, DOC(dai, Pipeline, getAssetManager))
        .def("setOpenVINOVersion", &Pipeline::setOpenVINOVersion, py::arg("version") = Pipeline::DEFAULT_OPENVINO_VERSION, DOC(dai, Pipeline, setOpenVINOVersion), DOC(dai, Pipeline, setOpenVINOVersion))


         // templated create<NODE> function 
        .def("createXLinkIn", &Pipeline::create<node::XLinkIn>)
        .def("createXLinkOut", &Pipeline::create<node::XLinkOut>)
        .def("createNeuralNetwork", &Pipeline::create<node::NeuralNetwork>)
        .def("createColorCamera", &Pipeline::create<node::ColorCamera>)
        .def("createVideoEncoder", &Pipeline::create<node::VideoEncoder>)
        .def("createSPIOut", &Pipeline::create<node::SPIOut>)
        .def("createImageManip", &Pipeline::create<node::ImageManip>)
        .def("createMonoCamera", &Pipeline::create<node::MonoCamera>)
        .def("createStereoDepth", &Pipeline::create<node::StereoDepth>)
        .def("createMobileNetDetectionNetwork", &Pipeline::create<node::MobileNetDetectionNetwork>)
        .def("createYoloDetectionNetwork", &Pipeline::create<node::YoloDetectionNetwork>)
<<<<<<< HEAD
        .def("createDepthCalculator", &Pipeline::create<node::DepthCalculator>)
        .def("createMobileNetDetectionNetworkDepth", &Pipeline::create<node::MobileNetDetectionNetworkDepth>)
        .def("createYoloDetectionNetworkDepth", &Pipeline::create<node::YoloDetectionNetworkDepth>)

=======
        .def("createSystemLogger", &Pipeline::create<node::SystemLogger>)
>>>>>>> 1aae7fd7
        ;
    

}<|MERGE_RESOLUTION|>--- conflicted
+++ resolved
@@ -14,12 +14,9 @@
 #include "depthai/pipeline/node/MonoCamera.hpp"
 #include "depthai/pipeline/node/StereoDepth.hpp"
 #include "depthai/pipeline/node/DetectionNetwork.hpp"
-<<<<<<< HEAD
+#include "depthai/pipeline/node/SystemLogger.hpp"
 #include "depthai/pipeline/node/DepthCalculator.hpp"
 #include "depthai/pipeline/node/DetectionNetworkDepth.hpp"
-=======
-#include "depthai/pipeline/node/SystemLogger.hpp"
->>>>>>> 1aae7fd7
 
 // depthai-shared
 #include "depthai-shared/properties/GlobalProperties.hpp"
@@ -73,14 +70,11 @@
         .def("createStereoDepth", &Pipeline::create<node::StereoDepth>)
         .def("createMobileNetDetectionNetwork", &Pipeline::create<node::MobileNetDetectionNetwork>)
         .def("createYoloDetectionNetwork", &Pipeline::create<node::YoloDetectionNetwork>)
-<<<<<<< HEAD
+        .def("createSystemLogger", &Pipeline::create<node::SystemLogger>)
         .def("createDepthCalculator", &Pipeline::create<node::DepthCalculator>)
         .def("createMobileNetDetectionNetworkDepth", &Pipeline::create<node::MobileNetDetectionNetworkDepth>)
         .def("createYoloDetectionNetworkDepth", &Pipeline::create<node::YoloDetectionNetworkDepth>)
 
-=======
-        .def("createSystemLogger", &Pipeline::create<node::SystemLogger>)
->>>>>>> 1aae7fd7
         ;
     
 
