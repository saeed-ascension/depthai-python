#include "NodeBindings.hpp"
#include "Common.hpp"

#include "depthai/pipeline/Pipeline.hpp"
#include "depthai/pipeline/Node.hpp"
#include "depthai/pipeline/node/ColorCamera.hpp"

void bind_colorcamera(pybind11::module& m, void* pCallstack){

    using namespace dai;
    using namespace dai::node;

    // Node and Properties declare upfront
    py::class_<ColorCameraProperties> colorCameraProperties(m, "ColorCameraProperties", DOC(dai, ColorCameraProperties));
    py::enum_<ColorCameraProperties::SensorResolution> colorCameraPropertiesSensorResolution(colorCameraProperties, "SensorResolution", DOC(dai, ColorCameraProperties, SensorResolution));
    py::enum_<ColorCameraProperties::ColorOrder> colorCameraPropertiesColorOrder(colorCameraProperties, "ColorOrder", DOC(dai, ColorCameraProperties, ColorOrder));
    auto colorCamera = ADD_NODE(ColorCamera);

    ///////////////////////////////////////////////////////////////////////
    ///////////////////////////////////////////////////////////////////////
    ///////////////////////////////////////////////////////////////////////
    // Call the rest of the type defines, then perform the actual bindings
    Callstack* callstack = (Callstack*) pCallstack;
    auto cb = callstack->top();
    callstack->pop();
    cb(m, pCallstack);
    // Actual bindings
    ///////////////////////////////////////////////////////////////////////
    ///////////////////////////////////////////////////////////////////////
    ///////////////////////////////////////////////////////////////////////

    // ColorCamera Properties
    colorCameraPropertiesSensorResolution
        .value("THE_1080_P", ColorCameraProperties::SensorResolution::THE_1080_P)
        .value("THE_1200_P", ColorCameraProperties::SensorResolution::THE_1200_P)
        .value("THE_4_K", ColorCameraProperties::SensorResolution::THE_4_K)
        .value("THE_5_MP", ColorCameraProperties::SensorResolution::THE_5_MP)
        .value("THE_12_MP", ColorCameraProperties::SensorResolution::THE_12_MP)
        .value("THE_4000X3000", ColorCameraProperties::SensorResolution::THE_4000X3000)
        .value("THE_13_MP", ColorCameraProperties::SensorResolution::THE_13_MP)
        .value("THE_5312X6000", ColorCameraProperties::SensorResolution::THE_5312X6000)
        .value("THE_48_MP", ColorCameraProperties::SensorResolution::THE_48_MP)
        .value("THE_720_P", ColorCameraProperties::SensorResolution::THE_720_P)
        .value("THE_800_P", ColorCameraProperties::SensorResolution::THE_800_P)
<<<<<<< HEAD
        .value("THE_240X180", ColorCameraProperties::SensorResolution::THE_240X180)
        .value("THE_1280X962", ColorCameraProperties::SensorResolution::THE_1280X962)
=======
        .value("THE_1440X1080", ColorCameraProperties::SensorResolution::THE_1440X1080)
>>>>>>> e8baf31b
        ;

    colorCameraPropertiesColorOrder
        .value("BGR", ColorCameraProperties::ColorOrder::BGR)
        .value("RGB", ColorCameraProperties::ColorOrder::RGB)
        ;

    colorCameraProperties
        .def_readwrite("initialControl", &ColorCameraProperties::initialControl)
        .def_readwrite("boardSocket", &ColorCameraProperties::boardSocket)
        .def_readwrite("imageOrientation", &ColorCameraProperties::imageOrientation)
        .def_readwrite("colorOrder", &ColorCameraProperties::colorOrder)
        .def_readwrite("interleaved", &ColorCameraProperties::interleaved)
        .def_readwrite("fp16", &ColorCameraProperties::fp16)
        .def_readwrite("previewHeight", &ColorCameraProperties::previewHeight)
        .def_readwrite("previewWidth", &ColorCameraProperties::previewWidth)
        .def_readwrite("videoHeight", &ColorCameraProperties::videoHeight)
        .def_readwrite("videoWidth", &ColorCameraProperties::videoWidth)
        .def_readwrite("stillHeight", &ColorCameraProperties::stillHeight)
        .def_readwrite("stillWidth", &ColorCameraProperties::stillWidth)
        .def_readwrite("resolution", &ColorCameraProperties::resolution)
        .def_readwrite("fps", &ColorCameraProperties::fps)
        .def_readwrite("isp3aFps", &ColorCameraProperties::isp3aFps)
        .def_readwrite("sensorCropX", &ColorCameraProperties::sensorCropX)
        .def_readwrite("sensorCropY", &ColorCameraProperties::sensorCropY)
        .def_readwrite("previewKeepAspectRatio", &ColorCameraProperties::previewKeepAspectRatio)
        .def_readwrite("ispScale", &ColorCameraProperties::ispScale)
        .def_readwrite("numFramesPoolRaw", &ColorCameraProperties::numFramesPoolRaw)
        .def_readwrite("numFramesPoolIsp", &ColorCameraProperties::numFramesPoolIsp)
        .def_readwrite("numFramesPoolVideo", &ColorCameraProperties::numFramesPoolVideo)
        .def_readwrite("numFramesPoolPreview", &ColorCameraProperties::numFramesPoolPreview)
        .def_readwrite("numFramesPoolStill", &ColorCameraProperties::numFramesPoolStill)
        .def_readwrite("eventFilter", &ColorCameraProperties::eventFilter)
    ;

    // ColorCamera node
    colorCamera
        .def_readonly("inputConfig", &ColorCamera::inputConfig, DOC(dai, node, ColorCamera, inputConfig))
        .def_readonly("inputControl", &ColorCamera::inputControl, DOC(dai, node, ColorCamera, inputControl))
        .def_readonly("initialControl", &ColorCamera::initialControl, DOC(dai, node, ColorCamera, initialControl))
        .def_readonly("video", &ColorCamera::video, DOC(dai, node, ColorCamera, video))
        .def_readonly("preview", &ColorCamera::preview, DOC(dai, node, ColorCamera, preview))
        .def_readonly("still", &ColorCamera::still, DOC(dai, node, ColorCamera, still))
        .def_readonly("isp", &ColorCamera::isp, DOC(dai, node, ColorCamera, isp))
        .def_readonly("raw", &ColorCamera::raw, DOC(dai, node, ColorCamera, raw))
        .def_readonly("frameEvent",  &ColorCamera::frameEvent, DOC(dai, node, ColorCamera, frameEvent))
        .def("setCamId", [](ColorCamera& c, int64_t id) {
            // Issue an deprecation warning
            PyErr_WarnEx(PyExc_DeprecationWarning, "setCamId() is deprecated, use setBoardSocket() instead.", 1);
            HEDLEY_DIAGNOSTIC_PUSH
            HEDLEY_DIAGNOSTIC_DISABLE_DEPRECATED
            c.setCamId(id);
            HEDLEY_DIAGNOSTIC_POP
        })
        .def("getCamId", [](ColorCamera& c) {
            // Issue an deprecation warning
            PyErr_WarnEx(PyExc_DeprecationWarning, "getCamId() is deprecated, use getBoardSocket() instead.", 1);
            HEDLEY_DIAGNOSTIC_PUSH
            HEDLEY_DIAGNOSTIC_DISABLE_DEPRECATED
            return c.getCamId();
            HEDLEY_DIAGNOSTIC_POP
        })
        .def("setBoardSocket", &ColorCamera::setBoardSocket, py::arg("boardSocket"), DOC(dai, node, ColorCamera, setBoardSocket))
        .def("getBoardSocket", &ColorCamera::getBoardSocket, DOC(dai, node, ColorCamera, getBoardSocket))
        .def("setImageOrientation", &ColorCamera::setImageOrientation, py::arg("imageOrientation"), DOC(dai, node, ColorCamera, setImageOrientation))
        .def("getImageOrientation", &ColorCamera::getImageOrientation, DOC(dai, node, ColorCamera, getImageOrientation))
        .def("setColorOrder", &ColorCamera::setColorOrder, py::arg("colorOrder"), DOC(dai, node, ColorCamera, setColorOrder))
        .def("getColorOrder", &ColorCamera::getColorOrder, DOC(dai, node, ColorCamera, getColorOrder))
        .def("setInterleaved", &ColorCamera::setInterleaved, py::arg("interleaved"), DOC(dai, node, ColorCamera, setInterleaved))
        .def("getInterleaved", &ColorCamera::getInterleaved, DOC(dai, node, ColorCamera, getInterleaved))
        .def("setFp16", &ColorCamera::setFp16, py::arg("fp16"), DOC(dai, node, ColorCamera, setFp16))
        .def("getFp16", &ColorCamera::getFp16, DOC(dai, node, ColorCamera, getFp16))
        .def("setPreviewSize", static_cast<void(ColorCamera::*)(int,int)>(&ColorCamera::setPreviewSize), py::arg("width"), py::arg("height"), DOC(dai, node, ColorCamera, setPreviewSize))
        .def("setPreviewSize", static_cast<void(ColorCamera::*)(std::tuple<int,int>)>(&ColorCamera::setPreviewSize), py::arg("size"), DOC(dai, node, ColorCamera, setPreviewSize, 2))
        .def("setVideoSize", static_cast<void(ColorCamera::*)(int,int)>(&ColorCamera::setVideoSize), py::arg("width"), py::arg("height"), DOC(dai, node, ColorCamera, setVideoSize))
        .def("setVideoSize", static_cast<void(ColorCamera::*)(std::tuple<int,int>)>(&ColorCamera::setVideoSize), py::arg("size"), DOC(dai, node, ColorCamera, setVideoSize, 2))
        .def("setStillSize", static_cast<void(ColorCamera::*)(int,int)>(&ColorCamera::setStillSize), py::arg("width"), py::arg("height"), DOC(dai, node, ColorCamera, setStillSize))
        .def("setStillSize", static_cast<void(ColorCamera::*)(std::tuple<int,int>)>(&ColorCamera::setStillSize), py::arg("size"), DOC(dai, node, ColorCamera, setStillSize, 2))
        .def("setResolution", &ColorCamera::setResolution, py::arg("resolution"), DOC(dai, node, ColorCamera, setResolution))
        .def("getResolution", &ColorCamera::getResolution, DOC(dai, node, ColorCamera, getResolution))
        .def("setFps", &ColorCamera::setFps, py::arg("fps"), DOC(dai, node, ColorCamera, setFps))
        .def("setIsp3aFps", &ColorCamera::setIsp3aFps, DOC(dai, node, ColorCamera, setIsp3aFps))
        .def("getFps", &ColorCamera::getFps, DOC(dai, node, ColorCamera, getFps))
        .def("setFrameEventFilter", &ColorCamera::setFrameEventFilter, py::arg("events"), DOC(dai, node, ColorCamera, setFrameEventFilter))
        .def("getFrameEventFilter", &ColorCamera::getFrameEventFilter, DOC(dai, node, ColorCamera, getFrameEventFilter))
        .def("getPreviewSize", &ColorCamera::getPreviewSize, DOC(dai, node, ColorCamera, getPreviewSize))
        .def("getPreviewWidth", &ColorCamera::getPreviewWidth, DOC(dai, node, ColorCamera, getPreviewWidth))
        .def("getPreviewHeight", &ColorCamera::getPreviewHeight, DOC(dai, node, ColorCamera, getPreviewHeight))
        .def("getVideoSize", &ColorCamera::getVideoSize, DOC(dai, node, ColorCamera, getVideoSize))
        .def("getVideoWidth", &ColorCamera::getVideoWidth, DOC(dai, node, ColorCamera, getVideoWidth))
        .def("getVideoHeight", &ColorCamera::getVideoHeight, DOC(dai, node, ColorCamera, getVideoHeight))
        .def("getStillSize", &ColorCamera::getStillSize, DOC(dai, node, ColorCamera, getStillSize))
        .def("getStillWidth", &ColorCamera::getStillWidth, DOC(dai, node, ColorCamera, getStillWidth))
        .def("getStillHeight", &ColorCamera::getStillHeight, DOC(dai, node, ColorCamera, getStillHeight))
        .def("getResolutionSize", &ColorCamera::getResolutionSize, DOC(dai, node, ColorCamera, getResolutionSize))
        .def("getResolutionWidth", &ColorCamera::getResolutionWidth, DOC(dai, node, ColorCamera, getResolutionWidth))
        .def("getResolutionHeight", &ColorCamera::getResolutionHeight, DOC(dai, node, ColorCamera, getResolutionHeight))
        .def("sensorCenterCrop", &ColorCamera::sensorCenterCrop, DOC(dai, node, ColorCamera, sensorCenterCrop))
        .def("setSensorCrop", &ColorCamera::setSensorCrop, py::arg("x"), py::arg("y"), DOC(dai, node, ColorCamera, setSensorCrop))
        .def("getSensorCrop", &ColorCamera::getSensorCrop, DOC(dai, node, ColorCamera, getSensorCrop))
        .def("getSensorCropX", &ColorCamera::getSensorCropX, DOC(dai, node, ColorCamera, getSensorCropX))
        .def("getSensorCropY", &ColorCamera::getSensorCropY, DOC(dai, node, ColorCamera, getSensorCropY))

        .def("setWaitForConfigInput", [](ColorCamera& cam, bool wait){
            // Issue a deprecation warning
            PyErr_WarnEx(PyExc_DeprecationWarning, "Use 'inputConfig.setWaitForMessage()' instead", 1);
            HEDLEY_DIAGNOSTIC_PUSH
            HEDLEY_DIAGNOSTIC_DISABLE_DEPRECATED
            cam.setWaitForConfigInput(wait);
            HEDLEY_DIAGNOSTIC_POP
        }, py::arg("wait"), DOC(dai, node, ColorCamera, setWaitForConfigInput))

        .def("getWaitForConfigInput", [](ColorCamera& cam){
            // Issue a deprecation warning
            PyErr_WarnEx(PyExc_DeprecationWarning, "Use 'inputConfig.setWaitForMessage()' instead", 1);
            HEDLEY_DIAGNOSTIC_PUSH
            HEDLEY_DIAGNOSTIC_DISABLE_DEPRECATED
            return cam.getWaitForConfigInput();
            HEDLEY_DIAGNOSTIC_POP
        }, DOC(dai, node, ColorCamera, getWaitForConfigInput))

        .def("setPreviewKeepAspectRatio", &ColorCamera::setPreviewKeepAspectRatio, py::arg("keep"), DOC(dai, node, ColorCamera, setPreviewKeepAspectRatio))
        .def("getPreviewKeepAspectRatio", &ColorCamera::getPreviewKeepAspectRatio, DOC(dai, node, ColorCamera, getPreviewKeepAspectRatio))
        .def("setIspScale", static_cast<void(ColorCamera::*)(int,int)>(&ColorCamera::setIspScale), py::arg("numerator"), py::arg("denominator"), DOC(dai, node, ColorCamera, setIspScale))
        .def("setIspScale", static_cast<void(ColorCamera::*)(std::tuple<int,int>)>(&ColorCamera::setIspScale), py::arg("scale"), DOC(dai, node, ColorCamera, setIspScale, 2))
        .def("setIspScale", static_cast<void(ColorCamera::*)(int,int,int,int)>(&ColorCamera::setIspScale), py::arg("horizNum"), py::arg("horizDenom"), py::arg("vertNum"), py::arg("vertDenom"), DOC(dai, node, ColorCamera, setIspScale, 3))
        .def("setIspScale", static_cast<void(ColorCamera::*)(std::tuple<int,int>,std::tuple<int,int>)>(&ColorCamera::setIspScale), py::arg("horizScale"), py::arg("vertScale"), DOC(dai, node, ColorCamera, setIspScale, 4))
        .def("getIspSize", &ColorCamera::getIspSize, DOC(dai, node, ColorCamera, getIspSize))
        .def("getIspWidth", &ColorCamera::getIspWidth, DOC(dai, node, ColorCamera, getIspWidth))
        .def("getIspHeight", &ColorCamera::getIspHeight, DOC(dai, node, ColorCamera, getIspHeight))

        .def("setPreviewNumFramesPool", &ColorCamera::setPreviewNumFramesPool, DOC(dai, node, ColorCamera, setPreviewNumFramesPool))
        .def("setVideoNumFramesPool", &ColorCamera::setVideoNumFramesPool, DOC(dai, node, ColorCamera, setVideoNumFramesPool))
        .def("setStillNumFramesPool", &ColorCamera::setStillNumFramesPool, DOC(dai, node, ColorCamera, setStillNumFramesPool))
        .def("setRawNumFramesPool", &ColorCamera::setRawNumFramesPool, DOC(dai, node, ColorCamera, setRawNumFramesPool))
        .def("setIspNumFramesPool", &ColorCamera::setIspNumFramesPool, DOC(dai, node, ColorCamera, setIspNumFramesPool))
        .def("setNumFramesPool", &ColorCamera::setNumFramesPool, py::arg("raw"), py::arg("isp"), py::arg("preview"), py::arg("video"), py::arg("still"), DOC(dai, node, ColorCamera, setNumFramesPool))

        .def("getPreviewNumFramesPool", &ColorCamera::getPreviewNumFramesPool, DOC(dai, node, ColorCamera, getPreviewNumFramesPool))
        .def("getVideoNumFramesPool", &ColorCamera::getVideoNumFramesPool, DOC(dai, node, ColorCamera, getVideoNumFramesPool))
        .def("getStillNumFramesPool", &ColorCamera::getStillNumFramesPool, DOC(dai, node, ColorCamera, getStillNumFramesPool))
        .def("getRawNumFramesPool", &ColorCamera::getRawNumFramesPool, DOC(dai, node, ColorCamera, getRawNumFramesPool))
        .def("getIspNumFramesPool", &ColorCamera::getIspNumFramesPool, DOC(dai, node, ColorCamera, getIspNumFramesPool))
        .def("setCamera", &ColorCamera::setCamera, py::arg("name"), DOC(dai, node, ColorCamera, setCamera))
        .def("getCamera", &ColorCamera::getCamera, DOC(dai, node, ColorCamera, getCamera))
        ;
    // ALIAS
    daiNodeModule.attr("ColorCamera").attr("Properties") = colorCameraProperties;

}<|MERGE_RESOLUTION|>--- conflicted
+++ resolved
@@ -42,12 +42,9 @@
         .value("THE_48_MP", ColorCameraProperties::SensorResolution::THE_48_MP)
         .value("THE_720_P", ColorCameraProperties::SensorResolution::THE_720_P)
         .value("THE_800_P", ColorCameraProperties::SensorResolution::THE_800_P)
-<<<<<<< HEAD
         .value("THE_240X180", ColorCameraProperties::SensorResolution::THE_240X180)
         .value("THE_1280X962", ColorCameraProperties::SensorResolution::THE_1280X962)
-=======
         .value("THE_1440X1080", ColorCameraProperties::SensorResolution::THE_1440X1080)
->>>>>>> e8baf31b
         ;
 
     colorCameraPropertiesColorOrder
