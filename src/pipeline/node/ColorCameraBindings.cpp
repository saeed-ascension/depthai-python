#include "NodeBindings.hpp"
#include "Common.hpp"

#include "depthai/pipeline/Pipeline.hpp"
#include "depthai/pipeline/Node.hpp"
#include "depthai/pipeline/node/ColorCamera.hpp"

void bind_colorcamera(pybind11::module& m, void* pCallstack){

    using namespace dai;
    using namespace dai::node;

    // Node and Properties declare upfront
    py::class_<ColorCameraProperties> colorCameraProperties(m, "ColorCameraProperties", DOC(dai, ColorCameraProperties));
    py::enum_<ColorCameraProperties::SensorResolution> colorCameraPropertiesSensorResolution(colorCameraProperties, "SensorResolution", DOC(dai, ColorCameraProperties, SensorResolution));
    py::enum_<ColorCameraProperties::ColorOrder> colorCameraPropertiesColorOrder(colorCameraProperties, "ColorOrder", DOC(dai, ColorCameraProperties, ColorOrder));
    auto colorCamera = ADD_NODE(ColorCamera);

    ///////////////////////////////////////////////////////////////////////
    ///////////////////////////////////////////////////////////////////////
    ///////////////////////////////////////////////////////////////////////
    // Call the rest of the type defines, then perform the actual bindings
    Callstack* callstack = (Callstack*) pCallstack;
    auto cb = callstack->top();
    callstack->pop();
    cb(m, pCallstack);
    // Actual bindings
    ///////////////////////////////////////////////////////////////////////
    ///////////////////////////////////////////////////////////////////////
    ///////////////////////////////////////////////////////////////////////

    // ColorCamera Properties
    colorCameraPropertiesSensorResolution
        .value("THE_1080_P", ColorCameraProperties::SensorResolution::THE_1080_P)
        .value("THE_1200_P", ColorCameraProperties::SensorResolution::THE_1200_P)
        .value("THE_4_K", ColorCameraProperties::SensorResolution::THE_4_K)
        .value("THE_5_MP", ColorCameraProperties::SensorResolution::THE_5_MP)
        .value("THE_12_MP", ColorCameraProperties::SensorResolution::THE_12_MP)
        .value("THE_4000X3000", ColorCameraProperties::SensorResolution::THE_4000X3000)
        .value("THE_13_MP", ColorCameraProperties::SensorResolution::THE_13_MP)
<<<<<<< HEAD
=======
        .value("THE_5312X6000", ColorCameraProperties::SensorResolution::THE_5312X6000)
>>>>>>> 66017d5f
        .value("THE_48_MP", ColorCameraProperties::SensorResolution::THE_48_MP)
        .value("THE_720_P", ColorCameraProperties::SensorResolution::THE_720_P)
        .value("THE_800_P", ColorCameraProperties::SensorResolution::THE_800_P)
        ;

    colorCameraPropertiesColorOrder
        .value("BGR", ColorCameraProperties::ColorOrder::BGR)
        .value("RGB", ColorCameraProperties::ColorOrder::RGB)
        ;

    colorCameraProperties
        .def_readwrite("initialControl", &ColorCameraProperties::initialControl)
        .def_readwrite("boardSocket", &ColorCameraProperties::boardSocket)
        .def_readwrite("imageOrientation", &ColorCameraProperties::imageOrientation)
        .def_readwrite("colorOrder", &ColorCameraProperties::colorOrder)
        .def_readwrite("interleaved", &ColorCameraProperties::interleaved)
        .def_readwrite("fp16", &ColorCameraProperties::fp16)
        .def_readwrite("previewHeight", &ColorCameraProperties::previewHeight)
        .def_readwrite("previewWidth", &ColorCameraProperties::previewWidth)
        .def_readwrite("videoHeight", &ColorCameraProperties::videoHeight)
        .def_readwrite("videoWidth", &ColorCameraProperties::videoWidth)
        .def_readwrite("stillHeight", &ColorCameraProperties::stillHeight)
        .def_readwrite("stillWidth", &ColorCameraProperties::stillWidth)
        .def_readwrite("resolution", &ColorCameraProperties::resolution)
        .def_readwrite("fps", &ColorCameraProperties::fps)
        .def_readwrite("sensorCropX", &ColorCameraProperties::sensorCropX)
        .def_readwrite("sensorCropY", &ColorCameraProperties::sensorCropY)
        .def_readwrite("previewKeepAspectRatio", &ColorCameraProperties::previewKeepAspectRatio)
        .def_readwrite("ispScale", &ColorCameraProperties::ispScale)
        .def_readwrite("numFramesPoolRaw", &ColorCameraProperties::numFramesPoolRaw)
        .def_readwrite("numFramesPoolIsp", &ColorCameraProperties::numFramesPoolIsp)
        .def_readwrite("numFramesPoolVideo", &ColorCameraProperties::numFramesPoolVideo)
        .def_readwrite("numFramesPoolPreview", &ColorCameraProperties::numFramesPoolPreview)
        .def_readwrite("numFramesPoolStill", &ColorCameraProperties::numFramesPoolStill)
    ;

    // ColorCamera node
    colorCamera
        .def_readonly("inputConfig", &ColorCamera::inputConfig, DOC(dai, node, ColorCamera, inputConfig))
        .def_readonly("inputControl", &ColorCamera::inputControl, DOC(dai, node, ColorCamera, inputControl))
        .def_readonly("initialControl", &ColorCamera::initialControl, DOC(dai, node, ColorCamera, initialControl))
        .def_readonly("video", &ColorCamera::video, DOC(dai, node, ColorCamera, video))
        .def_readonly("preview", &ColorCamera::preview, DOC(dai, node, ColorCamera, preview))
        .def_readonly("still", &ColorCamera::still, DOC(dai, node, ColorCamera, still))
        .def_readonly("isp", &ColorCamera::isp, DOC(dai, node, ColorCamera, isp))
        .def_readonly("raw", &ColorCamera::raw, DOC(dai, node, ColorCamera, raw))
        .def_readonly("frameEvent",  &ColorCamera::frameEvent, DOC(dai, node, ColorCamera, frameEvent))
        .def("setCamId", [](ColorCamera& c, int64_t id) {
            // Issue an deprecation warning
            PyErr_WarnEx(PyExc_DeprecationWarning, "setCamId() is deprecated, use setBoardSocket() instead.", 1);
            HEDLEY_DIAGNOSTIC_PUSH
            HEDLEY_DIAGNOSTIC_DISABLE_DEPRECATED
            c.setCamId(id);
            HEDLEY_DIAGNOSTIC_POP
        })
        .def("getCamId", [](ColorCamera& c) {
            // Issue an deprecation warning
            PyErr_WarnEx(PyExc_DeprecationWarning, "getCamId() is deprecated, use getBoardSocket() instead.", 1);
            HEDLEY_DIAGNOSTIC_PUSH
            HEDLEY_DIAGNOSTIC_DISABLE_DEPRECATED
            return c.getCamId();
            HEDLEY_DIAGNOSTIC_POP
        })
        .def("setBoardSocket", &ColorCamera::setBoardSocket, py::arg("boardSocket"), DOC(dai, node, ColorCamera, setBoardSocket))
        .def("getBoardSocket", &ColorCamera::getBoardSocket, DOC(dai, node, ColorCamera, getBoardSocket))
        .def("setImageOrientation", &ColorCamera::setImageOrientation, py::arg("imageOrientation"), DOC(dai, node, ColorCamera, setImageOrientation))
        .def("getImageOrientation", &ColorCamera::getImageOrientation, DOC(dai, node, ColorCamera, getImageOrientation))
        .def("setColorOrder", &ColorCamera::setColorOrder, py::arg("colorOrder"), DOC(dai, node, ColorCamera, setColorOrder))
        .def("getColorOrder", &ColorCamera::getColorOrder, DOC(dai, node, ColorCamera, getColorOrder))
        .def("setInterleaved", &ColorCamera::setInterleaved, py::arg("interleaved"), DOC(dai, node, ColorCamera, setInterleaved))
        .def("getInterleaved", &ColorCamera::getInterleaved, DOC(dai, node, ColorCamera, getInterleaved))
        .def("setFp16", &ColorCamera::setFp16, py::arg("fp16"), DOC(dai, node, ColorCamera, setFp16))
        .def("getFp16", &ColorCamera::getFp16, DOC(dai, node, ColorCamera, getFp16))
        .def("setPreviewSize", static_cast<void(ColorCamera::*)(int,int)>(&ColorCamera::setPreviewSize), py::arg("width"), py::arg("height"), DOC(dai, node, ColorCamera, setPreviewSize))
        .def("setPreviewSize", static_cast<void(ColorCamera::*)(std::tuple<int,int>)>(&ColorCamera::setPreviewSize), py::arg("size"), DOC(dai, node, ColorCamera, setPreviewSize, 2))
        .def("setVideoSize", static_cast<void(ColorCamera::*)(int,int)>(&ColorCamera::setVideoSize), py::arg("width"), py::arg("height"), DOC(dai, node, ColorCamera, setVideoSize))
        .def("setVideoSize", static_cast<void(ColorCamera::*)(std::tuple<int,int>)>(&ColorCamera::setVideoSize), py::arg("size"), DOC(dai, node, ColorCamera, setVideoSize, 2))
        .def("setStillSize", static_cast<void(ColorCamera::*)(int,int)>(&ColorCamera::setStillSize), py::arg("width"), py::arg("height"), DOC(dai, node, ColorCamera, setStillSize))
        .def("setStillSize", static_cast<void(ColorCamera::*)(std::tuple<int,int>)>(&ColorCamera::setStillSize), py::arg("size"), DOC(dai, node, ColorCamera, setStillSize, 2))
        .def("setResolution", &ColorCamera::setResolution, py::arg("resolution"), DOC(dai, node, ColorCamera, setResolution))
        .def("getResolution", &ColorCamera::getResolution, DOC(dai, node, ColorCamera, getResolution))
        .def("setFps", &ColorCamera::setFps, py::arg("fps"), DOC(dai, node, ColorCamera, setFps))
        .def("getFps", &ColorCamera::getFps, DOC(dai, node, ColorCamera, getFps))
        .def("getPreviewSize", &ColorCamera::getPreviewSize, DOC(dai, node, ColorCamera, getPreviewSize))
        .def("getPreviewWidth", &ColorCamera::getPreviewWidth, DOC(dai, node, ColorCamera, getPreviewWidth))
        .def("getPreviewHeight", &ColorCamera::getPreviewHeight, DOC(dai, node, ColorCamera, getPreviewHeight))
        .def("getVideoSize", &ColorCamera::getVideoSize, DOC(dai, node, ColorCamera, getVideoSize))
        .def("getVideoWidth", &ColorCamera::getVideoWidth, DOC(dai, node, ColorCamera, getVideoWidth))
        .def("getVideoHeight", &ColorCamera::getVideoHeight, DOC(dai, node, ColorCamera, getVideoHeight))
        .def("getStillSize", &ColorCamera::getStillSize, DOC(dai, node, ColorCamera, getStillSize))
        .def("getStillWidth", &ColorCamera::getStillWidth, DOC(dai, node, ColorCamera, getStillWidth))
        .def("getStillHeight", &ColorCamera::getStillHeight, DOC(dai, node, ColorCamera, getStillHeight))
        .def("getResolutionSize", &ColorCamera::getResolutionSize, DOC(dai, node, ColorCamera, getResolutionSize))
        .def("getResolutionWidth", &ColorCamera::getResolutionWidth, DOC(dai, node, ColorCamera, getResolutionWidth))
        .def("getResolutionHeight", &ColorCamera::getResolutionHeight, DOC(dai, node, ColorCamera, getResolutionHeight))
        .def("sensorCenterCrop", &ColorCamera::sensorCenterCrop, DOC(dai, node, ColorCamera, sensorCenterCrop))
        .def("setSensorCrop", &ColorCamera::setSensorCrop, py::arg("x"), py::arg("y"), DOC(dai, node, ColorCamera, setSensorCrop))
        .def("getSensorCrop", &ColorCamera::getSensorCrop, DOC(dai, node, ColorCamera, getSensorCrop))
        .def("getSensorCropX", &ColorCamera::getSensorCropX, DOC(dai, node, ColorCamera, getSensorCropX))
        .def("getSensorCropY", &ColorCamera::getSensorCropY, DOC(dai, node, ColorCamera, getSensorCropY))

        .def("setWaitForConfigInput", [](ColorCamera& cam, bool wait){
            // Issue a deprecation warning
            PyErr_WarnEx(PyExc_DeprecationWarning, "Use 'inputConfig.setWaitForMessage()' instead", 1);
            HEDLEY_DIAGNOSTIC_PUSH
            HEDLEY_DIAGNOSTIC_DISABLE_DEPRECATED
            cam.setWaitForConfigInput(wait);
            HEDLEY_DIAGNOSTIC_POP
        }, py::arg("wait"), DOC(dai, node, ColorCamera, setWaitForConfigInput))

        .def("getWaitForConfigInput", [](ColorCamera& cam){
            // Issue a deprecation warning
            PyErr_WarnEx(PyExc_DeprecationWarning, "Use 'inputConfig.setWaitForMessage()' instead", 1);
            HEDLEY_DIAGNOSTIC_PUSH
            HEDLEY_DIAGNOSTIC_DISABLE_DEPRECATED
            return cam.getWaitForConfigInput();
            HEDLEY_DIAGNOSTIC_POP
        }, DOC(dai, node, ColorCamera, getWaitForConfigInput))

        .def("setPreviewKeepAspectRatio", &ColorCamera::setPreviewKeepAspectRatio, py::arg("keep"), DOC(dai, node, ColorCamera, setPreviewKeepAspectRatio))
        .def("getPreviewKeepAspectRatio", &ColorCamera::getPreviewKeepAspectRatio, DOC(dai, node, ColorCamera, getPreviewKeepAspectRatio))
        .def("setIspScale", static_cast<void(ColorCamera::*)(int,int)>(&ColorCamera::setIspScale), py::arg("numerator"), py::arg("denominator"), DOC(dai, node, ColorCamera, setIspScale))
        .def("setIspScale", static_cast<void(ColorCamera::*)(std::tuple<int,int>)>(&ColorCamera::setIspScale), py::arg("scale"), DOC(dai, node, ColorCamera, setIspScale, 2))
        .def("setIspScale", static_cast<void(ColorCamera::*)(int,int,int,int)>(&ColorCamera::setIspScale), py::arg("horizNum"), py::arg("horizDenom"), py::arg("vertNum"), py::arg("vertDenom"), DOC(dai, node, ColorCamera, setIspScale, 3))
        .def("setIspScale", static_cast<void(ColorCamera::*)(std::tuple<int,int>,std::tuple<int,int>)>(&ColorCamera::setIspScale), py::arg("horizScale"), py::arg("vertScale"), DOC(dai, node, ColorCamera, setIspScale, 4))
        .def("getIspSize", &ColorCamera::getIspSize, DOC(dai, node, ColorCamera, getIspSize))
        .def("getIspWidth", &ColorCamera::getIspWidth, DOC(dai, node, ColorCamera, getIspWidth))
        .def("getIspHeight", &ColorCamera::getIspHeight, DOC(dai, node, ColorCamera, getIspHeight))

        .def("setPreviewNumFramesPool", &ColorCamera::setPreviewNumFramesPool, DOC(dai, node, ColorCamera, setPreviewNumFramesPool))
        .def("setVideoNumFramesPool", &ColorCamera::setVideoNumFramesPool, DOC(dai, node, ColorCamera, setVideoNumFramesPool))
        .def("setStillNumFramesPool", &ColorCamera::setStillNumFramesPool, DOC(dai, node, ColorCamera, setStillNumFramesPool))
        .def("setRawNumFramesPool", &ColorCamera::setRawNumFramesPool, DOC(dai, node, ColorCamera, setRawNumFramesPool))
        .def("setIspNumFramesPool", &ColorCamera::setIspNumFramesPool, DOC(dai, node, ColorCamera, setIspNumFramesPool))
        .def("setNumFramesPool", &ColorCamera::setNumFramesPool, py::arg("raw"), py::arg("isp"), py::arg("preview"), py::arg("video"), py::arg("still"), DOC(dai, node, ColorCamera, setNumFramesPool))

        .def("getPreviewNumFramesPool", &ColorCamera::getPreviewNumFramesPool, DOC(dai, node, ColorCamera, getPreviewNumFramesPool))
        .def("getVideoNumFramesPool", &ColorCamera::getVideoNumFramesPool, DOC(dai, node, ColorCamera, getVideoNumFramesPool))
        .def("getStillNumFramesPool", &ColorCamera::getStillNumFramesPool, DOC(dai, node, ColorCamera, getStillNumFramesPool))
        .def("getRawNumFramesPool", &ColorCamera::getRawNumFramesPool, DOC(dai, node, ColorCamera, getRawNumFramesPool))
        .def("getIspNumFramesPool", &ColorCamera::getIspNumFramesPool, DOC(dai, node, ColorCamera, getIspNumFramesPool))
        ;
    // ALIAS
    daiNodeModule.attr("ColorCamera").attr("Properties") = colorCameraProperties;

}<|MERGE_RESOLUTION|>--- conflicted
+++ resolved
@@ -38,10 +38,7 @@
         .value("THE_12_MP", ColorCameraProperties::SensorResolution::THE_12_MP)
         .value("THE_4000X3000", ColorCameraProperties::SensorResolution::THE_4000X3000)
         .value("THE_13_MP", ColorCameraProperties::SensorResolution::THE_13_MP)
-<<<<<<< HEAD
-=======
         .value("THE_5312X6000", ColorCameraProperties::SensorResolution::THE_5312X6000)
->>>>>>> 66017d5f
         .value("THE_48_MP", ColorCameraProperties::SensorResolution::THE_48_MP)
         .value("THE_720_P", ColorCameraProperties::SensorResolution::THE_720_P)
         .value("THE_800_P", ColorCameraProperties::SensorResolution::THE_800_P)
