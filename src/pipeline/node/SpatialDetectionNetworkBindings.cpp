#include "NodeBindings.hpp"
#include "Common.hpp"

#include "depthai/pipeline/Pipeline.hpp"
#include "depthai/pipeline/Node.hpp"
#include "depthai/pipeline/node/SpatialDetectionNetwork.hpp"

void bind_spatialdetectionnetwork(pybind11::module& m, void* pCallstack){

    using namespace dai;
    using namespace dai::node;

    // Node and Properties declare upfront
    py::class_<SpatialDetectionNetworkProperties, std::shared_ptr<SpatialDetectionNetworkProperties>> spatialDetectionNetworkProperties(
        m, "SpatialDetectionNetworkProperties", DOC(dai, SpatialDetectionNetworkProperties));
    auto spatialDetectionNetwork = ADD_NODE_ABSTRACT(SpatialDetectionNetwork);
    auto mobileNetSpatialDetectionNetwork = ADD_NODE_DERIVED(MobileNetSpatialDetectionNetwork, SpatialDetectionNetwork);
    auto yoloSpatialDetectionNetwork = ADD_NODE_DERIVED(YoloSpatialDetectionNetwork, SpatialDetectionNetwork);

    ///////////////////////////////////////////////////////////////////////
    ///////////////////////////////////////////////////////////////////////
    ///////////////////////////////////////////////////////////////////////
    // Call the rest of the type defines, then perform the actual bindings
    Callstack* callstack = (Callstack*) pCallstack;
    auto cb = callstack->top();
    callstack->pop();
    cb(m, pCallstack);
    // Actual bindings
    ///////////////////////////////////////////////////////////////////////
    ///////////////////////////////////////////////////////////////////////
    ///////////////////////////////////////////////////////////////////////

    // Properties
    spatialDetectionNetworkProperties
        .def_readwrite("detectedBBScaleFactor", &SpatialDetectionNetworkProperties::detectedBBScaleFactor)
        .def_readwrite("depthThresholds", &SpatialDetectionNetworkProperties::depthThresholds)
        ;


    // Node
    spatialDetectionNetwork
        // Copied from NN node
        .def("setBlobPath", &SpatialDetectionNetwork::setBlobPath, py::arg("path"), DOC(dai, node, SpatialDetectionNetwork, setBlobPath))
        .def("setNumPoolFrames", &SpatialDetectionNetwork::setNumPoolFrames, py::arg("numFrames"), DOC(dai, node, SpatialDetectionNetwork, setNumPoolFrames))
        .def("setNumInferenceThreads",
             &SpatialDetectionNetwork::setNumInferenceThreads,
             py::arg("numThreads"),
             DOC(dai, node, SpatialDetectionNetwork, setNumInferenceThreads))
        .def("setNumNCEPerInferenceThread",
             &SpatialDetectionNetwork::setNumNCEPerInferenceThread,
             py::arg("numNCEPerThread"),
             DOC(dai, node, SpatialDetectionNetwork, setNumNCEPerInferenceThread))
        .def("getNumInferenceThreads", &SpatialDetectionNetwork::getNumInferenceThreads, DOC(dai, node, SpatialDetectionNetwork, getNumInferenceThreads))
        .def("setBlob",
             py::overload_cast<dai::OpenVINO::Blob>(&SpatialDetectionNetwork::setBlob),
             py::arg("blob"),
             DOC(dai, node, SpatialDetectionNetwork, setBlob))
        .def("setBlob",
             py::overload_cast<const dai::Path&>(&SpatialDetectionNetwork::setBlob),
             py::arg("path"),
             DOC(dai, node, SpatialDetectionNetwork, setBlob, 2))
        .def("setXmlModelPath",
             &SpatialDetectionNetwork::setXmlModelPath,
             py::arg("xmlModelPath"),
             py::arg("binModelPath") = Path{""},
             DOC(dai, node, SpatialDetectionNetwork, setXmlModelPath))
        .def("setNumShavesPerInferenceThread",
             &SpatialDetectionNetwork::setNumShavesPerInferenceThread,
             py::arg("numShavesPerInferenceThread"),
             DOC(dai, node, SpatialDetectionNetwork, setNumShavesPerInferenceThread))
        .def("setBackend", &SpatialDetectionNetwork::setBackend, py::arg("setBackend"), DOC(dai, node, SpatialDetectionNetwork, setBackend))
        .def("setBackendProperties",
             &SpatialDetectionNetwork::setBackendProperties,
             py::arg("setBackendProperties"),
             DOC(dai, node, SpatialDetectionNetwork, setBackendProperties))

        // Detection parser
        .def("setConfidenceThreshold",
             &SpatialDetectionNetwork::setConfidenceThreshold,
             py::arg("thresh"),
             DOC(dai, node, SpatialDetectionNetwork, setConfidenceThreshold))
        .def("getConfidenceThreshold", &SpatialDetectionNetwork::getConfidenceThreshold, DOC(dai, node, SpatialDetectionNetwork, getConfidenceThreshold))

        .def_property_readonly(
            "input",
            [](const SpatialDetectionNetwork n) { return &n.neuralNetwork->input; },
            py::return_value_policy::reference_internal,
            DOC(dai, node, NeuralNetwork, input))
        .def_property_readonly(
            "out",
            [](const SpatialDetectionNetwork n) { return &n.detectionParser->out; },
            py::return_value_policy::reference_internal,
            DOC(dai, node, SpatialDetectionNetwork, out))
        .def_property_readonly(
            "outNetwork",
            [](const SpatialDetectionNetwork n) { return &n.neuralNetwork->out; },
            py::return_value_policy::reference_internal,
            DOC(dai, node, SpatialDetectionNetwork, outNetwork))
        .def_property_readonly(
            "passthrough",
            [](const SpatialDetectionNetwork n) { return &n.neuralNetwork->passthrough; },
            py::return_value_policy::reference_internal,
            DOC(dai, node, NeuralNetwork, passthrough))

        .def_readonly("inputDepth", &SpatialDetectionNetwork::inputDepth, DOC(dai, node, SpatialDetectionNetwork, inputDepth))
        .def_readonly("out", &SpatialDetectionNetwork::out, DOC(dai, node, SpatialDetectionNetwork, out))
        .def_readonly("boundingBoxMapping", &SpatialDetectionNetwork::boundingBoxMapping, DOC(dai, node, SpatialDetectionNetwork, boundingBoxMapping))
        .def_readonly("passthroughDepth", &SpatialDetectionNetwork::passthroughDepth, DOC(dai, node, SpatialDetectionNetwork, passthroughDepth))
        .def_readonly("spatialLocationCalculatorOutput",
                      &SpatialDetectionNetwork::spatialLocationCalculatorOutput,
                      DOC(dai, node, SpatialDetectionNetwork, spatialLocationCalculatorOutput))

<<<<<<< HEAD
        .def("setDepthLowerThreshold",
             &SpatialDetectionNetwork::setDepthLowerThreshold,
             py::arg("lowerThreshold"),
             DOC(dai, node, SpatialDetectionNetwork, setDepthLowerThreshold))
        .def("setBoundingBoxScaleFactor",
             &SpatialDetectionNetwork::setBoundingBoxScaleFactor,
             py::arg("scaleFactor"),
             DOC(dai, node, SpatialDetectionNetwork, setBoundingBoxScaleFactor))
        .def("setDepthUpperThreshold",
             &SpatialDetectionNetwork::setDepthUpperThreshold,
             py::arg("upperThreshold"),
             DOC(dai, node, SpatialDetectionNetwork, setDepthUpperThreshold))
        .def("setSpatialCalculationAlgorithm",
             &SpatialDetectionNetwork::setSpatialCalculationAlgorithm,
             py::arg("calculationAlgorithm"),
             DOC(dai, node, SpatialDetectionNetwork, setSpatialCalculationAlgorithm));
    // ALIAS
=======
        .def("setDepthLowerThreshold", &SpatialDetectionNetwork::setDepthLowerThreshold, py::arg("lowerThreshold"), DOC(dai, node, SpatialDetectionNetwork, setDepthLowerThreshold))
        .def("setBoundingBoxScaleFactor", &SpatialDetectionNetwork::setBoundingBoxScaleFactor, py::arg("scaleFactor"), DOC(dai, node, SpatialDetectionNetwork, setBoundingBoxScaleFactor))
        .def("setDepthUpperThreshold", &SpatialDetectionNetwork::setDepthUpperThreshold, py::arg("upperThreshold"), DOC(dai, node, SpatialDetectionNetwork, setDepthUpperThreshold))
        .def("setSpatialCalculationAlgorithm", &SpatialDetectionNetwork::setSpatialCalculationAlgorithm, py::arg("calculationAlgorithm"), DOC(dai, node, SpatialDetectionNetwork, setSpatialCalculationAlgorithm))
        .def("setSpatialCalculationStepSize", &SpatialDetectionNetwork::setSpatialCalculationStepSize, py::arg("stepSize"), DOC(dai, node, SpatialDetectionNetwork, setSpatialCalculationStepSize))
        ;
     // ALIAS
>>>>>>> e8baf31b
    daiNodeModule.attr("SpatialDetectionNetwork").attr("Properties") = spatialDetectionNetworkProperties;

    // // MobileNetSpatialDetectionNetwork
    // mobileNetSpatialDetectionNetwork;
    // YoloSpatialDetectionNetwork
    yoloSpatialDetectionNetwork
        .def("setNumClasses", &YoloSpatialDetectionNetwork::setNumClasses, py::arg("numClasses"), DOC(dai, node, YoloSpatialDetectionNetwork, setNumClasses))
        .def("setCoordinateSize", &YoloSpatialDetectionNetwork::setCoordinateSize, py::arg("coordinates"), DOC(dai, node, YoloSpatialDetectionNetwork, setCoordinateSize))
        .def("setAnchors", &YoloSpatialDetectionNetwork::setAnchors, py::arg("anchors"), DOC(dai, node, YoloSpatialDetectionNetwork, setAnchors))
        .def("setAnchorMasks", &YoloSpatialDetectionNetwork::setAnchorMasks, py::arg("anchorMasks"), DOC(dai, node, YoloSpatialDetectionNetwork, setAnchorMasks))
        .def("setIouThreshold", &YoloSpatialDetectionNetwork::setIouThreshold, py::arg("thresh"), DOC(dai, node, YoloSpatialDetectionNetwork, setIouThreshold))
        .def("getNumClasses", &YoloSpatialDetectionNetwork::getNumClasses, DOC(dai, node, YoloSpatialDetectionNetwork, getNumClasses))
        .def("getCoordinateSize", &YoloSpatialDetectionNetwork::getCoordinateSize, DOC(dai, node, YoloSpatialDetectionNetwork, getCoordinateSize))
        .def("getAnchors", &YoloSpatialDetectionNetwork::getAnchors, DOC(dai, node, YoloSpatialDetectionNetwork, getAnchors))
        .def("getAnchorMasks", &YoloSpatialDetectionNetwork::getAnchorMasks, DOC(dai, node, YoloSpatialDetectionNetwork, getAnchorMasks))
        .def("getIouThreshold", &YoloSpatialDetectionNetwork::getIouThreshold, DOC(dai, node, YoloSpatialDetectionNetwork, getIouThreshold))
        ;

}<|MERGE_RESOLUTION|>--- conflicted
+++ resolved
@@ -110,25 +110,6 @@
                       &SpatialDetectionNetwork::spatialLocationCalculatorOutput,
                       DOC(dai, node, SpatialDetectionNetwork, spatialLocationCalculatorOutput))
 
-<<<<<<< HEAD
-        .def("setDepthLowerThreshold",
-             &SpatialDetectionNetwork::setDepthLowerThreshold,
-             py::arg("lowerThreshold"),
-             DOC(dai, node, SpatialDetectionNetwork, setDepthLowerThreshold))
-        .def("setBoundingBoxScaleFactor",
-             &SpatialDetectionNetwork::setBoundingBoxScaleFactor,
-             py::arg("scaleFactor"),
-             DOC(dai, node, SpatialDetectionNetwork, setBoundingBoxScaleFactor))
-        .def("setDepthUpperThreshold",
-             &SpatialDetectionNetwork::setDepthUpperThreshold,
-             py::arg("upperThreshold"),
-             DOC(dai, node, SpatialDetectionNetwork, setDepthUpperThreshold))
-        .def("setSpatialCalculationAlgorithm",
-             &SpatialDetectionNetwork::setSpatialCalculationAlgorithm,
-             py::arg("calculationAlgorithm"),
-             DOC(dai, node, SpatialDetectionNetwork, setSpatialCalculationAlgorithm));
-    // ALIAS
-=======
         .def("setDepthLowerThreshold", &SpatialDetectionNetwork::setDepthLowerThreshold, py::arg("lowerThreshold"), DOC(dai, node, SpatialDetectionNetwork, setDepthLowerThreshold))
         .def("setBoundingBoxScaleFactor", &SpatialDetectionNetwork::setBoundingBoxScaleFactor, py::arg("scaleFactor"), DOC(dai, node, SpatialDetectionNetwork, setBoundingBoxScaleFactor))
         .def("setDepthUpperThreshold", &SpatialDetectionNetwork::setDepthUpperThreshold, py::arg("upperThreshold"), DOC(dai, node, SpatialDetectionNetwork, setDepthUpperThreshold))
@@ -136,7 +117,6 @@
         .def("setSpatialCalculationStepSize", &SpatialDetectionNetwork::setSpatialCalculationStepSize, py::arg("stepSize"), DOC(dai, node, SpatialDetectionNetwork, setSpatialCalculationStepSize))
         ;
      // ALIAS
->>>>>>> e8baf31b
     daiNodeModule.attr("SpatialDetectionNetwork").attr("Properties") = spatialDetectionNetworkProperties;
 
     // // MobileNetSpatialDetectionNetwork
