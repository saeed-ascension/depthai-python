#include "NodeBindings.hpp"
#include "Common.hpp"

#include "depthai/pipeline/Pipeline.hpp"
#include "depthai/pipeline/Node.hpp"
#include "depthai/pipeline/node/DetectionParser.hpp"


void bind_detectionparser(pybind11::module& m, void* pCallstack){

    using namespace dai;
    using namespace dai::node;

    // Node and Properties declare upfront
    py::class_<DetectionParserProperties> detectionParserProperties(m, "DetectionParserProperties", DOC(dai, DetectionParserProperties));
    auto detectionParser = ADD_NODE(DetectionParser);

    ///////////////////////////////////////////////////////////////////////
    ///////////////////////////////////////////////////////////////////////
    ///////////////////////////////////////////////////////////////////////
    // Call the rest of the type defines, then perform the actual bindings
    Callstack* callstack = (Callstack*) pCallstack;
    auto cb = callstack->top();
    callstack->pop();
    cb(m, pCallstack);
    // Actual bindings
    ///////////////////////////////////////////////////////////////////////
    ///////////////////////////////////////////////////////////////////////
    ///////////////////////////////////////////////////////////////////////

    // Properties
    detectionParserProperties
        .def_readwrite("parser", &DetectionParserProperties::parser, DOC(dai, DetectionParserProperties, parser))
    ;
    // Node
    detectionParser
        .def_readonly("input", &DetectionParser::input, DOC(dai, node, DetectionParser, input))
        .def_readonly("out", &DetectionParser::out, DOC(dai, node, DetectionParser, out))
<<<<<<< HEAD
        .def_readonly("outSegmentation", &DetectionParser::outSegmentation, DOC(dai, node, DetectionParser, outSegmentation))
=======
        .def("setBlobPath", &DetectionParser::setBlobPath, py::arg("path"), DOC(dai, node, DetectionParser, setBlobPath))
>>>>>>> 0bf5ad98
        .def("setNumFramesPool", &DetectionParser::setNumFramesPool, py::arg("numFramesPool"), DOC(dai, node, DetectionParser, setNumFramesPool))
        .def("getNumFramesPool", &DetectionParser::getNumFramesPool, DOC(dai, node, DetectionParser, getNumFramesPool))
        .def("setBlob", py::overload_cast<dai::OpenVINO::Blob>(&DetectionParser::setBlob), py::arg("blob"), DOC(dai, node, DetectionParser, setBlob))
        .def("setBlob", py::overload_cast<const dai::Path&>(&DetectionParser::setBlob), py::arg("path"), DOC(dai, node, DetectionParser, setBlob, 2))
        .def("setInputImageSize", static_cast<void(DetectionParser::*)(int,int)>(&DetectionParser::setInputImageSize), py::arg("width"), py::arg("height"), DOC(dai, node, DetectionParser, setInputImageSize))
        .def("setInputImageSize", static_cast<void(DetectionParser::*)(std::tuple<int,int>)>(&DetectionParser::setInputImageSize), py::arg("size"), DOC(dai, node, DetectionParser, setInputImageSize, 2))
        .def("setNNFamily", &DetectionParser::setNNFamily, py::arg("type"), DOC(dai, node, DetectionParser, setNNFamily))
        .def("getNNFamily", &DetectionParser::getNNFamily, DOC(dai, node, DetectionParser, getNNFamily))
        .def("setConfidenceThreshold", &DetectionParser::setConfidenceThreshold, py::arg("thresh"), DOC(dai, node, DetectionParser, setConfidenceThreshold))
        .def("getConfidenceThreshold", &DetectionParser::getConfidenceThreshold, DOC(dai, node, DetectionParser, getConfidenceThreshold))
        .def("setNumClasses", &DetectionParser::setNumClasses, py::arg("numClasses"), DOC(dai, node, DetectionParser, setNumClasses))
        .def("setCoordinateSize", &DetectionParser::setCoordinateSize, py::arg("coordinates"), DOC(dai, node, DetectionParser, setCoordinateSize))
        .def("setAnchors", &DetectionParser::setAnchors, py::arg("anchors"), DOC(dai, node, DetectionParser, setAnchors))
        .def("setAnchorMasks", &DetectionParser::setAnchorMasks, py::arg("anchorMasks"), DOC(dai, node, DetectionParser, setAnchorMasks))
        .def("setIouThreshold", &DetectionParser::setIouThreshold, py::arg("thresh"), DOC(dai, node, DetectionParser, setIouThreshold))
        .def("getNumClasses", &DetectionParser::getNumClasses, DOC(dai, node, DetectionParser, getNumClasses))
        .def("getCoordinateSize", &DetectionParser::getCoordinateSize, DOC(dai, node, DetectionParser, getCoordinateSize))
        .def("getAnchors", &DetectionParser::getAnchors, DOC(dai, node, DetectionParser, getAnchors))
        .def("getAnchorMasks", &DetectionParser::getAnchorMasks, DOC(dai, node, DetectionParser, getAnchorMasks))
        .def("getIouThreshold", &DetectionParser::getIouThreshold, DOC(dai, node, DetectionParser, getIouThreshold))
        ;
    daiNodeModule.attr("DetectionParser").attr("Properties") = detectionParserProperties;

}<|MERGE_RESOLUTION|>--- conflicted
+++ resolved
@@ -36,11 +36,8 @@
     detectionParser
         .def_readonly("input", &DetectionParser::input, DOC(dai, node, DetectionParser, input))
         .def_readonly("out", &DetectionParser::out, DOC(dai, node, DetectionParser, out))
-<<<<<<< HEAD
         .def_readonly("outSegmentation", &DetectionParser::outSegmentation, DOC(dai, node, DetectionParser, outSegmentation))
-=======
         .def("setBlobPath", &DetectionParser::setBlobPath, py::arg("path"), DOC(dai, node, DetectionParser, setBlobPath))
->>>>>>> 0bf5ad98
         .def("setNumFramesPool", &DetectionParser::setNumFramesPool, py::arg("numFramesPool"), DOC(dai, node, DetectionParser, setNumFramesPool))
         .def("getNumFramesPool", &DetectionParser::getNumFramesPool, DOC(dai, node, DetectionParser, getNumFramesPool))
         .def("setBlob", py::overload_cast<dai::OpenVINO::Blob>(&DetectionParser::setBlob), py::arg("blob"), DOC(dai, node, DetectionParser, setBlob))
