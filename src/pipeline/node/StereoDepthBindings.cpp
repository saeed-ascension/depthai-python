--- conflicted
+++ resolved
@@ -87,14 +87,6 @@
         .def_readonly("debugExtDispLrCheckIt2", &StereoDepth::debugExtDispLrCheckIt2, DOC(dai, node, StereoDepth, debugExtDispLrCheckIt2))
         .def_readonly("debugDispCostDump",   &StereoDepth::debugDispCostDump, DOC(dai, node, StereoDepth, debugDispCostDump))
         .def_readonly("confidenceMap",          &StereoDepth::confidenceMap, DOC(dai, node, StereoDepth, confidenceMap))
-<<<<<<< HEAD
-        .def_readonly("pixelDescriptors",          &StereoDepth::pixelDescriptors, DOC(dai, node, StereoDepth, pixelDescriptors))
-#if 0 //will be enabled when confidence map RGB alignment/LR-check support will be added
-        .def_readonly("debugConfMapLrCheckIt1", &StereoDepth::debugConfMapLrCheckIt1, DOC(dai, node, StereoDepth, debugConfMapLrCheckIt1))
-        .def_readonly("debugConfMapLrCheckIt2", &StereoDepth::debugConfMapLrCheckIt2, DOC(dai, node, StereoDepth, debugConfMapLrCheckIt2))
-#endif
-=======
->>>>>>> e8baf31b
         .def("loadMeshFiles",           &StereoDepth::loadMeshFiles, py::arg("pathLeft"), py::arg("pathRight"), DOC(dai, node, StereoDepth, loadMeshFiles))
         .def("loadMeshData",            &StereoDepth::loadMeshData, py::arg("dataLeft"), py::arg("dataRight"), DOC(dai, node, StereoDepth, loadMeshData))
         .def("setMeshStep",             &StereoDepth::setMeshStep, py::arg("width"), py::arg("height"), DOC(dai, node, StereoDepth, setMeshStep))
@@ -178,16 +170,12 @@
         }, DOC(dai, node, StereoDepth, setFocalLengthFromCalibration))
         .def("useHomographyRectification", &StereoDepth::useHomographyRectification, DOC(dai, node, StereoDepth, useHomographyRectification))
         .def("enableDistortionCorrection", &StereoDepth::enableDistortionCorrection, DOC(dai, node, StereoDepth, enableDistortionCorrection))
-<<<<<<< HEAD
-        .def("setVerticalStereo", &StereoDepth::setVerticalStereo, DOC(dai, node, StereoDepth, setVerticalStereo))
-=======
         .def("setBaseline", &StereoDepth::setBaseline, DOC(dai, node, StereoDepth, setBaseline))
         .def("setFocalLength", &StereoDepth::setFocalLength, DOC(dai, node, StereoDepth, setFocalLength))
         .def("setDisparityToDepthUseSpecTranslation", &StereoDepth::setDisparityToDepthUseSpecTranslation, DOC(dai, node, StereoDepth, setDisparityToDepthUseSpecTranslation))
         .def("setRectificationUseSpecTranslation", &StereoDepth::setRectificationUseSpecTranslation, DOC(dai, node, StereoDepth, setRectificationUseSpecTranslation))
         .def("setDepthAlignmentUseSpecTranslation", &StereoDepth::setDepthAlignmentUseSpecTranslation, DOC(dai, node, StereoDepth, setDepthAlignmentUseSpecTranslation))
         .def("setAlphaScaling", &StereoDepth::setAlphaScaling, DOC(dai, node, StereoDepth, setAlphaScaling))
->>>>>>> e8baf31b
         ;
     // ALIAS
     daiNodeModule.attr("StereoDepth").attr("Properties") = stereoDepthProperties;
