--- conflicted
+++ resolved
@@ -53,11 +53,9 @@
         .def_readwrite("numFramesPool", &StereoDepthProperties::numFramesPool, DOC(dai, StereoDepthProperties, numFramesPool))
         .def_readwrite("numPostProcessingShaves", &StereoDepthProperties::numPostProcessingShaves, DOC(dai, StereoDepthProperties, numPostProcessingShaves))
         .def_readwrite("numPostProcessingMemorySlices", &StereoDepthProperties::numPostProcessingMemorySlices, DOC(dai, StereoDepthProperties, numPostProcessingMemorySlices))
-<<<<<<< HEAD
         .def_readwrite("verticalStereo", &StereoDepthProperties::verticalStereo, DOC(dai, StereoDepthProperties, verticalStereo))
         .def_readwrite("customPixelDescriptors", &StereoDepthProperties::customPixelDescriptors, DOC(dai, StereoDepthProperties, customPixelDescriptors))
         .def_readwrite("enableFrameSync", &StereoDepthProperties::enableFrameSync, DOC(dai, StereoDepthProperties, enableFrameSync))
-=======
         .def_readwrite("focalLengthFromCalibration", &StereoDepthProperties::focalLengthFromCalibration, DOC(dai, StereoDepthProperties, focalLengthFromCalibration))
         .def_readwrite("useHomographyRectification", &StereoDepthProperties::useHomographyRectification, DOC(dai, StereoDepthProperties, useHomographyRectification))
         .def_readwrite("baseline", &StereoDepthProperties::baseline, DOC(dai, StereoDepthProperties, baseline))
@@ -66,7 +64,6 @@
         .def_readwrite("rectificationUseSpecTranslation", &StereoDepthProperties::rectificationUseSpecTranslation, DOC(dai, StereoDepthProperties, rectificationUseSpecTranslation))
         .def_readwrite("depthAlignmentUseSpecTranslation", &StereoDepthProperties::depthAlignmentUseSpecTranslation, DOC(dai, StereoDepthProperties, depthAlignmentUseSpecTranslation))
         .def_readwrite("alphaScaling", &StereoDepthProperties::alphaScaling, DOC(dai, StereoDepthProperties, alphaScaling))
->>>>>>> 0bf5ad98
         ;
 
     stereoDepthPresetMode
@@ -186,16 +183,13 @@
         .def("enableDistortionCorrection", &StereoDepth::enableDistortionCorrection, DOC(dai, node, StereoDepth, enableDistortionCorrection))
         .def("setVerticalStereo", &StereoDepth::setVerticalStereo, DOC(dai, node, StereoDepth, setVerticalStereo))
         .def("setCustomPixelDescriptors", &StereoDepth::setCustomPixelDescriptors, DOC(dai, node, StereoDepth, setCustomPixelDescriptors))
-<<<<<<< HEAD
         .def("setFrameSync", &StereoDepth::setFrameSync, DOC(dai, node, StereoDepth, setFrameSync))
-=======
         .def("setBaseline", &StereoDepth::setBaseline, DOC(dai, node, StereoDepth, setBaseline))
         .def("setFocalLength", &StereoDepth::setFocalLength, DOC(dai, node, StereoDepth, setFocalLength))
         .def("setDisparityToDepthUseSpecTranslation", &StereoDepth::setDisparityToDepthUseSpecTranslation, DOC(dai, node, StereoDepth, setDisparityToDepthUseSpecTranslation))
         .def("setRectificationUseSpecTranslation", &StereoDepth::setRectificationUseSpecTranslation, DOC(dai, node, StereoDepth, setRectificationUseSpecTranslation))
         .def("setDepthAlignmentUseSpecTranslation", &StereoDepth::setDepthAlignmentUseSpecTranslation, DOC(dai, node, StereoDepth, setDepthAlignmentUseSpecTranslation))
         .def("setAlphaScaling", &StereoDepth::setAlphaScaling, DOC(dai, node, StereoDepth, setAlphaScaling))
->>>>>>> 0bf5ad98
         ;
     // ALIAS
     daiNodeModule.attr("StereoDepth").attr("Properties") = stereoDepthProperties;
