--- conflicted
+++ resolved
@@ -146,11 +146,8 @@
 void bind_apriltag(pybind11::module& m, void* pCallstack);
 void bind_detectionparser(pybind11::module& m, void* pCallstack);
 void bind_sync(pybind11::module& m, void* pCallstack);
-<<<<<<< HEAD
 void bind_pointcloud(pybind11::module& m, void* pCallstack);
-=======
 void bind_uvc(pybind11::module& m, void* pCallstack);
->>>>>>> 0bf5ad98
 
 void NodeBindings::addToCallstack(std::deque<StackFunction>& callstack) {
     // Bind Node et al
@@ -183,11 +180,8 @@
     callstack.push_front(bind_apriltag);
     callstack.push_front(bind_detectionparser);
     callstack.push_front(bind_sync);
-<<<<<<< HEAD
     callstack.push_front(bind_pointcloud);
-=======
     callstack.push_front(bind_uvc);
->>>>>>> 0bf5ad98
 }
 
 void NodeBindings::bind(pybind11::module& m, void* pCallstack){
