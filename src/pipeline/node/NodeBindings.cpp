#include "NodeBindings.hpp"
#include "Common.hpp"

#include "depthai/pipeline/Pipeline.hpp"
#include "depthai/pipeline/Node.hpp"

// Libraries
#include "hedley/hedley.h"

// pybind11
#include "pybind11/stl_bind.h"

// Map of python node classes and call to pipeline to create it
std::vector<std::pair<py::handle, std::function<std::shared_ptr<dai::Node>(dai::Pipeline&, py::object class_)>>> pyNodeCreateMap;
py::handle daiNodeModule;

std::vector<std::pair<py::handle, std::function<std::shared_ptr<dai::Node>(dai::Pipeline&, py::object class_)>>> NodeBindings::getNodeCreateMap(){
    return pyNodeCreateMap;
}

// Bind map - without init method
template <typename Map, typename holder_type = std::unique_ptr<Map>, typename... Args>
py::class_<Map, holder_type> bindNodeMap(py::handle scope, const std::string &name, Args&&... args) {
    using namespace py;
    using KeyType = typename Map::key_type;
    using MappedType = typename Map::mapped_type;
    using Class_ = class_<Map, holder_type>;

    // If either type is a non-module-local bound type then make the map binding non-local as well;
    // otherwise (e.g. both types are either module-local or converting) the map will be
    // module-local.
    auto tinfo = py::detail::get_type_info(typeid(MappedType));
    bool local = !tinfo || tinfo->module_local;
    if (local) {
        tinfo = py::detail::get_type_info(typeid(KeyType));
        local = !tinfo || tinfo->module_local;
    }

    Class_ cl(scope, name.c_str(), pybind11::module_local(local), std::forward<Args>(args)...);

    // Register stream insertion operator (if possible)
    detail::map_if_insertion_operator<Map, Class_>(cl, name);

    cl.def("__bool__",
        [](const Map &m) -> bool { return !m.empty(); },
        "Check whether the map is nonempty"
    );

    cl.def("__iter__",
           [](Map &m) { return make_key_iterator(m.begin(), m.end()); },
           keep_alive<0, 1>() /* Essential: keep list alive while iterator exists */
    );

    cl.def("items",
           [](Map &m) { return make_iterator(m.begin(), m.end()); },
           keep_alive<0, 1>() /* Essential: keep list alive while iterator exists */
    );

    // Modified __getitem__. Uses operator[] underneath
    cl.def("__getitem__",
        [](Map &m, const KeyType &k) -> MappedType & {
            return m[k];
        },
        return_value_policy::reference_internal // ref + keepalive
    );

    cl.def("__contains__",
        [](Map &m, const KeyType &k) -> bool {
            auto it = m.find(k);
            if (it == m.end())
              return false;
           return true;
        }
    );

    // Assignment provided only if the type is copyable
    detail::map_assignment<Map, Class_>(cl);

    cl.def("__delitem__",
           [](Map &m, const KeyType &k) {
               auto it = m.find(k);
               if (it == m.end())
                   throw key_error();
               m.erase(it);
           }
    );

    cl.def("__len__", &Map::size);

    return cl;
}


void bind_xlinkin(pybind11::module& m, void* pCallstack);
void bind_xlinkout(pybind11::module& m, void* pCallstack);
void bind_colorcamera(pybind11::module& m, void* pCallstack);
void bind_camera(pybind11::module& m, void* pCallstack);
void bind_monocamera(pybind11::module& m, void* pCallstack);
void bind_stereodepth(pybind11::module& m, void* pCallstack);
void bind_neuralnetwork(pybind11::module& m, void* pCallstack);
void bind_videoencoder(pybind11::module& m, void* pCallstack);
void bind_imagemanip(pybind11::module& m, void* pCallstack);
void bind_warp(pybind11::module& m, void* pCallstack);
void bind_spiout(pybind11::module& m, void* pCallstack);
void bind_spiin(pybind11::module& m, void* pCallstack);
void bind_detectionnetwork(pybind11::module& m, void* pCallstack);
void bind_systemlogger(pybind11::module& m, void* pCallstack);
void bind_script(pybind11::module& m, void* pCallstack);
void bind_spatiallocationcalculator(pybind11::module& m, void* pCallstack);
void bind_spatialdetectionnetwork(pybind11::module& m, void* pCallstack);
void bind_objecttracker(pybind11::module& m, void* pCallstack);
void bind_imu(pybind11::module& m, void* pCallstack);
void bind_edgedetector(pybind11::module& m, void* pCallstack);
void bind_featuretracker(pybind11::module& m, void* pCallstack);
void bind_apriltag(pybind11::module& m, void* pCallstack);
void bind_detectionparser(pybind11::module& m, void* pCallstack);
<<<<<<< HEAD
void bind_uvc(pybind11::module& m, void* pCallstack);
=======
void bind_tof(pybind11::module& m, void* pCallstack);
>>>>>>> b03248d8

void NodeBindings::addToCallstack(std::deque<StackFunction>& callstack) {
    // Bind Node et al
    callstack.push_front(NodeBindings::bind);

    // Bind all other nodes
    callstack.push_front(bind_xlinkin);
    callstack.push_front(bind_xlinkout);
    callstack.push_front(bind_colorcamera);
    callstack.push_front(bind_camera);
    callstack.push_front(bind_monocamera);
    callstack.push_front(bind_stereodepth);
    callstack.push_front(bind_neuralnetwork);
    callstack.push_front(bind_videoencoder);
    callstack.push_front(bind_imagemanip);
    callstack.push_front(bind_warp);
    callstack.push_front(bind_spiout);
    callstack.push_front(bind_spiin);
    callstack.push_front(bind_detectionnetwork);
    callstack.push_front(bind_systemlogger);
    callstack.push_front(bind_script);
    callstack.push_front(bind_spatiallocationcalculator);
    callstack.push_front(bind_spatialdetectionnetwork);
    callstack.push_front(bind_objecttracker);
    callstack.push_front(bind_imu);
    callstack.push_front(bind_edgedetector);
    callstack.push_front(bind_featuretracker);
    callstack.push_front(bind_apriltag);
    callstack.push_front(bind_detectionparser);
<<<<<<< HEAD
    callstack.push_front(bind_uvc);
=======
    callstack.push_front(bind_tof);
>>>>>>> b03248d8
}

void NodeBindings::bind(pybind11::module& m, void* pCallstack){

    using namespace dai;
    //// Bindings for actual nodes
    // Move properties into nodes and nodes under 'node' submodule
    daiNodeModule = m.def_submodule("node");

    // Properties
    py::class_<Node, std::shared_ptr<Node>> pyNode(m, "Node", DOC(dai, Node));
    py::class_<Node::Input> pyInput(pyNode, "Input", DOC(dai, Node, Input));
    py::enum_<Node::Input::Type> nodeInputType(pyInput, "Type");
    py::class_<Node::Output> pyOutput(pyNode, "Output", DOC(dai, Node, Output));
    py::enum_<Node::Output::Type> nodeOutputType(pyOutput, "Type");
    py::class_<Properties, std::shared_ptr<Properties>> pyProperties(m, "Properties", DOC(dai, Properties));
    py::class_<Node::DatatypeHierarchy> nodeDatatypeHierarchy(pyNode, "DatatypeHierarchy", DOC(dai, Node, DatatypeHierarchy));


    // Node::Id bindings
    py::class_<Node::Id>(pyNode, "Id", "Node identificator. Unique for every node on a single Pipeline");
    // Node::Connection bindings
    py::class_<Node::Connection> nodeConnection(pyNode, "Connection", DOC(dai, Node, Connection));
    // Node::InputMap bindings
    bindNodeMap<Node::InputMap>(pyNode, "InputMap");
    // Node::OutputMap bindings
    bindNodeMap<Node::OutputMap>(pyNode, "OutputMap");


    ///////////////////////////////////////////////////////////////////////
    ///////////////////////////////////////////////////////////////////////
    ///////////////////////////////////////////////////////////////////////
    // Call the rest of the type defines, then perform the actual bindings
    Callstack* callstack = (Callstack*) pCallstack;
    auto cb = callstack->top();
    callstack->pop();
    cb(m, pCallstack);
    // Actual bindings
    ///////////////////////////////////////////////////////////////////////
    ///////////////////////////////////////////////////////////////////////
    ///////////////////////////////////////////////////////////////////////


    ////////////////////////////////////////////////////////////////////////////////////////
    ////////////////////////////////////////////////////////////////////////////////////////
    // Node Bindings after properties, so types are resolved
    ////////////////////////////////////////////////////////////////////////////////////////
    ////////////////////////////////////////////////////////////////////////////////////////

    // Base 'Node' class binding

    nodeDatatypeHierarchy
        .def(py::init<DatatypeEnum, bool>())
        .def_readwrite("datatype", &Node::DatatypeHierarchy::datatype)
        .def_readwrite("descendants", &Node::DatatypeHierarchy::descendants)
    ;

    // Node::Input bindings
    nodeInputType
        .value("SReceiver", Node::Input::Type::SReceiver)
        .value("MReceiver", Node::Input::Type::MReceiver)
    ;
    pyInput
        .def_readwrite("group", &Node::Input::group, DOC(dai, Node, Input, group))
        .def_readwrite("name", &Node::Input::name, DOC(dai, Node, Input, name))
        .def_readwrite("type", &Node::Input::type, DOC(dai, Node, Input, type))
        .def("setBlocking", &Node::Input::setBlocking, py::arg("blocking"), DOC(dai, Node, Input, setBlocking))
        .def("getBlocking", &Node::Input::getBlocking, DOC(dai, Node, Input, getBlocking))
        .def("setQueueSize", &Node::Input::setQueueSize, py::arg("size"), DOC(dai, Node, Input, setQueueSize))
        .def("getQueueSize", &Node::Input::getQueueSize, DOC(dai, Node, Input, getQueueSize))
        .def_readwrite("waitForMessage", &Node::Input::waitForMessage, DOC(dai, Node, Input, waitForMessage))
        .def("setWaitForMessage", &Node::Input::setWaitForMessage, py::arg("waitForMessage"), DOC(dai, Node, Input, setWaitForMessage))
        .def("getWaitForMessage", &Node::Input::getWaitForMessage, DOC(dai, Node, Input, getWaitForMessage))
        .def("setReusePreviousMessage", &Node::Input::setReusePreviousMessage, py::arg("reusePreviousMessage"), DOC(dai, Node, Input, setReusePreviousMessage))
        .def("getReusePreviousMessage", &Node::Input::getReusePreviousMessage, DOC(dai, Node, Input, getReusePreviousMessage))
    ;

    // Node::Output bindings
    nodeOutputType
        .value("MSender", Node::Output::Type::MSender)
        .value("SSender", Node::Output::Type::SSender)
    ;
    pyOutput
        .def_readwrite("group", &Node::Output::group, DOC(dai, Node, Output, group))
        .def_readwrite("name", &Node::Output::name, DOC(dai, Node, Output, name))
        .def_readwrite("type", &Node::Output::type, DOC(dai, Node, Output, type))
        .def_readwrite("possibleDatatypes", &Node::Output::possibleDatatypes, DOC(dai, Node, Output, possibleDatatypes))
        .def("getParent", static_cast<const Node& (Node::Output::*)() const>(&Node::Output::getParent), py::return_value_policy::reference_internal, DOC(dai, Node, Output, getParent))
        .def("getParent", static_cast<Node& (Node::Output::*)()>(&Node::Output::getParent), py::return_value_policy::reference_internal, DOC(dai, Node, Output, getParent))
        .def("isSamePipeline", &Node::Output::isSamePipeline, py::arg("input"), DOC(dai, Node, Output, isSamePipeline))
        .def("canConnect", &Node::Output::canConnect, py::arg("input"), DOC(dai, Node, Output, canConnect))
        .def("link", &Node::Output::link, py::arg("input"), DOC(dai, Node, Output, link))
        .def("unlink", &Node::Output::unlink, py::arg("input"), DOC(dai, Node, Output, unlink))
        .def("getConnections", &Node::Output::getConnections, DOC(dai, Node, Output, getConnections))
    ;

    nodeConnection
        .def_readwrite("outputId", &Node::Connection::outputId, DOC(dai, Node, Connection, outputId))
        .def_readwrite("outputName", &Node::Connection::outputName, DOC(dai, Node, Connection, outputName))
        .def_readwrite("outputGroup", &Node::Connection::outputGroup, DOC(dai, Node, Connection, outputGroup))
        .def_readwrite("inputId", &Node::Connection::inputId, DOC(dai, Node, Connection, inputId))
        .def_readwrite("inputName", &Node::Connection::inputName, DOC(dai, Node, Connection, inputName))
        .def_readwrite("inputGroup", &Node::Connection::inputGroup, DOC(dai, Node, Connection, inputGroup))
    ;

    pyNode
        .def_readonly("id", &Node::id, DOC(dai, Node, id))
        .def("getName", &Node::getName, DOC(dai, Node, getName))
        .def("getOutputs", &Node::getOutputs, DOC(dai, Node, getOutputs))
        .def("getInputs", &Node::getInputs, DOC(dai, Node, getInputs))
        .def("getOutputRefs", static_cast<std::vector< Node::Output*> (Node::*)()>(&Node::getOutputRefs), DOC(dai, Node, getOutputRefs), py::return_value_policy::reference_internal)
        .def("getInputRefs", static_cast<std::vector<Node::Input*> (Node::*)()>(&Node::getInputRefs), DOC(dai, Node, getInputRefs), py::return_value_policy::reference_internal)
        .def("getOutputRefs", static_cast<std::vector<const Node::Output*> (Node::*)() const>(&Node::getOutputRefs), DOC(dai, Node, getOutputRefs), py::return_value_policy::reference_internal)
        .def("getInputRefs", static_cast<std::vector<const Node::Input*> (Node::*)() const>(&Node::getInputRefs), DOC(dai, Node, getInputRefs), py::return_value_policy::reference_internal)
        .def("getParentPipeline", py::overload_cast<>(&Node::getParentPipeline), DOC(dai, Node, getParentPipeline))
        .def("getParentPipeline", py::overload_cast<>(&Node::getParentPipeline, py::const_), DOC(dai, Node, getParentPipeline))
        .def("getAssetManager", static_cast<const AssetManager& (Node::*)() const>(&Node::getAssetManager), py::return_value_policy::reference_internal, DOC(dai, Node, getAssetManager))
        .def("getAssetManager", static_cast<AssetManager& (Node::*)()>(&Node::getAssetManager), py::return_value_policy::reference_internal, DOC(dai, Node, getAssetManager))
        .def_property("properties", [](Node& n) -> const Properties& { return n.properties; }, [](Node& n, const Properties& p) { n.properties = p; }, DOC(dai, Node, properties), py::return_value_policy::reference_internal)
    ;

}
<|MERGE_RESOLUTION|>--- conflicted
+++ resolved
@@ -114,11 +114,8 @@
 void bind_featuretracker(pybind11::module& m, void* pCallstack);
 void bind_apriltag(pybind11::module& m, void* pCallstack);
 void bind_detectionparser(pybind11::module& m, void* pCallstack);
-<<<<<<< HEAD
 void bind_uvc(pybind11::module& m, void* pCallstack);
-=======
 void bind_tof(pybind11::module& m, void* pCallstack);
->>>>>>> b03248d8
 
 void NodeBindings::addToCallstack(std::deque<StackFunction>& callstack) {
     // Bind Node et al
@@ -148,11 +145,8 @@
     callstack.push_front(bind_featuretracker);
     callstack.push_front(bind_apriltag);
     callstack.push_front(bind_detectionparser);
-<<<<<<< HEAD
     callstack.push_front(bind_uvc);
-=======
     callstack.push_front(bind_tof);
->>>>>>> b03248d8
 }
 
 void NodeBindings::bind(pybind11::module& m, void* pCallstack){
