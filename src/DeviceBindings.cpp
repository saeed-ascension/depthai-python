--- conflicted
+++ resolved
@@ -191,8 +191,6 @@
     py::class_<Device::Config> deviceConfig(device, "Config", DOC(dai, DeviceBase, Config));
     py::class_<BoardConfig> boardConfig(m, "BoardConfig", DOC(dai, BoardConfig));
     py::class_<BoardConfig::USB> boardConfigUsb(boardConfig, "USB", DOC(dai, BoardConfig, USB));
-<<<<<<< HEAD
-=======
     py::class_<BoardConfig::GPIO> boardConfigGpio(boardConfig, "GPIO", DOC(dai, BoardConfig, GPIO));
     py::enum_<BoardConfig::GPIO::Mode> boardConfigGpioMode(boardConfigGpio, "Mode", DOC(dai, BoardConfig, GPIO, Mode));
     py::enum_<BoardConfig::GPIO::Direction> boardConfigGpioDirection(boardConfigGpio, "Direction", DOC(dai, BoardConfig, GPIO, Direction));
@@ -200,7 +198,6 @@
     py::enum_<BoardConfig::GPIO::Pull> boardConfigGpioPull(boardConfigGpio, "Pull", DOC(dai, BoardConfig, GPIO, Pull));
     py::enum_<BoardConfig::GPIO::Drive> boardConfigGpioDrive(boardConfigGpio, "Drive", DOC(dai, BoardConfig, GPIO, Drive));
     py::class_<BoardConfig::UART> boardConfigUart(boardConfig, "UART", DOC(dai, BoardConfig, UART));
->>>>>>> 3fc5d4fb
     struct PyClock{};
     py::class_<PyClock> clock(m, "Clock");
 
@@ -224,14 +221,6 @@
 
     // Bind BoardConfig::USB
     boardConfigUsb
-<<<<<<< HEAD
-        .def(py::init<>())
-        .def_readwrite("vid", &BoardConfig::USB::vid)
-        .def_readwrite("pid", &BoardConfig::USB::pid)
-        .def_readwrite("flashBootedVid", &BoardConfig::USB::flashBootedVid)
-        .def_readwrite("flashBootedPid", &BoardConfig::USB::flashBootedPid)
-        .def_readwrite("maxSpeed", &BoardConfig::USB::maxSpeed)
-=======
         .def(py::init<>())
         .def_readwrite("vid", &BoardConfig::USB::vid)
         .def_readwrite("pid", &BoardConfig::USB::pid)
@@ -306,7 +295,6 @@
     boardConfigUart
         .def(py::init<>())
         .def_readwrite("tmp", &BoardConfig::UART::tmp)
->>>>>>> 3fc5d4fb
     ;
 
     // Bind BoardConfig
@@ -315,11 +303,8 @@
         .def_readwrite("usb", &BoardConfig::usb)
         .def_readwrite("watchdogTimeoutMs", &BoardConfig::watchdogTimeoutMs)
         .def_readwrite("watchdogInitialDelayMs", &BoardConfig::watchdogInitialDelayMs)
-<<<<<<< HEAD
-=======
         .def_readwrite("gpio", &BoardConfig::gpio)
         .def_readwrite("uart", &BoardConfig::uart)
->>>>>>> 3fc5d4fb
     ;
 
     // Bind Device::Config
