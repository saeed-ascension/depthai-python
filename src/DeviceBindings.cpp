--- conflicted
+++ resolved
@@ -121,17 +121,12 @@
     py::class_<Device>(m, "Device", DOC(dai, Device))
         // Python only methods
         .def("__enter__", [](py::object obj){ return obj; })
-<<<<<<< HEAD
         .def("__exit__", [](Device& d, py::object type, py::object value, py::object traceback) {
             py::gil_scoped_release release;
             d.close();
         })
         .def("close", [](Device& d) { py::gil_scoped_release release; d.close(); }, "Closes the connection to device. Better alternative is the usage of context manager: `with depthai.Device(pipeline) as device:`")
-=======
-        .def("__exit__", [](Device& d, py::object type, py::object value, py::object traceback) { d.close(); })
-        .def("close", &Device::close, "Closes the connection to device. Better alternative is the usage of context manager: `with depthai.Device(pipeline) as device:`")
         .def("isClosed", &Device::isClosed, "Check if the device is still connected`")
->>>>>>> f99454b1
 
         //dai::Device methods
         //static
@@ -234,7 +229,6 @@
         }, py::arg("timeout") = std::chrono::microseconds(-1), DOC(dai, Device, getQueueEvent, 4))
 
         //.def("setCallback", DeviceWrapper::wrap(&Device::setCallback), py::arg("name"), py::arg("callback"))
-<<<<<<< HEAD
         .def("setLogLevel", [](Device& d, LogLevel l) { py::gil_scoped_release release; d.setLogLevel(l); }, py::arg("level"), DOC(dai, Device, setLogLevel))
         .def("getLogLevel", [](Device& d) { py::gil_scoped_release release; return d.getLogLevel(); }, DOC(dai, Device, getLogLevel))
         .def("setSystemInformationLoggingRate", [](Device& d, float hz) { py::gil_scoped_release release; d.setSystemInformationLoggingRate(hz); }, py::arg("rateHz"), DOC(dai, Device, setSystemInformationLoggingRate))
@@ -251,26 +245,8 @@
         .def("getLogOutputLevel", [](Device& d) { py::gil_scoped_release release; return d.getLogOutputLevel(); }, DOC(dai, Device, getLogOutputLevel))
         .def("addLogCallback", [](Device& d, std::function<void(LogMessage)> callback) { py::gil_scoped_release release; return d.addLogCallback(callback); }, py::arg("callback"), DOC(dai, Device, addLogCallback))
         .def("removeLogCallback", [](Device& d, int cbId) { py::gil_scoped_release release; return d.removeLogCallback(cbId); }, py::arg("callbackId"), DOC(dai, Device, removeLogCallback))
-=======
-        .def("setLogLevel", &Device::setLogLevel, py::arg("level"), DOC(dai, Device, setLogLevel))
-        .def("getLogLevel", &Device::getLogLevel, DOC(dai, Device, getLogLevel))
-        .def("getDeviceInfo", &Device::getDeviceInfo, DOC(dai, Device, getDeviceInfo))
-        .def("setSystemInformationLoggingRate", &Device::setSystemInformationLoggingRate, py::arg("rateHz"), DOC(dai, Device, setSystemInformationLoggingRate))
-        .def("getSystemInformationLoggingRate", &Device::getSystemInformationLoggingRate, DOC(dai, Device, getSystemInformationLoggingRate))
-        .def("getConnectedCameras", &Device::getConnectedCameras, DOC(dai, Device, getConnectedCameras))
-        .def("getDdrMemoryUsage", &Device::getDdrMemoryUsage, DOC(dai, Device, getDdrMemoryUsage))
-        .def("getCmxMemoryUsage", &Device::getCmxMemoryUsage, DOC(dai, Device, getCmxMemoryUsage))
-        .def("getLeonCssHeapUsage", &Device::getLeonCssHeapUsage, DOC(dai, Device, getLeonCssHeapUsage))
-        .def("getLeonMssHeapUsage", &Device::getLeonMssHeapUsage, DOC(dai, Device, getLeonMssHeapUsage))
-        .def("getChipTemperature", &Device::getChipTemperature, DOC(dai, Device, getChipTemperature))
-        .def("getLeonCssCpuUsage", &Device::getLeonCssCpuUsage, DOC(dai, Device, getLeonCssCpuUsage))
-        .def("getLeonMssCpuUsage", &Device::getLeonMssCpuUsage, DOC(dai, Device, getLeonMssCpuUsage))
-        .def("getUsbSpeed", &Device::getUsbSpeed, DOC(dai, Device, getUsbSpeed))
-        .def("setLogOutputLevel", &Device::setLogOutputLevel, py::arg("level"), DOC(dai, Device, setLogOutputLevel))
-        .def("getLogOutputLevel", &Device::getLogOutputLevel, DOC(dai, Device, getLogOutputLevel))
-        .def("addLogCallback", &Device::addLogCallback, py::arg("callback"), DOC(dai, Device, addLogCallback))
-        .def("removeLogCallback", &Device::removeLogCallback, py::arg("callbackId"), DOC(dai, Device, removeLogCallback))
->>>>>>> f99454b1
-        ;
+        .def("getUsbSpeed", [](Device& d) { py::gil_scoped_release release; return d.getUsbSpeed(); }, DOC(dai, Device, getUsbSpeed))
+        .def("getDeviceInfo", [](Device& d) { py::gil_scoped_release release; return d.getDeviceInfo(); }, DOC(dai, Device, getDeviceInfo))
+    ;
 
 }