#include "DeviceBindings.hpp"

// depthai
#include "depthai/device/Device.hpp"
#include "depthai/pipeline/Pipeline.hpp"
#include "depthai/utility/Clock.hpp"
#include "depthai/xlink/XLinkConnection.hpp"

// std::chrono bindings
#include <pybind11/chrono.h>
// py::detail
#include <pybind11/detail/common.h>
// hedley
#include <hedley/hedley.h>
// STL Bind
#include <pybind11/stl_bind.h>

PYBIND11_MAKE_OPAQUE(std::unordered_map<std::int8_t, dai::BoardConfig::GPIO>);
PYBIND11_MAKE_OPAQUE(std::unordered_map<std::int8_t, dai::BoardConfig::UART>);

// Searches for available devices (as Device constructor)
// but pooling, to check for python interrupts, and releases GIL in between

template<typename DEVICE, class... Args>
static auto deviceSearchHelper(Args&&... args){

    auto startTime = std::chrono::steady_clock::now();
    bool found = false;
    bool invalidDeviceFound = false;
    dai::DeviceInfo deviceInfo = {};
    dai::DeviceInfo invalidDeviceInfo = {};
    do {
        {
            // releases python GIL
            py::gil_scoped_release release;
            std::tie(found, deviceInfo) = DEVICE::getFirstAvailableDevice(false);

            if(strcmp("<error>", deviceInfo.desc.name) == 0){
                invalidDeviceFound = true;
                invalidDeviceInfo = deviceInfo;
                found = false;
            }

            // Check if found
            if(found){
                break;
            } else {
                // block for 100ms
                std::this_thread::sleep_for(std::chrono::milliseconds(100));
            }
        }
        // reacquires python GIL for PyErr_CheckSignals call
        // check if interrupt triggered in between
        if (PyErr_CheckSignals() != 0) throw py::error_already_set();
    } while(std::chrono::steady_clock::now() - startTime < DEVICE::getDefaultSearchTime());

    // Check if its an invalid device
    if(invalidDeviceFound){
        // Warn
        // spdlog::warn("skipping {} device having name \"{}\"", XLinkDeviceStateToStr(invalidDeviceInfo.state), invalidDeviceInfo.desc.name);
        // TODO(themarpe) - move device search into C++ and expose a callback
        DEVICE::getFirstAvailableDevice(true);
    }

    // If neither UNBOOTED nor BOOTLOADER were found (after 'DEFAULT_SEARCH_TIME'), try BOOTED
    if(!found) std::tie(found, deviceInfo) = dai::XLinkConnection::getFirstDevice(X_LINK_BOOTED);

    // if no devices found, then throw
    if(!found) throw std::runtime_error("No available devices");

    return deviceInfo;
}


static std::vector<std::string> deviceGetQueueEventsHelper(dai::Device& d, const std::vector<std::string>& queueNames, std::size_t maxNumEvents, std::chrono::microseconds timeout){
    using namespace std::chrono;

    // if timeout < 0, unlimited timeout
    bool unlimitedTimeout = timeout < microseconds(0);
    auto startTime = steady_clock::now();
    do {
        {
            // releases python GIL
            py::gil_scoped_release release;
            // block for 100ms
            auto events = d.getQueueEvents(queueNames, maxNumEvents, std::chrono::milliseconds(100));
            if(!events.empty()) return events;
        }
        // reacquires python GIL for PyErr_CheckSignals call
        // check if interrupt triggered in between
        if (PyErr_CheckSignals() != 0) throw py::error_already_set();
    } while(unlimitedTimeout || steady_clock::now() - startTime < timeout);

    return std::vector<std::string>();
}


template<typename D, typename ARG>
static void bindConstructors(ARG& arg){
    using namespace dai;

    arg
    .def(py::init([](const Pipeline& pipeline){
        auto dev = deviceSearchHelper<D>();
        py::gil_scoped_release release;
        return std::make_unique<D>(pipeline, dev);
    }), py::arg("pipeline"), DOC(dai, DeviceBase, DeviceBase))
    .def(py::init([](const Pipeline& pipeline, bool usb2Mode){
        auto dev = deviceSearchHelper<D>();
        py::gil_scoped_release release;
        return std::make_unique<D>(pipeline, dev, usb2Mode);
    }), py::arg("pipeline"), py::arg("usb2Mode"), DOC(dai, DeviceBase, DeviceBase, 2))
    .def(py::init([](const Pipeline& pipeline, UsbSpeed maxUsbSpeed){
        auto dev = deviceSearchHelper<D>();
        py::gil_scoped_release release;
        return std::make_unique<D>(pipeline, dev, maxUsbSpeed);
    }), py::arg("pipeline"), py::arg("maxUsbSpeed"), DOC(dai, DeviceBase, DeviceBase, 3))
    .def(py::init([](const Pipeline& pipeline, const std::string& pathToCmd){
        auto dev = deviceSearchHelper<D>();
        py::gil_scoped_release release;
        return std::make_unique<D>(pipeline, dev, pathToCmd);
    }), py::arg("pipeline"), py::arg("pathToCmd"), DOC(dai, DeviceBase, DeviceBase, 4))
    .def(py::init([](const Pipeline& pipeline, const DeviceInfo& deviceInfo, bool usb2Mode){
        py::gil_scoped_release release;
        return std::make_unique<D>(pipeline, deviceInfo, usb2Mode);
    }), py::arg("pipeline"), py::arg("devInfo"), py::arg("usb2Mode") = false, DOC(dai, DeviceBase, DeviceBase, 7))
    .def(py::init([](const Pipeline& pipeline, const DeviceInfo& deviceInfo, UsbSpeed maxUsbSpeed){
        py::gil_scoped_release release;
        return std::make_unique<D>(pipeline, deviceInfo, maxUsbSpeed);
    }), py::arg("pipeline"), py::arg("deviceInfo"), py::arg("maxUsbSpeed"), DOC(dai, DeviceBase, DeviceBase, 8))
    .def(py::init([](const Pipeline& pipeline, const DeviceInfo& deviceInfo, std::string pathToCmd){
        py::gil_scoped_release release;
        return std::make_unique<D>(pipeline, deviceInfo, pathToCmd);
    }), py::arg("pipeline"), py::arg("devInfo"), py::arg("pathToCmd"), DOC(dai, DeviceBase, DeviceBase, 9))

    // DeviceBase constructor - OpenVINO version
    .def(py::init([](OpenVINO::Version version){
        auto dev = deviceSearchHelper<D>();
        py::gil_scoped_release release;
        return std::make_unique<D>(version, dev);
    }), py::arg("version") = OpenVINO::DEFAULT_VERSION, DOC(dai, DeviceBase, DeviceBase, 11))
    .def(py::init([](OpenVINO::Version version, bool usb2Mode){
        auto dev = deviceSearchHelper<D>();
        py::gil_scoped_release release;
        return std::make_unique<D>(version, dev, usb2Mode);
    }), py::arg("version"), py::arg("usb2Mode") = false, DOC(dai, DeviceBase, DeviceBase, 13))
    .def(py::init([](OpenVINO::Version version, UsbSpeed maxUsbSpeed){
        auto dev = deviceSearchHelper<D>();
        py::gil_scoped_release release;
        return std::make_unique<D>(version, dev, maxUsbSpeed);
    }), py::arg("version"), py::arg("maxUsbSpeed"), DOC(dai, DeviceBase, DeviceBase, 14))
    .def(py::init([](OpenVINO::Version version, const std::string& pathToCmd){
        auto dev = deviceSearchHelper<D>();
        py::gil_scoped_release release;
        return std::make_unique<D>(version, dev, pathToCmd);
    }), py::arg("version"), py::arg("pathToCmd"), DOC(dai, DeviceBase, DeviceBase, 15))
    .def(py::init([](OpenVINO::Version version, const DeviceInfo& deviceInfo, bool usb2Mode){
        py::gil_scoped_release release;
        return std::make_unique<D>(version, deviceInfo, usb2Mode);
    }), py::arg("version"), py::arg("deviceDesc"), py::arg("usb2Mode") = false, DOC(dai, DeviceBase, DeviceBase, 18))
    .def(py::init([](OpenVINO::Version version, const DeviceInfo& deviceInfo, UsbSpeed maxUsbSpeed){
        py::gil_scoped_release release;
        return std::make_unique<D>(version, deviceInfo, maxUsbSpeed);
    }), py::arg("version"), py::arg("deviceInfo"), py::arg("maxUsbSpeed"), DOC(dai, DeviceBase, DeviceBase, 19))
    .def(py::init([](OpenVINO::Version version, const DeviceInfo& deviceInfo, std::string pathToCmd){
        py::gil_scoped_release release;
        return std::make_unique<D>(version, deviceInfo, pathToCmd);
    }), py::arg("version"), py::arg("deviceDesc"), py::arg("pathToCmd"), DOC(dai, DeviceBase, DeviceBase, 20))
    .def(py::init([](typename D::Config config){
        auto dev = deviceSearchHelper<D>();
        py::gil_scoped_release release;
        return std::make_unique<D>(config, dev);
    }), py::arg("config"), DOC(dai, DeviceBase, DeviceBase, 22))
    .def(py::init([](typename D::Config config, const DeviceInfo& deviceInfo){
        py::gil_scoped_release release;
        return std::make_unique<D>(config, deviceInfo);
    }), py::arg("config"), py::arg("deviceInfo"), DOC(dai, DeviceBase, DeviceBase, 23))
    ;

}



void DeviceBindings::bind(pybind11::module& m, void* pCallstack){

    using namespace dai;

    // Type definitions
    py::class_<DeviceBase> deviceBase(m, "DeviceBase", DOC(dai, DeviceBase));
    py::class_<Device, DeviceBase> device(m, "Device", DOC(dai, Device));
    py::class_<Device::Config> deviceConfig(device, "Config", DOC(dai, DeviceBase, Config));
    py::class_<BoardConfig> boardConfig(m, "BoardConfig", DOC(dai, BoardConfig));
    py::class_<BoardConfig::USB> boardConfigUsb(boardConfig, "USB", DOC(dai, BoardConfig, USB));
    py::class_<BoardConfig::Network> boardConfigNetwork(boardConfig, "Network", DOC(dai, BoardConfig, Network));
    py::class_<BoardConfig::GPIO> boardConfigGpio(boardConfig, "GPIO", DOC(dai, BoardConfig, GPIO));
    py::enum_<BoardConfig::GPIO::Mode> boardConfigGpioMode(boardConfigGpio, "Mode", DOC(dai, BoardConfig, GPIO, Mode));
    py::enum_<BoardConfig::GPIO::Direction> boardConfigGpioDirection(boardConfigGpio, "Direction", DOC(dai, BoardConfig, GPIO, Direction));
    py::enum_<BoardConfig::GPIO::Level> boardConfigGpioLevel(boardConfigGpio, "Level", DOC(dai, BoardConfig, GPIO, Level));
    py::enum_<BoardConfig::GPIO::Pull> boardConfigGpioPull(boardConfigGpio, "Pull", DOC(dai, BoardConfig, GPIO, Pull));
    py::enum_<BoardConfig::GPIO::Drive> boardConfigGpioDrive(boardConfigGpio, "Drive", DOC(dai, BoardConfig, GPIO, Drive));
    py::class_<BoardConfig::UART> boardConfigUart(boardConfig, "UART", DOC(dai, BoardConfig, UART));
    struct PyClock{};
    py::class_<PyClock> clock(m, "Clock");


    py::bind_map<std::unordered_map<std::int8_t, dai::BoardConfig::GPIO>>(boardConfig, "GPIOMap");
    py::bind_map<std::unordered_map<std::int8_t, dai::BoardConfig::UART>>(boardConfig, "UARTMap");


    ///////////////////////////////////////////////////////////////////////
    ///////////////////////////////////////////////////////////////////////
    ///////////////////////////////////////////////////////////////////////
    // Call the rest of the type defines, then perform the actual bindings
    Callstack* callstack = (Callstack*) pCallstack;
    auto cb = callstack->top();
    callstack->pop();
    cb(m, pCallstack);
    ///////////////////////////////////////////////////////////////////////
    ///////////////////////////////////////////////////////////////////////
    ///////////////////////////////////////////////////////////////////////


    // Bind BoardConfig::USB
    boardConfigUsb
        .def(py::init<>())
        .def_readwrite("vid", &BoardConfig::USB::vid)
        .def_readwrite("pid", &BoardConfig::USB::pid)
        .def_readwrite("flashBootedVid", &BoardConfig::USB::flashBootedVid)
        .def_readwrite("flashBootedPid", &BoardConfig::USB::flashBootedPid)
        .def_readwrite("maxSpeed", &BoardConfig::USB::maxSpeed)
    ;

    // Bind BoardConfig::Network
    boardConfigNetwork
        .def(py::init<>())
        .def_readwrite("mtu", &BoardConfig::Network::mtu)
    ;

    // GPIO Mode
    boardConfigGpioMode
        .value("ALT_MODE_0", BoardConfig::GPIO::ALT_MODE_0, DOC(dai, BoardConfig, GPIO, Mode, ALT_MODE_0))
        .value("ALT_MODE_1", BoardConfig::GPIO::ALT_MODE_1, DOC(dai, BoardConfig, GPIO, Mode, ALT_MODE_1))
        .value("ALT_MODE_2", BoardConfig::GPIO::ALT_MODE_2, DOC(dai, BoardConfig, GPIO, Mode, ALT_MODE_2))
        .value("ALT_MODE_3", BoardConfig::GPIO::ALT_MODE_3, DOC(dai, BoardConfig, GPIO, Mode, ALT_MODE_3))
        .value("ALT_MODE_4", BoardConfig::GPIO::ALT_MODE_4, DOC(dai, BoardConfig, GPIO, Mode, ALT_MODE_4))
        .value("ALT_MODE_5", BoardConfig::GPIO::ALT_MODE_5, DOC(dai, BoardConfig, GPIO, Mode, ALT_MODE_5))
        .value("ALT_MODE_6", BoardConfig::GPIO::ALT_MODE_6, DOC(dai, BoardConfig, GPIO, Mode, ALT_MODE_6))
        .value("DIRECT", BoardConfig::GPIO::DIRECT, DOC(dai, BoardConfig, GPIO, Mode, DIRECT))
        .export_values()
        ;

    // GPIO Direction
    boardConfigGpioDirection
        .value("INPUT", BoardConfig::GPIO::INPUT, DOC(dai, BoardConfig, GPIO, Direction, INPUT))
        .value("OUTPUT", BoardConfig::GPIO::OUTPUT, DOC(dai, BoardConfig, GPIO, Direction, OUTPUT))
        .export_values()
        ;

    // GPIO Level
    boardConfigGpioLevel
        .value("LOW", BoardConfig::GPIO::LOW, DOC(dai, BoardConfig, GPIO, Level, LOW))
        .value("HIGH", BoardConfig::GPIO::HIGH, DOC(dai, BoardConfig, GPIO, Level, HIGH))
        .export_values()
        ;

    // GPIO Pull
    boardConfigGpioPull
        .value("NO_PULL", BoardConfig::GPIO::NO_PULL, DOC(dai, BoardConfig, GPIO, Pull, NO_PULL))
        .value("PULL_UP", BoardConfig::GPIO::PULL_UP, DOC(dai, BoardConfig, GPIO, Pull, PULL_UP))
        .value("PULL_DOWN", BoardConfig::GPIO::PULL_DOWN, DOC(dai, BoardConfig, GPIO, Pull, PULL_DOWN))
        .value("BUS_KEEPER", BoardConfig::GPIO::BUS_KEEPER, DOC(dai, BoardConfig, GPIO, Pull, BUS_KEEPER))
        .export_values()
        ;

    // GPIO Drive
    boardConfigGpioDrive
        .value("MA_2", BoardConfig::GPIO::MA_2, DOC(dai, BoardConfig, GPIO, Drive, MA_2))
        .value("MA_4", BoardConfig::GPIO::MA_4, DOC(dai, BoardConfig, GPIO, Drive, MA_4))
        .value("MA_8", BoardConfig::GPIO::MA_8, DOC(dai, BoardConfig, GPIO, Drive, MA_8))
        .value("MA_12", BoardConfig::GPIO::MA_12, DOC(dai, BoardConfig, GPIO, Drive, MA_12))
        .export_values()
        ;

    // Bind BoardConfig::GPIO
    boardConfigGpio
        .def(py::init<>())
        .def(py::init<BoardConfig::GPIO::Direction>())
        .def(py::init<BoardConfig::GPIO::Direction, BoardConfig::GPIO::Level>())
        .def(py::init<BoardConfig::GPIO::Direction, BoardConfig::GPIO::Level, BoardConfig::GPIO::Pull>())
        .def(py::init<BoardConfig::GPIO::Direction, BoardConfig::GPIO::Mode>())
        .def(py::init<BoardConfig::GPIO::Direction, BoardConfig::GPIO::Mode, BoardConfig::GPIO::Pull>())
        .def_readwrite("mode", &BoardConfig::GPIO::mode)
        .def_readwrite("direction", &BoardConfig::GPIO::direction)
        .def_readwrite("level", &BoardConfig::GPIO::level)
        .def_readwrite("pull", &BoardConfig::GPIO::pull)
        .def_readwrite("drive", &BoardConfig::GPIO::drive)
        .def_readwrite("schmitt", &BoardConfig::GPIO::schmitt)
        .def_readwrite("slewFast", &BoardConfig::GPIO::slewFast)
    ;

    // Bind BoardConfig::UART
    boardConfigUart
        .def(py::init<>())
        .def_readwrite("tmp", &BoardConfig::UART::tmp)
    ;

    // Bind BoardConfig
    boardConfig
        .def(py::init<>())
        .def_readwrite("usb", &BoardConfig::usb)
        .def_readwrite("network", &BoardConfig::network)
        .def_readwrite("sysctl", &BoardConfig::sysctl)
        .def_readwrite("watchdogTimeoutMs", &BoardConfig::watchdogTimeoutMs)
        .def_readwrite("watchdogInitialDelayMs", &BoardConfig::watchdogInitialDelayMs)
        .def_readwrite("gpio", &BoardConfig::gpio)
        .def_readwrite("uart", &BoardConfig::uart)
    ;

    // Bind Device::Config
    deviceConfig
        .def(py::init<>())
        .def_readwrite("version", &Device::Config::version)
        .def_readwrite("board", &Device::Config::board)
    ;

    // Bind constructors
    bindConstructors<DeviceBase>(deviceBase);
    // Bind the rest
    deviceBase
        // Python only methods
        .def("__enter__", [](DeviceBase& d) -> DeviceBase& { return d; })
        .def("__exit__", [](DeviceBase& d, py::object type, py::object value, py::object traceback) {
            py::gil_scoped_release release;
            d.close();
        })
        .def("close", [](DeviceBase& d) { py::gil_scoped_release release; d.close(); }, "Closes the connection to device. Better alternative is the usage of context manager: `with depthai.Device(pipeline) as device:`")
        .def("isClosed", &DeviceBase::isClosed, "Check if the device is still connected`")

        //dai::Device methods
        //static
        .def_static("getAnyAvailableDevice", [](std::chrono::microseconds us){ return Device::getAnyAvailableDevice(us); }, py::arg("timeout"), DOC(dai, DeviceBase, getAnyAvailableDevice))
        .def_static("getAnyAvailableDevice", [](){ return DeviceBase::getAnyAvailableDevice(); }, DOC(dai, DeviceBase, getAnyAvailableDevice, 2))
        .def_static("getFirstAvailableDevice", &DeviceBase::getFirstAvailableDevice, py::arg("skipInvalidDevices") = true, DOC(dai, DeviceBase, getFirstAvailableDevice))
        .def_static("getAllAvailableDevices", &DeviceBase::getAllAvailableDevices, DOC(dai, DeviceBase, getAllAvailableDevices))
        .def_static("getEmbeddedDeviceBinary", py::overload_cast<bool, OpenVINO::Version>(&DeviceBase::getEmbeddedDeviceBinary), py::arg("usb2Mode"), py::arg("version") = OpenVINO::DEFAULT_VERSION, DOC(dai, DeviceBase, getEmbeddedDeviceBinary))
        .def_static("getEmbeddedDeviceBinary", py::overload_cast<DeviceBase::Config>(&DeviceBase::getEmbeddedDeviceBinary), py::arg("config"), DOC(dai, DeviceBase, getEmbeddedDeviceBinary, 2))
        .def_static("getDeviceByMxId", &DeviceBase::getDeviceByMxId, py::arg("mxId"), DOC(dai, DeviceBase, getDeviceByMxId))

        // methods
        .def("isPipelineRunning", [](DeviceBase& d) { py::gil_scoped_release release; return d.isPipelineRunning(); }, DOC(dai, DeviceBase, isPipelineRunning))
        .def("startPipeline", [](DeviceBase& d){
            // Issue an deprecation warning
            PyErr_WarnEx(PyExc_DeprecationWarning, "Device(pipeline) starts the pipeline automatically. Use Device() and startPipeline(pipeline) otherwise", 1);
            HEDLEY_DIAGNOSTIC_PUSH
            HEDLEY_DIAGNOSTIC_DISABLE_DEPRECATED
            py::gil_scoped_release release;
            d.startPipeline();
            HEDLEY_DIAGNOSTIC_POP
        }, DOC(dai, DeviceBase, startPipeline))
        .def("startPipeline", [](DeviceBase& d, const Pipeline& pipeline) { py::gil_scoped_release release; return d.startPipeline(pipeline); }, DOC(dai, DeviceBase, startPipeline, 2))

        // Doesn't require GIL release (eg, don't do RPC or long blocking things in background)
        .def("setLogOutputLevel", &DeviceBase::setLogOutputLevel, py::arg("level"), DOC(dai, DeviceBase, setLogOutputLevel))
        .def("getLogOutputLevel", &DeviceBase::getLogOutputLevel, DOC(dai, DeviceBase, getLogOutputLevel))

        // Requires GIL release
        .def("setLogLevel", [](DeviceBase& d, LogLevel l) { py::gil_scoped_release release; d.setLogLevel(l); }, py::arg("level"), DOC(dai, DeviceBase, setLogLevel))
        .def("getLogLevel", [](DeviceBase& d) { py::gil_scoped_release release; return d.getLogLevel(); }, DOC(dai, DeviceBase, getLogLevel))
        .def("setSystemInformationLoggingRate", [](DeviceBase& d, float hz) { py::gil_scoped_release release; d.setSystemInformationLoggingRate(hz); }, py::arg("rateHz"), DOC(dai, DeviceBase, setSystemInformationLoggingRate))
        .def("getSystemInformationLoggingRate", [](DeviceBase& d) { py::gil_scoped_release release; return d.getSystemInformationLoggingRate(); }, DOC(dai, DeviceBase, getSystemInformationLoggingRate))
        .def("getConnectedCameras", [](DeviceBase& d) { py::gil_scoped_release release; return d.getConnectedCameras(); }, DOC(dai, DeviceBase, getConnectedCameras))
        .def("getConnectedCameraProperties", [](DeviceBase& d) { py::gil_scoped_release release; return d.getConnectedCameraProperties(); }, DOC(dai, DeviceBase, getConnectedCameraProperties))
        .def("getCameraSensorNames", [](DeviceBase& d) { py::gil_scoped_release release; return d.getCameraSensorNames(); }, DOC(dai, DeviceBase, getCameraSensorNames))
        .def("getDdrMemoryUsage", [](DeviceBase& d) { py::gil_scoped_release release; return d.getDdrMemoryUsage(); }, DOC(dai, DeviceBase, getDdrMemoryUsage))
        .def("getCmxMemoryUsage", [](DeviceBase& d) { py::gil_scoped_release release; return d.getCmxMemoryUsage(); }, DOC(dai, DeviceBase, getCmxMemoryUsage))
        .def("getLeonCssHeapUsage", [](DeviceBase& d) { py::gil_scoped_release release; return d.getLeonCssHeapUsage(); }, DOC(dai, DeviceBase, getLeonCssHeapUsage))
        .def("getLeonMssHeapUsage", [](DeviceBase& d) { py::gil_scoped_release release; return d.getLeonMssHeapUsage(); }, DOC(dai, DeviceBase, getLeonMssHeapUsage))
        .def("getChipTemperature", [](DeviceBase& d) { py::gil_scoped_release release; return d.getChipTemperature(); }, DOC(dai, DeviceBase, getChipTemperature))
        .def("getLeonCssCpuUsage", [](DeviceBase& d) { py::gil_scoped_release release; return d.getLeonCssCpuUsage(); }, DOC(dai, DeviceBase, getLeonCssCpuUsage))
        .def("getLeonMssCpuUsage", [](DeviceBase& d) { py::gil_scoped_release release; return d.getLeonMssCpuUsage(); }, DOC(dai, DeviceBase, getLeonMssCpuUsage))
        .def("addLogCallback", [](DeviceBase& d, std::function<void(LogMessage)> callback) { py::gil_scoped_release release; return d.addLogCallback(callback); }, py::arg("callback"), DOC(dai, DeviceBase, addLogCallback))
        .def("removeLogCallback", [](DeviceBase& d, int cbId) { py::gil_scoped_release release; return d.removeLogCallback(cbId); }, py::arg("callbackId"), DOC(dai, DeviceBase, removeLogCallback))
        .def("getUsbSpeed", [](DeviceBase& d) { py::gil_scoped_release release; return d.getUsbSpeed(); }, DOC(dai, DeviceBase, getUsbSpeed))
        .def("getDeviceInfo", [](DeviceBase& d) { py::gil_scoped_release release; return d.getDeviceInfo(); }, DOC(dai, DeviceBase, getDeviceInfo))
        .def("getMxId", [](DeviceBase& d) { py::gil_scoped_release release; return d.getMxId(); }, DOC(dai, DeviceBase, getMxId))
        .def("readCalibration", [](DeviceBase& d) { py::gil_scoped_release release; return d.readCalibration(); }, DOC(dai, DeviceBase, readCalibration))
        .def("flashCalibration", [](DeviceBase& d, CalibrationHandler calibrationDataHandler) { py::gil_scoped_release release; return d.flashCalibration(calibrationDataHandler); }, py::arg("calibrationDataHandler"), DOC(dai, DeviceBase, flashCalibration))
        .def("setXLinkChunkSize", [](DeviceBase& d, int s) { py::gil_scoped_release release; d.setXLinkChunkSize(s); }, py::arg("sizeBytes"), DOC(dai, DeviceBase, setXLinkChunkSize))
        .def("getXLinkChunkSize", [](DeviceBase& d) { py::gil_scoped_release release; return d.getXLinkChunkSize(); }, DOC(dai, DeviceBase, getXLinkChunkSize))
<<<<<<< HEAD
        .def("irWriteReg", [](DeviceBase& d, int r, int v) { py::gil_scoped_release release; d.irWriteReg(r, v); }, py::arg("reg"), py::arg("value"), DOC(dai, DeviceBase, irWriteReg))
        .def("irReadReg", [](DeviceBase& d, int r) { py::gil_scoped_release release; return d.irReadReg(r); }, py::arg("reg"), DOC(dai, DeviceBase, irReadReg))
        .def("setIrLaserDotProjectorBrightness", [](DeviceBase& d, float m, int mask) { py::gil_scoped_release release; d.setIrLaserDotProjectorBrightness(m, mask); }, py::arg("mA"), py::arg("mask") = -1, DOC(dai, DeviceBase, setIrLaserDotProjectorBrightness))
        .def("setIrFloodLightBrightness", [](DeviceBase& d, float m, int mask) { py::gil_scoped_release release; d.setIrFloodLightBrightness(m, mask); }, py::arg("mA"), py::arg("mask") = -1, DOC(dai, DeviceBase, setIrFloodLightBrightness))
=======
        .def("setIrLaserDotProjectorBrightness", [](DeviceBase& d, float m, int mask) { py::gil_scoped_release release; d.setIrLaserDotProjectorBrightness(m, mask); }, py::arg("mA"), py::arg("mask") = -1, DOC(dai, DeviceBase, setIrLaserDotProjectorBrightness))
        .def("setIrFloodLightBrightness", [](DeviceBase& d, float m, int mask) { py::gil_scoped_release release; d.setIrFloodLightBrightness(m, mask); }, py::arg("mA"), py::arg("mask") = -1, DOC(dai, DeviceBase, setIrFloodLightBrightness))
        .def("getIrDrivers", [](DeviceBase& d) { py::gil_scoped_release release; return d.getIrDrivers(); }, DOC(dai, DeviceBase, getIrDrivers))
>>>>>>> 75b9c40c
    ;


    // Bind constructors
    bindConstructors<Device>(device);
    // Bind the rest
    device
        .def("getOutputQueue", static_cast<std::shared_ptr<DataOutputQueue>(Device::*)(const std::string&)>(&Device::getOutputQueue), py::arg("name"), DOC(dai, Device, getOutputQueue))
        .def("getOutputQueue", static_cast<std::shared_ptr<DataOutputQueue>(Device::*)(const std::string&, unsigned int, bool)>(&Device::getOutputQueue), py::arg("name"), py::arg("maxSize"), py::arg("blocking") = true, DOC(dai, Device, getOutputQueue, 2))
        .def("getOutputQueueNames", &Device::getOutputQueueNames, DOC(dai, Device, getOutputQueueNames))

        .def("getInputQueue", static_cast<std::shared_ptr<DataInputQueue>(Device::*)(const std::string&)>(&Device::getInputQueue), py::arg("name"), DOC(dai, Device, getInputQueue))
        .def("getInputQueue", static_cast<std::shared_ptr<DataInputQueue>(Device::*)(const std::string&, unsigned int, bool)>(&Device::getInputQueue), py::arg("name"), py::arg("maxSize"), py::arg("blocking") = true, DOC(dai, Device, getInputQueue, 2))
        .def("getInputQueueNames", &Device::getInputQueueNames, DOC(dai, Device, getInputQueueNames))

        .def("getQueueEvents", [](Device& d, const std::vector<std::string>& queueNames, std::size_t maxNumEvents, std::chrono::microseconds timeout) {
            return deviceGetQueueEventsHelper(d, queueNames, maxNumEvents, timeout);
        }, py::arg("queueNames"), py::arg("maxNumEvents") = std::numeric_limits<std::size_t>::max(), py::arg("timeout") = std::chrono::microseconds(-1), DOC(dai, Device, getQueueEvents))
        .def("getQueueEvents", [](Device& d, std::string queueName, std::size_t maxNumEvents, std::chrono::microseconds timeout) {
            return deviceGetQueueEventsHelper(d, std::vector<std::string>{queueName}, maxNumEvents, timeout);
        }, py::arg("queueName"), py::arg("maxNumEvents") = std::numeric_limits<std::size_t>::max(), py::arg("timeout") = std::chrono::microseconds(-1), DOC(dai, Device, getQueueEvents, 3))
        .def("getQueueEvents", [](Device& d, std::size_t maxNumEvents, std::chrono::microseconds timeout) {
            return deviceGetQueueEventsHelper(d, d.getOutputQueueNames(), maxNumEvents, timeout);
        }, py::arg("maxNumEvents") = std::numeric_limits<std::size_t>::max(), py::arg("timeout") = std::chrono::microseconds(-1), DOC(dai, Device, getQueueEvents, 4))

        .def("getQueueEvent", [](Device& d, const std::vector<std::string>& queueNames, std::chrono::microseconds timeout) {
            auto events = deviceGetQueueEventsHelper(d, queueNames, std::numeric_limits<std::size_t>::max(), timeout);
            if(events.empty()) return std::string("");
            return events[0];
        }, py::arg("queueNames"), py::arg("timeout") = std::chrono::microseconds(-1), DOC(dai, Device, getQueueEvent))

        .def("getQueueEvent", [](Device& d, std::string queueName, std::chrono::microseconds timeout) {
            auto events = deviceGetQueueEventsHelper(d, std::vector<std::string>{queueName}, std::numeric_limits<std::size_t>::max(), timeout);
            if(events.empty()) return std::string("");
            return events[0];
        }, py::arg("queueName"), py::arg("timeout") = std::chrono::microseconds(-1), DOC(dai, Device, getQueueEvent, 3))

        .def("getQueueEvent", [](Device& d, std::chrono::microseconds timeout) {
            auto events = deviceGetQueueEventsHelper(d, d.getOutputQueueNames(), std::numeric_limits<std::size_t>::max(), timeout);
            if(events.empty()) return std::string("");
            return events[0];
        }, py::arg("timeout") = std::chrono::microseconds(-1), DOC(dai, Device, getQueueEvent, 4))

        //.def("setCallback", DeviceWrapper::wrap(&Device::setCallback), py::arg("name"), py::arg("callback"))

    ;

    clock.def("now", &Clock::now);

}<|MERGE_RESOLUTION|>--- conflicted
+++ resolved
@@ -387,16 +387,9 @@
         .def("flashCalibration", [](DeviceBase& d, CalibrationHandler calibrationDataHandler) { py::gil_scoped_release release; return d.flashCalibration(calibrationDataHandler); }, py::arg("calibrationDataHandler"), DOC(dai, DeviceBase, flashCalibration))
         .def("setXLinkChunkSize", [](DeviceBase& d, int s) { py::gil_scoped_release release; d.setXLinkChunkSize(s); }, py::arg("sizeBytes"), DOC(dai, DeviceBase, setXLinkChunkSize))
         .def("getXLinkChunkSize", [](DeviceBase& d) { py::gil_scoped_release release; return d.getXLinkChunkSize(); }, DOC(dai, DeviceBase, getXLinkChunkSize))
-<<<<<<< HEAD
-        .def("irWriteReg", [](DeviceBase& d, int r, int v) { py::gil_scoped_release release; d.irWriteReg(r, v); }, py::arg("reg"), py::arg("value"), DOC(dai, DeviceBase, irWriteReg))
-        .def("irReadReg", [](DeviceBase& d, int r) { py::gil_scoped_release release; return d.irReadReg(r); }, py::arg("reg"), DOC(dai, DeviceBase, irReadReg))
-        .def("setIrLaserDotProjectorBrightness", [](DeviceBase& d, float m, int mask) { py::gil_scoped_release release; d.setIrLaserDotProjectorBrightness(m, mask); }, py::arg("mA"), py::arg("mask") = -1, DOC(dai, DeviceBase, setIrLaserDotProjectorBrightness))
-        .def("setIrFloodLightBrightness", [](DeviceBase& d, float m, int mask) { py::gil_scoped_release release; d.setIrFloodLightBrightness(m, mask); }, py::arg("mA"), py::arg("mask") = -1, DOC(dai, DeviceBase, setIrFloodLightBrightness))
-=======
         .def("setIrLaserDotProjectorBrightness", [](DeviceBase& d, float m, int mask) { py::gil_scoped_release release; d.setIrLaserDotProjectorBrightness(m, mask); }, py::arg("mA"), py::arg("mask") = -1, DOC(dai, DeviceBase, setIrLaserDotProjectorBrightness))
         .def("setIrFloodLightBrightness", [](DeviceBase& d, float m, int mask) { py::gil_scoped_release release; d.setIrFloodLightBrightness(m, mask); }, py::arg("mA"), py::arg("mask") = -1, DOC(dai, DeviceBase, setIrFloodLightBrightness))
         .def("getIrDrivers", [](DeviceBase& d) { py::gil_scoped_release release; return d.getIrDrivers(); }, DOC(dai, DeviceBase, getIrDrivers))
->>>>>>> 75b9c40c
     ;
 
 
