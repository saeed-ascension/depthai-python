#include "DeviceBindings.hpp"

// depthai
#include "depthai/device/Device.hpp"
#include "depthai/pipeline/Pipeline.hpp"
#include "depthai/utility/Clock.hpp"
#include "depthai/xlink/XLinkConnection.hpp"

// std::chrono bindings
#include <pybind11/chrono.h>
// py::detail
#include <pybind11/detail/common.h>
// hedley
#include <hedley/hedley.h>
// STL Bind
#include <pybind11/stl_bind.h>

PYBIND11_MAKE_OPAQUE(std::unordered_map<std::int8_t, dai::BoardConfig::GPIO>);
PYBIND11_MAKE_OPAQUE(std::unordered_map<std::int8_t, dai::BoardConfig::UART>);

// Patch for bind_map naming
// Remove if it gets mainlined in pybind11
namespace pybind11 {

template <typename Map, typename holder_type = std::unique_ptr<Map>, typename... Args>
class_<Map, holder_type> bind_map_patched(handle scope, const std::string &name, Args &&...args) {
    using KeyType = typename Map::key_type;
    using MappedType = typename Map::mapped_type;
    using KeysView = detail::keys_view<Map>;
    using ValuesView = detail::values_view<Map>;
    using ItemsView = detail::items_view<Map>;
    using Class_ = class_<Map, holder_type>;

    // If either type is a non-module-local bound type then make the map binding non-local as well;
    // otherwise (e.g. both types are either module-local or converting) the map will be
    // module-local.
    auto *tinfo = detail::get_type_info(typeid(MappedType));
    bool local = !tinfo || tinfo->module_local;
    if (local) {
        tinfo = detail::get_type_info(typeid(KeyType));
        local = !tinfo || tinfo->module_local;
    }

    Class_ cl(scope, name.c_str(), pybind11::module_local(local), std::forward<Args>(args)...);
    class_<KeysView> keys_view(
        scope, ("KeysView_" + name).c_str(), pybind11::module_local(local));
    class_<ValuesView> values_view(
        scope, ("ValuesView_" + name).c_str(), pybind11::module_local(local));
    class_<ItemsView> items_view(
        scope, ("ItemsView_" + name).c_str(), pybind11::module_local(local));

    cl.def(init<>());

    // Register stream insertion operator (if possible)
    detail::map_if_insertion_operator<Map, Class_>(cl, name);

    cl.def(
        "__bool__",
        [](const Map &m) -> bool { return !m.empty(); },
        "Check whether the map is nonempty");

    cl.def(
        "__iter__",
        [](Map &m) { return make_key_iterator(m.begin(), m.end()); },
        keep_alive<0, 1>() /* Essential: keep map alive while iterator exists */
    );

    cl.def(
        "keys",
        [](Map &m) { return KeysView{m}; },
        keep_alive<0, 1>() /* Essential: keep map alive while view exists */
    );

    cl.def(
        "values",
        [](Map &m) { return ValuesView{m}; },
        keep_alive<0, 1>() /* Essential: keep map alive while view exists */
    );

    cl.def(
        "items",
        [](Map &m) { return ItemsView{m}; },
        keep_alive<0, 1>() /* Essential: keep map alive while view exists */
    );

    cl.def(
        "__getitem__",
        [](Map &m, const KeyType &k) -> MappedType & {
            auto it = m.find(k);
            if (it == m.end()) {
                throw key_error();
            }
            return it->second;
        },
        return_value_policy::reference_internal // ref + keepalive
    );

    cl.def("__contains__", [](Map &m, const KeyType &k) -> bool {
        auto it = m.find(k);
        if (it == m.end()) {
            return false;
        }
        return true;
    });
    // Fallback for when the object is not of the key type
    cl.def("__contains__", [](Map &, const object &) -> bool { return false; });

    // Assignment provided only if the type is copyable
    detail::map_assignment<Map, Class_>(cl);

    cl.def("__delitem__", [](Map &m, const KeyType &k) {
        auto it = m.find(k);
        if (it == m.end()) {
            throw key_error();
        }
        m.erase(it);
    });

    cl.def("__len__", &Map::size);

    keys_view.def("__len__", [](KeysView &view) { return view.map.size(); });
    keys_view.def(
        "__iter__",
        [](KeysView &view) { return make_key_iterator(view.map.begin(), view.map.end()); },
        keep_alive<0, 1>() /* Essential: keep view alive while iterator exists */
    );
    keys_view.def("__contains__", [](KeysView &view, const KeyType &k) -> bool {
        auto it = view.map.find(k);
        if (it == view.map.end()) {
            return false;
        }
        return true;
    });
    // Fallback for when the object is not of the key type
    keys_view.def("__contains__", [](KeysView &, const object &) -> bool { return false; });

    values_view.def("__len__", [](ValuesView &view) { return view.map.size(); });
    values_view.def(
        "__iter__",
        [](ValuesView &view) { return make_value_iterator(view.map.begin(), view.map.end()); },
        keep_alive<0, 1>() /* Essential: keep view alive while iterator exists */
    );

    items_view.def("__len__", [](ItemsView &view) { return view.map.size(); });
    items_view.def(
        "__iter__",
        [](ItemsView &view) { return make_iterator(view.map.begin(), view.map.end()); },
        keep_alive<0, 1>() /* Essential: keep view alive while iterator exists */
    );

    return cl;
}

} // namespace pybind11


// Searches for available devices (as Device constructor)
// but pooling, to check for python interrupts, and releases GIL in between

template<typename DEVICE, class... Args>
static auto deviceSearchHelper(Args&&... args){

    bool found;
    dai::DeviceInfo deviceInfo;
    // releases python GIL
    py::gil_scoped_release release;
    std::tie(found, deviceInfo) = DEVICE::getAnyAvailableDevice(DEVICE::getDefaultSearchTime(), [](){
        py::gil_scoped_acquire acquire;
        if (PyErr_CheckSignals() != 0) throw py::error_already_set();
    });

    // if no devices found, then throw
    if(!found) throw std::runtime_error("No available devices");

    return deviceInfo;
}


static std::vector<std::string> deviceGetQueueEventsHelper(dai::Device& d, const std::vector<std::string>& queueNames, std::size_t maxNumEvents, std::chrono::microseconds timeout){
    using namespace std::chrono;

    // if timeout < 0, unlimited timeout
    bool unlimitedTimeout = timeout < microseconds(0);
    auto startTime = steady_clock::now();
    do {
        {
            // releases python GIL
            py::gil_scoped_release release;
            // block for 100ms
            auto events = d.getQueueEvents(queueNames, maxNumEvents, std::chrono::milliseconds(100));
            if(!events.empty()) return events;
        }
        // reacquires python GIL for PyErr_CheckSignals call
        // check if interrupt triggered in between
        if (PyErr_CheckSignals() != 0) throw py::error_already_set();
    } while(unlimitedTimeout || steady_clock::now() - startTime < timeout);

    return std::vector<std::string>();
}


template<typename D, typename ARG>
static void bindConstructors(ARG& arg){
    using namespace dai;

    arg
    .def(py::init([](const Pipeline& pipeline){
        auto dev = deviceSearchHelper<D>();
        py::gil_scoped_release release;
        return std::make_unique<D>(pipeline, dev);
    }), py::arg("pipeline"), DOC(dai, DeviceBase, DeviceBase))
    .def(py::init([](const Pipeline& pipeline, bool usb2Mode){
        auto dev = deviceSearchHelper<D>();
        py::gil_scoped_release release;
        return std::make_unique<D>(pipeline, dev, usb2Mode);
    }), py::arg("pipeline"), py::arg("usb2Mode"), DOC(dai, DeviceBase, DeviceBase, 2))
    .def(py::init([](const Pipeline& pipeline, UsbSpeed maxUsbSpeed){
        auto dev = deviceSearchHelper<D>();
        py::gil_scoped_release release;
        return std::make_unique<D>(pipeline, dev, maxUsbSpeed);
    }), py::arg("pipeline"), py::arg("maxUsbSpeed"), DOC(dai, DeviceBase, DeviceBase, 3))
    .def(py::init([](const Pipeline& pipeline, const dai::Path& pathToCmd){
        auto dev = deviceSearchHelper<D>();
        py::gil_scoped_release release;
        return std::make_unique<D>(pipeline, dev, pathToCmd);
    }), py::arg("pipeline"), py::arg("pathToCmd"), DOC(dai, DeviceBase, DeviceBase, 4))
    .def(py::init([](const Pipeline& pipeline, const DeviceInfo& deviceInfo, bool usb2Mode){
        py::gil_scoped_release release;
        return std::make_unique<D>(pipeline, deviceInfo, usb2Mode);
    }), py::arg("pipeline"), py::arg("devInfo"), py::arg("usb2Mode") = false, DOC(dai, DeviceBase, DeviceBase, 6))
    .def(py::init([](const Pipeline& pipeline, const DeviceInfo& deviceInfo, UsbSpeed maxUsbSpeed){
        py::gil_scoped_release release;
        return std::make_unique<D>(pipeline, deviceInfo, maxUsbSpeed);
    }), py::arg("pipeline"), py::arg("deviceInfo"), py::arg("maxUsbSpeed"), DOC(dai, DeviceBase, DeviceBase, 7))
    .def(py::init([](const Pipeline& pipeline, const DeviceInfo& deviceInfo, dai::Path pathToCmd){
        py::gil_scoped_release release;
        return std::make_unique<D>(pipeline, deviceInfo, pathToCmd);
    }), py::arg("pipeline"), py::arg("devInfo"), py::arg("pathToCmd"), DOC(dai, DeviceBase, DeviceBase, 8))

    // DeviceBase constructor - OpenVINO version
    .def(py::init([](OpenVINO::Version version){
        auto dev = deviceSearchHelper<D>();
        py::gil_scoped_release release;
        return std::make_unique<D>(version, dev);
    }), py::arg("version") = OpenVINO::DEFAULT_VERSION, DOC(dai, DeviceBase, DeviceBase, 10))
    .def(py::init([](OpenVINO::Version version, bool usb2Mode){
        auto dev = deviceSearchHelper<D>();
        py::gil_scoped_release release;
        return std::make_unique<D>(version, dev, usb2Mode);
    }), py::arg("version"), py::arg("usb2Mode") = false, DOC(dai, DeviceBase, DeviceBase, 11))
    .def(py::init([](OpenVINO::Version version, UsbSpeed maxUsbSpeed){
        auto dev = deviceSearchHelper<D>();
        py::gil_scoped_release release;
        return std::make_unique<D>(version, dev, maxUsbSpeed);
    }), py::arg("version"), py::arg("maxUsbSpeed"), DOC(dai, DeviceBase, DeviceBase, 12))
    .def(py::init([](OpenVINO::Version version, const dai::Path& pathToCmd){
        auto dev = deviceSearchHelper<D>();
        py::gil_scoped_release release;
        return std::make_unique<D>(version, dev, pathToCmd);
    }), py::arg("version"), py::arg("pathToCmd"), DOC(dai, DeviceBase, DeviceBase, 13))
    .def(py::init([](OpenVINO::Version version, const DeviceInfo& deviceInfo, bool usb2Mode){
        py::gil_scoped_release release;
        return std::make_unique<D>(version, deviceInfo, usb2Mode);
    }), py::arg("version"), py::arg("deviceInfo"), py::arg("usb2Mode") = false, DOC(dai, DeviceBase, DeviceBase, 15))
    .def(py::init([](OpenVINO::Version version, const DeviceInfo& deviceInfo, UsbSpeed maxUsbSpeed){
        py::gil_scoped_release release;
        return std::make_unique<D>(version, deviceInfo, maxUsbSpeed);
    }), py::arg("version"), py::arg("deviceInfo"), py::arg("maxUsbSpeed"), DOC(dai, DeviceBase, DeviceBase, 16))
    .def(py::init([](OpenVINO::Version version, const DeviceInfo& deviceInfo, dai::Path pathToCmd){
        py::gil_scoped_release release;
        return std::make_unique<D>(version, deviceInfo, pathToCmd);
    }), py::arg("version"), py::arg("deviceDesc"), py::arg("pathToCmd"), DOC(dai, DeviceBase, DeviceBase, 17))
    .def(py::init([](typename D::Config config){
        auto dev = deviceSearchHelper<D>();
        py::gil_scoped_release release;
        return std::make_unique<D>(config, dev);
    }), py::arg("config"), DOC(dai, DeviceBase, DeviceBase, 18))
    .def(py::init([](typename D::Config config, const DeviceInfo& deviceInfo){
        py::gil_scoped_release release;
        return std::make_unique<D>(config, deviceInfo);
    }), py::arg("config"), py::arg("deviceInfo"), DOC(dai, DeviceBase, DeviceBase, 19))

    // DeviceInfo version
     .def(py::init([](const DeviceInfo& deviceInfo){
        py::gil_scoped_release release;
        return std::make_unique<D>(deviceInfo);
    }), py::arg("deviceInfo"), DOC(dai, DeviceBase, DeviceBase, 20))
     .def(py::init([](const DeviceInfo& deviceInfo, UsbSpeed maxUsbSpeed){
        py::gil_scoped_release release;
        return std::make_unique<D>(deviceInfo, maxUsbSpeed);
    }), py::arg("deviceInfo"), py::arg("maxUsbSpeed"), DOC(dai, DeviceBase, DeviceBase, 21))
    ;

}



void DeviceBindings::bind(pybind11::module& m, void* pCallstack){

    using namespace dai;

    // Type definitions
    py::class_<DeviceBase> deviceBase(m, "DeviceBase", DOC(dai, DeviceBase));
    py::class_<Device, DeviceBase> device(m, "Device", DOC(dai, Device));
    py::class_<Device::Config> deviceConfig(device, "Config", DOC(dai, DeviceBase, Config));
    py::class_<BoardConfig> boardConfig(m, "BoardConfig", DOC(dai, BoardConfig));
    py::class_<BoardConfig::USB> boardConfigUsb(boardConfig, "USB", DOC(dai, BoardConfig, USB));
    py::class_<BoardConfig::Network> boardConfigNetwork(boardConfig, "Network", DOC(dai, BoardConfig, Network));
    py::class_<BoardConfig::GPIO> boardConfigGpio(boardConfig, "GPIO", DOC(dai, BoardConfig, GPIO));
    py::enum_<BoardConfig::GPIO::Mode> boardConfigGpioMode(boardConfigGpio, "Mode", DOC(dai, BoardConfig, GPIO, Mode));
    py::enum_<BoardConfig::GPIO::Direction> boardConfigGpioDirection(boardConfigGpio, "Direction", DOC(dai, BoardConfig, GPIO, Direction));
    py::enum_<BoardConfig::GPIO::Level> boardConfigGpioLevel(boardConfigGpio, "Level", DOC(dai, BoardConfig, GPIO, Level));
    py::enum_<BoardConfig::GPIO::Pull> boardConfigGpioPull(boardConfigGpio, "Pull", DOC(dai, BoardConfig, GPIO, Pull));
    py::enum_<BoardConfig::GPIO::Drive> boardConfigGpioDrive(boardConfigGpio, "Drive", DOC(dai, BoardConfig, GPIO, Drive));
    py::class_<BoardConfig::UART> boardConfigUart(boardConfig, "UART", DOC(dai, BoardConfig, UART));
    struct PyClock{};
    py::class_<PyClock> clock(m, "Clock");


    py::bind_map_patched<std::unordered_map<std::int8_t, dai::BoardConfig::GPIO>>(boardConfig, "GPIOMap");
    py::bind_map_patched<std::unordered_map<std::int8_t, dai::BoardConfig::UART>>(boardConfig, "UARTMap");


    ///////////////////////////////////////////////////////////////////////
    ///////////////////////////////////////////////////////////////////////
    ///////////////////////////////////////////////////////////////////////
    // Call the rest of the type defines, then perform the actual bindings
    Callstack* callstack = (Callstack*) pCallstack;
    auto cb = callstack->top();
    callstack->pop();
    cb(m, pCallstack);
    ///////////////////////////////////////////////////////////////////////
    ///////////////////////////////////////////////////////////////////////
    ///////////////////////////////////////////////////////////////////////


    // Bind BoardConfig::USB
    boardConfigUsb
        .def(py::init<>())
        .def_readwrite("vid", &BoardConfig::USB::vid)
        .def_readwrite("pid", &BoardConfig::USB::pid)
        .def_readwrite("flashBootedVid", &BoardConfig::USB::flashBootedVid)
        .def_readwrite("flashBootedPid", &BoardConfig::USB::flashBootedPid)
        .def_readwrite("maxSpeed", &BoardConfig::USB::maxSpeed)
    ;

    // Bind BoardConfig::Network
    boardConfigNetwork
        .def(py::init<>())
        .def_readwrite("mtu", &BoardConfig::Network::mtu)
        .def_readwrite("xlinkTcpNoDelay", &BoardConfig::Network::xlinkTcpNoDelay)
    ;

    // GPIO Mode
    boardConfigGpioMode
        .value("ALT_MODE_0", BoardConfig::GPIO::ALT_MODE_0, DOC(dai, BoardConfig, GPIO, Mode, ALT_MODE_0))
        .value("ALT_MODE_1", BoardConfig::GPIO::ALT_MODE_1, DOC(dai, BoardConfig, GPIO, Mode, ALT_MODE_1))
        .value("ALT_MODE_2", BoardConfig::GPIO::ALT_MODE_2, DOC(dai, BoardConfig, GPIO, Mode, ALT_MODE_2))
        .value("ALT_MODE_3", BoardConfig::GPIO::ALT_MODE_3, DOC(dai, BoardConfig, GPIO, Mode, ALT_MODE_3))
        .value("ALT_MODE_4", BoardConfig::GPIO::ALT_MODE_4, DOC(dai, BoardConfig, GPIO, Mode, ALT_MODE_4))
        .value("ALT_MODE_5", BoardConfig::GPIO::ALT_MODE_5, DOC(dai, BoardConfig, GPIO, Mode, ALT_MODE_5))
        .value("ALT_MODE_6", BoardConfig::GPIO::ALT_MODE_6, DOC(dai, BoardConfig, GPIO, Mode, ALT_MODE_6))
        .value("DIRECT", BoardConfig::GPIO::DIRECT, DOC(dai, BoardConfig, GPIO, Mode, DIRECT))
        .export_values()
        ;

    // GPIO Direction
    boardConfigGpioDirection
        .value("INPUT", BoardConfig::GPIO::INPUT, DOC(dai, BoardConfig, GPIO, Direction, INPUT))
        .value("OUTPUT", BoardConfig::GPIO::OUTPUT, DOC(dai, BoardConfig, GPIO, Direction, OUTPUT))
        .export_values()
        ;

    // GPIO Level
    boardConfigGpioLevel
        .value("LOW", BoardConfig::GPIO::LOW, DOC(dai, BoardConfig, GPIO, Level, LOW))
        .value("HIGH", BoardConfig::GPIO::HIGH, DOC(dai, BoardConfig, GPIO, Level, HIGH))
        .export_values()
        ;

    // GPIO Pull
    boardConfigGpioPull
        .value("NO_PULL", BoardConfig::GPIO::NO_PULL, DOC(dai, BoardConfig, GPIO, Pull, NO_PULL))
        .value("PULL_UP", BoardConfig::GPIO::PULL_UP, DOC(dai, BoardConfig, GPIO, Pull, PULL_UP))
        .value("PULL_DOWN", BoardConfig::GPIO::PULL_DOWN, DOC(dai, BoardConfig, GPIO, Pull, PULL_DOWN))
        .value("BUS_KEEPER", BoardConfig::GPIO::BUS_KEEPER, DOC(dai, BoardConfig, GPIO, Pull, BUS_KEEPER))
        .export_values()
        ;

    // GPIO Drive
    boardConfigGpioDrive
        .value("MA_2", BoardConfig::GPIO::MA_2, DOC(dai, BoardConfig, GPIO, Drive, MA_2))
        .value("MA_4", BoardConfig::GPIO::MA_4, DOC(dai, BoardConfig, GPIO, Drive, MA_4))
        .value("MA_8", BoardConfig::GPIO::MA_8, DOC(dai, BoardConfig, GPIO, Drive, MA_8))
        .value("MA_12", BoardConfig::GPIO::MA_12, DOC(dai, BoardConfig, GPIO, Drive, MA_12))
        .export_values()
        ;

    // Bind BoardConfig::GPIO
    boardConfigGpio
        .def(py::init<>())
        .def(py::init<BoardConfig::GPIO::Direction>())
        .def(py::init<BoardConfig::GPIO::Direction, BoardConfig::GPIO::Level>())
        .def(py::init<BoardConfig::GPIO::Direction, BoardConfig::GPIO::Level, BoardConfig::GPIO::Pull>())
        .def(py::init<BoardConfig::GPIO::Direction, BoardConfig::GPIO::Mode>())
        .def(py::init<BoardConfig::GPIO::Direction, BoardConfig::GPIO::Mode, BoardConfig::GPIO::Pull>())
        .def_readwrite("mode", &BoardConfig::GPIO::mode)
        .def_readwrite("direction", &BoardConfig::GPIO::direction)
        .def_readwrite("level", &BoardConfig::GPIO::level)
        .def_readwrite("pull", &BoardConfig::GPIO::pull)
        .def_readwrite("drive", &BoardConfig::GPIO::drive)
        .def_readwrite("schmitt", &BoardConfig::GPIO::schmitt)
        .def_readwrite("slewFast", &BoardConfig::GPIO::slewFast)
    ;

    // Bind BoardConfig::UART
    boardConfigUart
        .def(py::init<>())
        .def_readwrite("tmp", &BoardConfig::UART::tmp)
    ;

    // Bind BoardConfig
    boardConfig
        .def(py::init<>())
        .def_readwrite("usb", &BoardConfig::usb)
        .def_readwrite("network", &BoardConfig::network)
        .def_readwrite("sysctl", &BoardConfig::sysctl)
        .def_readwrite("watchdogTimeoutMs", &BoardConfig::watchdogTimeoutMs)
        .def_readwrite("watchdogInitialDelayMs", &BoardConfig::watchdogInitialDelayMs)
        .def_readwrite("gpio", &BoardConfig::gpio)
        .def_readwrite("uart", &BoardConfig::uart)
        .def_readwrite("pcieInternalClock", &BoardConfig::pcieInternalClock)
        .def_readwrite("usb3PhyInternalClock", &BoardConfig::usb3PhyInternalClock)
        .def_readwrite("mipi4LaneRgb", &BoardConfig::mipi4LaneRgb)
        .def_readwrite("emmc", &BoardConfig::emmc)
        .def_readwrite("logPath", &BoardConfig::logPath)
        .def_readwrite("logSizeMax", &BoardConfig::logSizeMax)
        .def_readwrite("logVerbosity", &BoardConfig::logVerbosity)
    ;

    // Bind Device::Config
    deviceConfig
        .def(py::init<>())
        .def_readwrite("version", &Device::Config::version)
        .def_readwrite("board", &Device::Config::board)
    ;

    // Bind constructors
    bindConstructors<DeviceBase>(deviceBase);
    // Bind the rest
    deviceBase
        // Python only methods
        .def("__enter__", [](DeviceBase& d) -> DeviceBase& { return d; })
        .def("__exit__", [](DeviceBase& d, py::object type, py::object value, py::object traceback) {
            py::gil_scoped_release release;
            d.close();
        })
        .def("close", [](DeviceBase& d) { py::gil_scoped_release release; d.close(); }, "Closes the connection to device. Better alternative is the usage of context manager: `with depthai.Device(pipeline) as device:`")
        .def("isClosed", [](DeviceBase& d) { py::gil_scoped_release release; return d.isClosed(); }, DOC(dai, DeviceBase, isClosed))

        //dai::Device methods
        //static
        .def_static("getAnyAvailableDevice", [](std::chrono::milliseconds ms){ return DeviceBase::getAnyAvailableDevice(ms); }, py::arg("timeout"), DOC(dai, DeviceBase, getAnyAvailableDevice))
        .def_static("getAnyAvailableDevice", [](){ return DeviceBase::getAnyAvailableDevice(); }, DOC(dai, DeviceBase, getAnyAvailableDevice, 2))
        .def_static("getFirstAvailableDevice", &DeviceBase::getFirstAvailableDevice, py::arg("skipInvalidDevices") = true, DOC(dai, DeviceBase, getFirstAvailableDevice))
        .def_static("getAllAvailableDevices", &DeviceBase::getAllAvailableDevices, DOC(dai, DeviceBase, getAllAvailableDevices))
        .def_static("getEmbeddedDeviceBinary", py::overload_cast<bool, OpenVINO::Version>(&DeviceBase::getEmbeddedDeviceBinary), py::arg("usb2Mode"), py::arg("version") = OpenVINO::DEFAULT_VERSION, DOC(dai, DeviceBase, getEmbeddedDeviceBinary))
        .def_static("getEmbeddedDeviceBinary", py::overload_cast<DeviceBase::Config>(&DeviceBase::getEmbeddedDeviceBinary), py::arg("config"), DOC(dai, DeviceBase, getEmbeddedDeviceBinary, 2))
        .def_static("getDeviceByMxId", &DeviceBase::getDeviceByMxId, py::arg("mxId"), DOC(dai, DeviceBase, getDeviceByMxId))

        // methods
        .def("getBootloaderVersion", &DeviceBase::getBootloaderVersion, DOC(dai, DeviceBase, getBootloaderVersion))
        .def("isPipelineRunning", [](DeviceBase& d) { py::gil_scoped_release release; return d.isPipelineRunning(); }, DOC(dai, DeviceBase, isPipelineRunning))
        .def("startPipeline", [](DeviceBase& d){
            // Issue an deprecation warning
            PyErr_WarnEx(PyExc_DeprecationWarning, "Device(pipeline) starts the pipeline automatically. Use Device() and startPipeline(pipeline) otherwise", 1);
            HEDLEY_DIAGNOSTIC_PUSH
            HEDLEY_DIAGNOSTIC_DISABLE_DEPRECATED
            py::gil_scoped_release release;
            d.startPipeline();
            HEDLEY_DIAGNOSTIC_POP
        }, DOC(dai, DeviceBase, startPipeline))
        .def("startPipeline", [](DeviceBase& d, const Pipeline& pipeline) { py::gil_scoped_release release; return d.startPipeline(pipeline); }, DOC(dai, DeviceBase, startPipeline, 2))

        // Doesn't require GIL release (eg, don't do RPC or long blocking things in background)
        .def("setLogOutputLevel", &DeviceBase::setLogOutputLevel, py::arg("level"), DOC(dai, DeviceBase, setLogOutputLevel))
        .def("getLogOutputLevel", &DeviceBase::getLogOutputLevel, DOC(dai, DeviceBase, getLogOutputLevel))

        // Requires GIL release
        .def("setLogLevel", [](DeviceBase& d, LogLevel l) { py::gil_scoped_release release; d.setLogLevel(l); }, py::arg("level"), DOC(dai, DeviceBase, setLogLevel))
        .def("getLogLevel", [](DeviceBase& d) { py::gil_scoped_release release; return d.getLogLevel(); }, DOC(dai, DeviceBase, getLogLevel))
        .def("setSystemInformationLoggingRate", [](DeviceBase& d, float hz) { py::gil_scoped_release release; d.setSystemInformationLoggingRate(hz); }, py::arg("rateHz"), DOC(dai, DeviceBase, setSystemInformationLoggingRate))
        .def("getSystemInformationLoggingRate", [](DeviceBase& d) { py::gil_scoped_release release; return d.getSystemInformationLoggingRate(); }, DOC(dai, DeviceBase, getSystemInformationLoggingRate))
        .def("getConnectedCameras", [](DeviceBase& d) { py::gil_scoped_release release; return d.getConnectedCameras(); }, DOC(dai, DeviceBase, getConnectedCameras))
<<<<<<< HEAD
        .def("getConnectedCameraProperties", [](DeviceBase& d) { py::gil_scoped_release release; return d.getConnectedCameraProperties(); }, DOC(dai, DeviceBase, getConnectedCameraProperties))
=======
        .def("getConnectedCameraFeatures", [](DeviceBase& d) { py::gil_scoped_release release; return d.getConnectedCameraFeatures(); }, DOC(dai, DeviceBase, getConnectedCameraFeatures))
>>>>>>> 4c65bfaa
        .def("getCameraSensorNames", [](DeviceBase& d) { py::gil_scoped_release release; return d.getCameraSensorNames(); }, DOC(dai, DeviceBase, getCameraSensorNames))
        .def("getDdrMemoryUsage", [](DeviceBase& d) { py::gil_scoped_release release; return d.getDdrMemoryUsage(); }, DOC(dai, DeviceBase, getDdrMemoryUsage))
        .def("getCmxMemoryUsage", [](DeviceBase& d) { py::gil_scoped_release release; return d.getCmxMemoryUsage(); }, DOC(dai, DeviceBase, getCmxMemoryUsage))
        .def("getLeonCssHeapUsage", [](DeviceBase& d) { py::gil_scoped_release release; return d.getLeonCssHeapUsage(); }, DOC(dai, DeviceBase, getLeonCssHeapUsage))
        .def("getLeonMssHeapUsage", [](DeviceBase& d) { py::gil_scoped_release release; return d.getLeonMssHeapUsage(); }, DOC(dai, DeviceBase, getLeonMssHeapUsage))
        .def("getChipTemperature", [](DeviceBase& d) { py::gil_scoped_release release; return d.getChipTemperature(); }, DOC(dai, DeviceBase, getChipTemperature))
        .def("getLeonCssCpuUsage", [](DeviceBase& d) { py::gil_scoped_release release; return d.getLeonCssCpuUsage(); }, DOC(dai, DeviceBase, getLeonCssCpuUsage))
        .def("getLeonMssCpuUsage", [](DeviceBase& d) { py::gil_scoped_release release; return d.getLeonMssCpuUsage(); }, DOC(dai, DeviceBase, getLeonMssCpuUsage))
        .def("addLogCallback", [](DeviceBase& d, std::function<void(LogMessage)> callback) { py::gil_scoped_release release; return d.addLogCallback(callback); }, py::arg("callback"), DOC(dai, DeviceBase, addLogCallback))
        .def("removeLogCallback", [](DeviceBase& d, int cbId) { py::gil_scoped_release release; return d.removeLogCallback(cbId); }, py::arg("callbackId"), DOC(dai, DeviceBase, removeLogCallback))
        .def("getUsbSpeed", [](DeviceBase& d) { py::gil_scoped_release release; return d.getUsbSpeed(); }, DOC(dai, DeviceBase, getUsbSpeed))
        .def("getDeviceInfo", [](DeviceBase& d) { py::gil_scoped_release release; return d.getDeviceInfo(); }, DOC(dai, DeviceBase, getDeviceInfo))
        .def("getMxId", [](DeviceBase& d) { py::gil_scoped_release release; return d.getMxId(); }, DOC(dai, DeviceBase, getMxId))
        .def("readCalibration", [](DeviceBase& d) { py::gil_scoped_release release; return d.readCalibration(); }, DOC(dai, DeviceBase, readCalibration))
        .def("flashCalibration", [](DeviceBase& d, CalibrationHandler calibrationDataHandler) { py::gil_scoped_release release; return d.flashCalibration(calibrationDataHandler); }, py::arg("calibrationDataHandler"), DOC(dai, DeviceBase, flashCalibration))
        .def("setXLinkChunkSize", [](DeviceBase& d, int s) { py::gil_scoped_release release; d.setXLinkChunkSize(s); }, py::arg("sizeBytes"), DOC(dai, DeviceBase, setXLinkChunkSize))
        .def("getXLinkChunkSize", [](DeviceBase& d) { py::gil_scoped_release release; return d.getXLinkChunkSize(); }, DOC(dai, DeviceBase, getXLinkChunkSize))
        .def("setIrLaserDotProjectorBrightness", [](DeviceBase& d, float m, int mask) { py::gil_scoped_release release; return d.setIrLaserDotProjectorBrightness(m, mask); }, py::arg("mA"), py::arg("mask") = -1, DOC(dai, DeviceBase, setIrLaserDotProjectorBrightness))
        .def("setIrFloodLightBrightness", [](DeviceBase& d, float m, int mask) { py::gil_scoped_release release; return d.setIrFloodLightBrightness(m, mask); }, py::arg("mA"), py::arg("mask") = -1, DOC(dai, DeviceBase, setIrFloodLightBrightness))
        .def("getIrDrivers", [](DeviceBase& d) { py::gil_scoped_release release; return d.getIrDrivers(); }, DOC(dai, DeviceBase, getIrDrivers))
        .def("isEepromAvailable", [](DeviceBase& d) { py::gil_scoped_release release; return d.isEepromAvailable(); }, DOC(dai, DeviceBase, isEepromAvailable))
        .def("flashCalibration2", [](DeviceBase& d, CalibrationHandler ch) { py::gil_scoped_release release; return d.flashCalibration2(ch); }, DOC(dai, DeviceBase, flashCalibration2))
        .def("readCalibration2", [](DeviceBase& d) { py::gil_scoped_release release; return d.readCalibration2(); }, DOC(dai, DeviceBase, readCalibration2))
        .def("readCalibrationOrDefault", [](DeviceBase& d) { py::gil_scoped_release release; return d.readCalibrationOrDefault(); }, DOC(dai, DeviceBase, readCalibrationOrDefault))
        .def("factoryResetCalibration", [](DeviceBase& d) { py::gil_scoped_release release; return d.factoryResetCalibration(); }, DOC(dai, DeviceBase, factoryResetCalibration))
        .def("flashFactoryCalibration", [](DeviceBase& d, CalibrationHandler ch) { py::gil_scoped_release release; return d.flashFactoryCalibration(ch); }, DOC(dai, DeviceBase, flashFactoryCalibration))
        .def("readFactoryCalibration", [](DeviceBase& d) { py::gil_scoped_release release; return d.readFactoryCalibration(); }, DOC(dai, DeviceBase, readFactoryCalibration))
        .def("readFactoryCalibrationOrDefault", [](DeviceBase& d) { py::gil_scoped_release release; return d.readFactoryCalibrationOrDefault(); }, DOC(dai, DeviceBase, readFactoryCalibrationOrDefault))
        .def("readCalibrationRaw", [](DeviceBase& d) { py::gil_scoped_release release; return d.readCalibrationRaw(); }, DOC(dai, DeviceBase, readCalibrationRaw))
        .def("readFactoryCalibrationRaw", [](DeviceBase& d) { py::gil_scoped_release release; return d.readFactoryCalibrationRaw(); }, DOC(dai, DeviceBase, readFactoryCalibrationRaw))
<<<<<<< HEAD
        .def("flashWrite", [](DeviceBase& d, std::vector<std::uint8_t> data, uint64_t o) { py::gil_scoped_release release; d.flashWrite(data, o); }, py::arg("data"), py::arg("offset") = 0, DOC(dai, DeviceBase, flashWrite))
        .def("flashRead", [](DeviceBase& d, uint32_t s, uint64_t o) { py::gil_scoped_release release; return d.flashRead(s, o); }, py::arg("size"), py::arg("offset") = 0, DOC(dai, DeviceBase, flashRead))
=======
        .def("flashEepromClear", [](DeviceBase& d) { py::gil_scoped_release release; d.flashEepromClear(); }, DOC(dai, DeviceBase, flashEepromClear))
        .def("flashFactoryEepromClear", [](DeviceBase& d) { py::gil_scoped_release release; d.flashFactoryEepromClear(); }, DOC(dai, DeviceBase, flashFactoryEepromClear))
>>>>>>> 4c65bfaa
    ;


    // Bind constructors
    bindConstructors<Device>(device);
    // Bind the rest
    device
        .def("getOutputQueue", static_cast<std::shared_ptr<DataOutputQueue>(Device::*)(const std::string&)>(&Device::getOutputQueue), py::arg("name"), DOC(dai, Device, getOutputQueue))
        .def("getOutputQueue", static_cast<std::shared_ptr<DataOutputQueue>(Device::*)(const std::string&, unsigned int, bool)>(&Device::getOutputQueue), py::arg("name"), py::arg("maxSize"), py::arg("blocking") = true, DOC(dai, Device, getOutputQueue, 2))
        .def("getOutputQueueNames", &Device::getOutputQueueNames, DOC(dai, Device, getOutputQueueNames))

        .def("getInputQueue", static_cast<std::shared_ptr<DataInputQueue>(Device::*)(const std::string&)>(&Device::getInputQueue), py::arg("name"), DOC(dai, Device, getInputQueue))
        .def("getInputQueue", static_cast<std::shared_ptr<DataInputQueue>(Device::*)(const std::string&, unsigned int, bool)>(&Device::getInputQueue), py::arg("name"), py::arg("maxSize"), py::arg("blocking") = true, DOC(dai, Device, getInputQueue, 2))
        .def("getInputQueueNames", &Device::getInputQueueNames, DOC(dai, Device, getInputQueueNames))

        .def("getQueueEvents", [](Device& d, const std::vector<std::string>& queueNames, std::size_t maxNumEvents, std::chrono::microseconds timeout) {
            return deviceGetQueueEventsHelper(d, queueNames, maxNumEvents, timeout);
        }, py::arg("queueNames"), py::arg("maxNumEvents") = std::numeric_limits<std::size_t>::max(), py::arg("timeout") = std::chrono::microseconds(-1), DOC(dai, Device, getQueueEvents))
        .def("getQueueEvents", [](Device& d, std::string queueName, std::size_t maxNumEvents, std::chrono::microseconds timeout) {
            return deviceGetQueueEventsHelper(d, std::vector<std::string>{queueName}, maxNumEvents, timeout);
        }, py::arg("queueName"), py::arg("maxNumEvents") = std::numeric_limits<std::size_t>::max(), py::arg("timeout") = std::chrono::microseconds(-1), DOC(dai, Device, getQueueEvents, 3))
        .def("getQueueEvents", [](Device& d, std::size_t maxNumEvents, std::chrono::microseconds timeout) {
            return deviceGetQueueEventsHelper(d, d.getOutputQueueNames(), maxNumEvents, timeout);
        }, py::arg("maxNumEvents") = std::numeric_limits<std::size_t>::max(), py::arg("timeout") = std::chrono::microseconds(-1), DOC(dai, Device, getQueueEvents, 4))

        .def("getQueueEvent", [](Device& d, const std::vector<std::string>& queueNames, std::chrono::microseconds timeout) {
            auto events = deviceGetQueueEventsHelper(d, queueNames, std::numeric_limits<std::size_t>::max(), timeout);
            if(events.empty()) return std::string("");
            return events[0];
        }, py::arg("queueNames"), py::arg("timeout") = std::chrono::microseconds(-1), DOC(dai, Device, getQueueEvent))

        .def("getQueueEvent", [](Device& d, std::string queueName, std::chrono::microseconds timeout) {
            auto events = deviceGetQueueEventsHelper(d, std::vector<std::string>{queueName}, std::numeric_limits<std::size_t>::max(), timeout);
            if(events.empty()) return std::string("");
            return events[0];
        }, py::arg("queueName"), py::arg("timeout") = std::chrono::microseconds(-1), DOC(dai, Device, getQueueEvent, 3))

        .def("getQueueEvent", [](Device& d, std::chrono::microseconds timeout) {
            auto events = deviceGetQueueEventsHelper(d, d.getOutputQueueNames(), std::numeric_limits<std::size_t>::max(), timeout);
            if(events.empty()) return std::string("");
            return events[0];
        }, py::arg("timeout") = std::chrono::microseconds(-1), DOC(dai, Device, getQueueEvent, 4))

        //.def("setCallback", DeviceWrapper::wrap(&Device::setCallback), py::arg("name"), py::arg("callback"))

    ;

    clock.def("now", &Clock::now);

}<|MERGE_RESOLUTION|>--- conflicted
+++ resolved
@@ -492,11 +492,7 @@
         .def("setSystemInformationLoggingRate", [](DeviceBase& d, float hz) { py::gil_scoped_release release; d.setSystemInformationLoggingRate(hz); }, py::arg("rateHz"), DOC(dai, DeviceBase, setSystemInformationLoggingRate))
         .def("getSystemInformationLoggingRate", [](DeviceBase& d) { py::gil_scoped_release release; return d.getSystemInformationLoggingRate(); }, DOC(dai, DeviceBase, getSystemInformationLoggingRate))
         .def("getConnectedCameras", [](DeviceBase& d) { py::gil_scoped_release release; return d.getConnectedCameras(); }, DOC(dai, DeviceBase, getConnectedCameras))
-<<<<<<< HEAD
-        .def("getConnectedCameraProperties", [](DeviceBase& d) { py::gil_scoped_release release; return d.getConnectedCameraProperties(); }, DOC(dai, DeviceBase, getConnectedCameraProperties))
-=======
         .def("getConnectedCameraFeatures", [](DeviceBase& d) { py::gil_scoped_release release; return d.getConnectedCameraFeatures(); }, DOC(dai, DeviceBase, getConnectedCameraFeatures))
->>>>>>> 4c65bfaa
         .def("getCameraSensorNames", [](DeviceBase& d) { py::gil_scoped_release release; return d.getCameraSensorNames(); }, DOC(dai, DeviceBase, getCameraSensorNames))
         .def("getDdrMemoryUsage", [](DeviceBase& d) { py::gil_scoped_release release; return d.getDdrMemoryUsage(); }, DOC(dai, DeviceBase, getDdrMemoryUsage))
         .def("getCmxMemoryUsage", [](DeviceBase& d) { py::gil_scoped_release release; return d.getCmxMemoryUsage(); }, DOC(dai, DeviceBase, getCmxMemoryUsage))
@@ -527,13 +523,10 @@
         .def("readFactoryCalibrationOrDefault", [](DeviceBase& d) { py::gil_scoped_release release; return d.readFactoryCalibrationOrDefault(); }, DOC(dai, DeviceBase, readFactoryCalibrationOrDefault))
         .def("readCalibrationRaw", [](DeviceBase& d) { py::gil_scoped_release release; return d.readCalibrationRaw(); }, DOC(dai, DeviceBase, readCalibrationRaw))
         .def("readFactoryCalibrationRaw", [](DeviceBase& d) { py::gil_scoped_release release; return d.readFactoryCalibrationRaw(); }, DOC(dai, DeviceBase, readFactoryCalibrationRaw))
-<<<<<<< HEAD
+        .def("flashEepromClear", [](DeviceBase& d) { py::gil_scoped_release release; d.flashEepromClear(); }, DOC(dai, DeviceBase, flashEepromClear))
+        .def("flashFactoryEepromClear", [](DeviceBase& d) { py::gil_scoped_release release; d.flashFactoryEepromClear(); }, DOC(dai, DeviceBase, flashFactoryEepromClear))
         .def("flashWrite", [](DeviceBase& d, std::vector<std::uint8_t> data, uint64_t o) { py::gil_scoped_release release; d.flashWrite(data, o); }, py::arg("data"), py::arg("offset") = 0, DOC(dai, DeviceBase, flashWrite))
         .def("flashRead", [](DeviceBase& d, uint32_t s, uint64_t o) { py::gil_scoped_release release; return d.flashRead(s, o); }, py::arg("size"), py::arg("offset") = 0, DOC(dai, DeviceBase, flashRead))
-=======
-        .def("flashEepromClear", [](DeviceBase& d) { py::gil_scoped_release release; d.flashEepromClear(); }, DOC(dai, DeviceBase, flashEepromClear))
-        .def("flashFactoryEepromClear", [](DeviceBase& d) { py::gil_scoped_release release; d.flashFactoryEepromClear(); }, DOC(dai, DeviceBase, flashFactoryEepromClear))
->>>>>>> 4c65bfaa
     ;
 
 
