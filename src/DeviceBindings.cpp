#include "DeviceBindings.hpp"

// depthai
#include "depthai/device/Device.hpp"
#include "depthai/pipeline/Pipeline.hpp"
#include "depthai/utility/Clock.hpp"
#include "depthai/xlink/XLinkConnection.hpp"

// std::chrono bindings
#include <pybind11/chrono.h>
// py::detail
#include <pybind11/detail/common.h>
// hedley
#include <hedley/hedley.h>
// STL Bind
#include <pybind11/stl_bind.h>

PYBIND11_MAKE_OPAQUE(std::unordered_map<std::int8_t, dai::BoardConfig::GPIO>);
PYBIND11_MAKE_OPAQUE(std::unordered_map<std::int8_t, dai::BoardConfig::UART>);

// Patch for bind_map naming
// Remove if it gets mainlined in pybind11
namespace pybind11 {

template <typename Map, typename holder_type = std::unique_ptr<Map>, typename... Args>
class_<Map, holder_type> bind_map_patched(handle scope, const std::string &name, Args &&...args) {
    using KeyType = typename Map::key_type;
    using MappedType = typename Map::mapped_type;
    using KeysView = detail::keys_view<Map>;
    using ValuesView = detail::values_view<Map>;
    using ItemsView = detail::items_view<Map>;
    using Class_ = class_<Map, holder_type>;

    // If either type is a non-module-local bound type then make the map binding non-local as well;
    // otherwise (e.g. both types are either module-local or converting) the map will be
    // module-local.
    auto *tinfo = detail::get_type_info(typeid(MappedType));
    bool local = !tinfo || tinfo->module_local;
    if (local) {
        tinfo = detail::get_type_info(typeid(KeyType));
        local = !tinfo || tinfo->module_local;
    }

    Class_ cl(scope, name.c_str(), pybind11::module_local(local), std::forward<Args>(args)...);
    class_<KeysView> keys_view(
        scope, ("KeysView_" + name).c_str(), pybind11::module_local(local));
    class_<ValuesView> values_view(
        scope, ("ValuesView_" + name).c_str(), pybind11::module_local(local));
    class_<ItemsView> items_view(
        scope, ("ItemsView_" + name).c_str(), pybind11::module_local(local));

    cl.def(init<>());

    // Register stream insertion operator (if possible)
    detail::map_if_insertion_operator<Map, Class_>(cl, name);

    cl.def(
        "__bool__",
        [](const Map &m) -> bool { return !m.empty(); },
        "Check whether the map is nonempty");

    cl.def(
        "__iter__",
        [](Map &m) { return make_key_iterator(m.begin(), m.end()); },
        keep_alive<0, 1>() /* Essential: keep map alive while iterator exists */
    );

    cl.def(
        "keys",
        [](Map &m) { return KeysView{m}; },
        keep_alive<0, 1>() /* Essential: keep map alive while view exists */
    );

    cl.def(
        "values",
        [](Map &m) { return ValuesView{m}; },
        keep_alive<0, 1>() /* Essential: keep map alive while view exists */
    );

    cl.def(
        "items",
        [](Map &m) { return ItemsView{m}; },
        keep_alive<0, 1>() /* Essential: keep map alive while view exists */
    );

    cl.def(
        "__getitem__",
        [](Map &m, const KeyType &k) -> MappedType & {
            auto it = m.find(k);
            if (it == m.end()) {
                throw key_error();
            }
            return it->second;
        },
        return_value_policy::reference_internal // ref + keepalive
    );

    cl.def("__contains__", [](Map &m, const KeyType &k) -> bool {
        auto it = m.find(k);
        if (it == m.end()) {
            return false;
        }
        return true;
    });
    // Fallback for when the object is not of the key type
    cl.def("__contains__", [](Map &, const object &) -> bool { return false; });

    // Assignment provided only if the type is copyable
    detail::map_assignment<Map, Class_>(cl);

    cl.def("__delitem__", [](Map &m, const KeyType &k) {
        auto it = m.find(k);
        if (it == m.end()) {
            throw key_error();
        }
        m.erase(it);
    });

    cl.def("__len__", &Map::size);

    keys_view.def("__len__", [](KeysView &view) { return view.map.size(); });
    keys_view.def(
        "__iter__",
        [](KeysView &view) { return make_key_iterator(view.map.begin(), view.map.end()); },
        keep_alive<0, 1>() /* Essential: keep view alive while iterator exists */
    );
    keys_view.def("__contains__", [](KeysView &view, const KeyType &k) -> bool {
        auto it = view.map.find(k);
        if (it == view.map.end()) {
            return false;
        }
        return true;
    });
    // Fallback for when the object is not of the key type
    keys_view.def("__contains__", [](KeysView &, const object &) -> bool { return false; });

    values_view.def("__len__", [](ValuesView &view) { return view.map.size(); });
    values_view.def(
        "__iter__",
        [](ValuesView &view) { return make_value_iterator(view.map.begin(), view.map.end()); },
        keep_alive<0, 1>() /* Essential: keep view alive while iterator exists */
    );

    items_view.def("__len__", [](ItemsView &view) { return view.map.size(); });
    items_view.def(
        "__iter__",
        [](ItemsView &view) { return make_iterator(view.map.begin(), view.map.end()); },
        keep_alive<0, 1>() /* Essential: keep view alive while iterator exists */
    );

    return cl;
}

} // namespace pybind11


// Searches for available devices (as Device constructor)
// but pooling, to check for python interrupts, and releases GIL in between

template<typename DEVICE, class... Args>
static auto deviceSearchHelper(Args&&... args){

    bool found;
    dai::DeviceInfo deviceInfo;
    // releases python GIL
    py::gil_scoped_release release;
    std::tie(found, deviceInfo) = DEVICE::getAnyAvailableDevice(DEVICE::getDefaultSearchTime(), [](){
        py::gil_scoped_acquire acquire;
        if (PyErr_CheckSignals() != 0) throw py::error_already_set();
    });

    // if no devices found, then throw
    if(!found) {
        auto numConnected = DEVICE::getAllAvailableDevices().size();
        if(numConnected > 0) {
            throw std::runtime_error("No available devices (" + std::to_string(numConnected) + " connected, but in use)");
        } else {
            throw std::runtime_error("No available devices");
        }
    }

    return deviceInfo;
}


static std::vector<std::string> deviceGetQueueEventsHelper(dai::Device& d, const std::vector<std::string>& queueNames, std::size_t maxNumEvents, std::chrono::microseconds timeout){
    using namespace std::chrono;

    // if timeout < 0, unlimited timeout
    bool unlimitedTimeout = timeout < microseconds(0);
    auto startTime = steady_clock::now();
    do {
        {
            // releases python GIL
            py::gil_scoped_release release;
            // block for 100ms
            auto events = d.getQueueEvents(queueNames, maxNumEvents, std::chrono::milliseconds(100));
            if(!events.empty()) return events;
        }
        // reacquires python GIL for PyErr_CheckSignals call
        // check if interrupt triggered in between
        if (PyErr_CheckSignals() != 0) throw py::error_already_set();
    } while(unlimitedTimeout || steady_clock::now() - startTime < timeout);

    return std::vector<std::string>();
}


template<typename D, typename ARG>
static void bindConstructors(ARG& arg){
    using namespace dai;

    arg
    .def(py::init([](const Pipeline& pipeline){
        auto dev = deviceSearchHelper<D>();
        py::gil_scoped_release release;
        return std::make_unique<D>(pipeline, dev);
    }), py::arg("pipeline"), DOC(dai, DeviceBase, DeviceBase))
    .def(py::init([](const Pipeline& pipeline, bool usb2Mode){
        auto dev = deviceSearchHelper<D>();
        py::gil_scoped_release release;
        return std::make_unique<D>(pipeline, dev, usb2Mode);
    }), py::arg("pipeline"), py::arg("usb2Mode"), DOC(dai, DeviceBase, DeviceBase, 2))
    .def(py::init([](const Pipeline& pipeline, UsbSpeed maxUsbSpeed){
        auto dev = deviceSearchHelper<D>();
        py::gil_scoped_release release;
        return std::make_unique<D>(pipeline, dev, maxUsbSpeed);
    }), py::arg("pipeline"), py::arg("maxUsbSpeed"), DOC(dai, DeviceBase, DeviceBase, 3))
    .def(py::init([](const Pipeline& pipeline, const dai::Path& pathToCmd){
        auto dev = deviceSearchHelper<D>();
        py::gil_scoped_release release;
        return std::make_unique<D>(pipeline, dev, pathToCmd);
    }), py::arg("pipeline"), py::arg("pathToCmd"), DOC(dai, DeviceBase, DeviceBase, 4))
    .def(py::init([](const Pipeline& pipeline, const DeviceInfo& deviceInfo, bool usb2Mode){
        py::gil_scoped_release release;
        return std::make_unique<D>(pipeline, deviceInfo, usb2Mode);
    }), py::arg("pipeline"), py::arg("devInfo"), py::arg("usb2Mode") = false, DOC(dai, DeviceBase, DeviceBase, 6))
    .def(py::init([](const Pipeline& pipeline, const DeviceInfo& deviceInfo, UsbSpeed maxUsbSpeed){
        py::gil_scoped_release release;
        return std::make_unique<D>(pipeline, deviceInfo, maxUsbSpeed);
    }), py::arg("pipeline"), py::arg("deviceInfo"), py::arg("maxUsbSpeed"), DOC(dai, DeviceBase, DeviceBase, 7))
    .def(py::init([](const Pipeline& pipeline, const DeviceInfo& deviceInfo, dai::Path pathToCmd){
        py::gil_scoped_release release;
        return std::make_unique<D>(pipeline, deviceInfo, pathToCmd);
    }), py::arg("pipeline"), py::arg("devInfo"), py::arg("pathToCmd"), DOC(dai, DeviceBase, DeviceBase, 8))

    // DeviceBase constructor - OpenVINO version
    .def(py::init([](OpenVINO::Version version){
        auto dev = deviceSearchHelper<D>();
        py::gil_scoped_release release;
        return std::make_unique<D>(version, dev);
    }), py::arg("version") = OpenVINO::DEFAULT_VERSION, DOC(dai, DeviceBase, DeviceBase, 10))
    .def(py::init([](OpenVINO::Version version, bool usb2Mode){
        auto dev = deviceSearchHelper<D>();
        py::gil_scoped_release release;
        return std::make_unique<D>(version, dev, usb2Mode);
    }), py::arg("version"), py::arg("usb2Mode") = false, DOC(dai, DeviceBase, DeviceBase, 11))
    .def(py::init([](OpenVINO::Version version, UsbSpeed maxUsbSpeed){
        auto dev = deviceSearchHelper<D>();
        py::gil_scoped_release release;
        return std::make_unique<D>(version, dev, maxUsbSpeed);
    }), py::arg("version"), py::arg("maxUsbSpeed"), DOC(dai, DeviceBase, DeviceBase, 12))
    .def(py::init([](OpenVINO::Version version, const dai::Path& pathToCmd){
        auto dev = deviceSearchHelper<D>();
        py::gil_scoped_release release;
        return std::make_unique<D>(version, dev, pathToCmd);
    }), py::arg("version"), py::arg("pathToCmd"), DOC(dai, DeviceBase, DeviceBase, 13))
    .def(py::init([](OpenVINO::Version version, const DeviceInfo& deviceInfo, bool usb2Mode){
        py::gil_scoped_release release;
        return std::make_unique<D>(version, deviceInfo, usb2Mode);
    }), py::arg("version"), py::arg("deviceInfo"), py::arg("usb2Mode") = false, DOC(dai, DeviceBase, DeviceBase, 15))
    .def(py::init([](OpenVINO::Version version, const DeviceInfo& deviceInfo, UsbSpeed maxUsbSpeed){
        py::gil_scoped_release release;
        return std::make_unique<D>(version, deviceInfo, maxUsbSpeed);
    }), py::arg("version"), py::arg("deviceInfo"), py::arg("maxUsbSpeed"), DOC(dai, DeviceBase, DeviceBase, 16))
    .def(py::init([](OpenVINO::Version version, const DeviceInfo& deviceInfo, dai::Path pathToCmd){
        py::gil_scoped_release release;
        return std::make_unique<D>(version, deviceInfo, pathToCmd);
    }), py::arg("version"), py::arg("deviceDesc"), py::arg("pathToCmd"), DOC(dai, DeviceBase, DeviceBase, 17))
    .def(py::init([](typename D::Config config){
        auto dev = deviceSearchHelper<D>();
        py::gil_scoped_release release;
        return std::make_unique<D>(config, dev);
    }), py::arg("config"), DOC(dai, DeviceBase, DeviceBase, 18))
    .def(py::init([](typename D::Config config, const DeviceInfo& deviceInfo){
        py::gil_scoped_release release;
        return std::make_unique<D>(config, deviceInfo);
    }), py::arg("config"), py::arg("deviceInfo"), DOC(dai, DeviceBase, DeviceBase, 19))

    // DeviceInfo version
     .def(py::init([](const DeviceInfo& deviceInfo){
        py::gil_scoped_release release;
        return std::make_unique<D>(deviceInfo);
    }), py::arg("deviceInfo"), DOC(dai, DeviceBase, DeviceBase, 20))
     .def(py::init([](const DeviceInfo& deviceInfo, UsbSpeed maxUsbSpeed){
        py::gil_scoped_release release;
        return std::make_unique<D>(deviceInfo, maxUsbSpeed);
    }), py::arg("deviceInfo"), py::arg("maxUsbSpeed"), DOC(dai, DeviceBase, DeviceBase, 21))
    ;

}



void DeviceBindings::bind(pybind11::module& m, void* pCallstack){

    using namespace dai;

    // Type definitions
    py::class_<DeviceBase> deviceBase(m, "DeviceBase", DOC(dai, DeviceBase));
    py::class_<Device, DeviceBase> device(m, "Device", DOC(dai, Device));
    py::class_<Device::Config> deviceConfig(device, "Config", DOC(dai, DeviceBase, Config));
    py::class_<BoardConfig> boardConfig(m, "BoardConfig", DOC(dai, BoardConfig));
    py::class_<BoardConfig::USB> boardConfigUsb(boardConfig, "USB", DOC(dai, BoardConfig, USB));
    py::class_<BoardConfig::Network> boardConfigNetwork(boardConfig, "Network", DOC(dai, BoardConfig, Network));
    py::class_<BoardConfig::GPIO> boardConfigGpio(boardConfig, "GPIO", DOC(dai, BoardConfig, GPIO));
    py::enum_<BoardConfig::GPIO::Mode> boardConfigGpioMode(boardConfigGpio, "Mode", DOC(dai, BoardConfig, GPIO, Mode));
    py::enum_<BoardConfig::GPIO::Direction> boardConfigGpioDirection(boardConfigGpio, "Direction", DOC(dai, BoardConfig, GPIO, Direction));
    py::enum_<BoardConfig::GPIO::Level> boardConfigGpioLevel(boardConfigGpio, "Level", DOC(dai, BoardConfig, GPIO, Level));
    py::enum_<BoardConfig::GPIO::Pull> boardConfigGpioPull(boardConfigGpio, "Pull", DOC(dai, BoardConfig, GPIO, Pull));
    py::enum_<BoardConfig::GPIO::Drive> boardConfigGpioDrive(boardConfigGpio, "Drive", DOC(dai, BoardConfig, GPIO, Drive));
    py::class_<BoardConfig::UART> boardConfigUart(boardConfig, "UART", DOC(dai, BoardConfig, UART));
    struct PyClock{};
    py::class_<PyClock> clock(m, "Clock");


    py::bind_map_patched<std::unordered_map<std::int8_t, dai::BoardConfig::GPIO>>(boardConfig, "GPIOMap");
    py::bind_map_patched<std::unordered_map<std::int8_t, dai::BoardConfig::UART>>(boardConfig, "UARTMap");


    ///////////////////////////////////////////////////////////////////////
    ///////////////////////////////////////////////////////////////////////
    ///////////////////////////////////////////////////////////////////////
    // Call the rest of the type defines, then perform the actual bindings
    Callstack* callstack = (Callstack*) pCallstack;
    auto cb = callstack->top();
    callstack->pop();
    cb(m, pCallstack);
    ///////////////////////////////////////////////////////////////////////
    ///////////////////////////////////////////////////////////////////////
    ///////////////////////////////////////////////////////////////////////


    // Bind BoardConfig::USB
    boardConfigUsb
        .def(py::init<>())
        .def_readwrite("vid", &BoardConfig::USB::vid)
        .def_readwrite("pid", &BoardConfig::USB::pid)
        .def_readwrite("flashBootedVid", &BoardConfig::USB::flashBootedVid)
        .def_readwrite("flashBootedPid", &BoardConfig::USB::flashBootedPid)
        .def_readwrite("maxSpeed", &BoardConfig::USB::maxSpeed)
    ;

    // Bind BoardConfig::Network
    boardConfigNetwork
        .def(py::init<>())
        .def_readwrite("mtu", &BoardConfig::Network::mtu)
        .def_readwrite("xlinkTcpNoDelay", &BoardConfig::Network::xlinkTcpNoDelay)
    ;

    // GPIO Mode
    boardConfigGpioMode
        .value("ALT_MODE_0", BoardConfig::GPIO::ALT_MODE_0, DOC(dai, BoardConfig, GPIO, Mode, ALT_MODE_0))
        .value("ALT_MODE_1", BoardConfig::GPIO::ALT_MODE_1, DOC(dai, BoardConfig, GPIO, Mode, ALT_MODE_1))
        .value("ALT_MODE_2", BoardConfig::GPIO::ALT_MODE_2, DOC(dai, BoardConfig, GPIO, Mode, ALT_MODE_2))
        .value("ALT_MODE_3", BoardConfig::GPIO::ALT_MODE_3, DOC(dai, BoardConfig, GPIO, Mode, ALT_MODE_3))
        .value("ALT_MODE_4", BoardConfig::GPIO::ALT_MODE_4, DOC(dai, BoardConfig, GPIO, Mode, ALT_MODE_4))
        .value("ALT_MODE_5", BoardConfig::GPIO::ALT_MODE_5, DOC(dai, BoardConfig, GPIO, Mode, ALT_MODE_5))
        .value("ALT_MODE_6", BoardConfig::GPIO::ALT_MODE_6, DOC(dai, BoardConfig, GPIO, Mode, ALT_MODE_6))
        .value("DIRECT", BoardConfig::GPIO::DIRECT, DOC(dai, BoardConfig, GPIO, Mode, DIRECT))
        .export_values()
        ;

    // GPIO Direction
    boardConfigGpioDirection
        .value("INPUT", BoardConfig::GPIO::INPUT, DOC(dai, BoardConfig, GPIO, Direction, INPUT))
        .value("OUTPUT", BoardConfig::GPIO::OUTPUT, DOC(dai, BoardConfig, GPIO, Direction, OUTPUT))
        .export_values()
        ;

    // GPIO Level
    boardConfigGpioLevel
        .value("LOW", BoardConfig::GPIO::LOW, DOC(dai, BoardConfig, GPIO, Level, LOW))
        .value("HIGH", BoardConfig::GPIO::HIGH, DOC(dai, BoardConfig, GPIO, Level, HIGH))
        .export_values()
        ;

    // GPIO Pull
    boardConfigGpioPull
        .value("NO_PULL", BoardConfig::GPIO::NO_PULL, DOC(dai, BoardConfig, GPIO, Pull, NO_PULL))
        .value("PULL_UP", BoardConfig::GPIO::PULL_UP, DOC(dai, BoardConfig, GPIO, Pull, PULL_UP))
        .value("PULL_DOWN", BoardConfig::GPIO::PULL_DOWN, DOC(dai, BoardConfig, GPIO, Pull, PULL_DOWN))
        .value("BUS_KEEPER", BoardConfig::GPIO::BUS_KEEPER, DOC(dai, BoardConfig, GPIO, Pull, BUS_KEEPER))
        .export_values()
        ;

    // GPIO Drive
    boardConfigGpioDrive
        .value("MA_2", BoardConfig::GPIO::MA_2, DOC(dai, BoardConfig, GPIO, Drive, MA_2))
        .value("MA_4", BoardConfig::GPIO::MA_4, DOC(dai, BoardConfig, GPIO, Drive, MA_4))
        .value("MA_8", BoardConfig::GPIO::MA_8, DOC(dai, BoardConfig, GPIO, Drive, MA_8))
        .value("MA_12", BoardConfig::GPIO::MA_12, DOC(dai, BoardConfig, GPIO, Drive, MA_12))
        .export_values()
        ;

    // Bind BoardConfig::GPIO
    boardConfigGpio
        .def(py::init<>())
        .def(py::init<BoardConfig::GPIO::Direction>())
        .def(py::init<BoardConfig::GPIO::Direction, BoardConfig::GPIO::Level>())
        .def(py::init<BoardConfig::GPIO::Direction, BoardConfig::GPIO::Level, BoardConfig::GPIO::Pull>())
        .def(py::init<BoardConfig::GPIO::Direction, BoardConfig::GPIO::Mode>())
        .def(py::init<BoardConfig::GPIO::Direction, BoardConfig::GPIO::Mode, BoardConfig::GPIO::Pull>())
        .def_readwrite("mode", &BoardConfig::GPIO::mode)
        .def_readwrite("direction", &BoardConfig::GPIO::direction)
        .def_readwrite("level", &BoardConfig::GPIO::level)
        .def_readwrite("pull", &BoardConfig::GPIO::pull)
        .def_readwrite("drive", &BoardConfig::GPIO::drive)
        .def_readwrite("schmitt", &BoardConfig::GPIO::schmitt)
        .def_readwrite("slewFast", &BoardConfig::GPIO::slewFast)
    ;

    // Bind BoardConfig::UART
    boardConfigUart
        .def(py::init<>())
        .def_readwrite("tmp", &BoardConfig::UART::tmp)
    ;

    // Bind BoardConfig
    boardConfig
        .def(py::init<>())
        .def_readwrite("usb", &BoardConfig::usb)
        .def_readwrite("network", &BoardConfig::network)
        .def_readwrite("sysctl", &BoardConfig::sysctl)
        .def_readwrite("watchdogTimeoutMs", &BoardConfig::watchdogTimeoutMs)
        .def_readwrite("watchdogInitialDelayMs", &BoardConfig::watchdogInitialDelayMs)
        .def_readwrite("gpio", &BoardConfig::gpio)
        .def_readwrite("uart", &BoardConfig::uart)
        .def_readwrite("pcieInternalClock", &BoardConfig::pcieInternalClock)
        .def_readwrite("usb3PhyInternalClock", &BoardConfig::usb3PhyInternalClock)
        .def_readwrite("mipi4LaneRgb", &BoardConfig::mipi4LaneRgb)
        .def_readwrite("emmc", &BoardConfig::emmc)
        .def_readwrite("logPath", &BoardConfig::logPath)
        .def_readwrite("logSizeMax", &BoardConfig::logSizeMax)
        .def_readwrite("logVerbosity", &BoardConfig::logVerbosity)
        .def_readwrite("logDevicePrints", &BoardConfig::logDevicePrints)
    ;

    // Bind Device::Config
    deviceConfig
        .def(py::init<>())
        .def_readwrite("version", &Device::Config::version)
        .def_readwrite("board", &Device::Config::board)
    ;

    // Bind constructors
    bindConstructors<DeviceBase>(deviceBase);
    // Bind the rest
    deviceBase
        // Python only methods
        .def("__enter__", [](DeviceBase& d) -> DeviceBase& { return d; })
        .def("__exit__", [](DeviceBase& d, py::object type, py::object value, py::object traceback) {
            py::gil_scoped_release release;
            d.close();
        })
        .def("close", [](DeviceBase& d) { py::gil_scoped_release release; d.close(); }, "Closes the connection to device. Better alternative is the usage of context manager: `with depthai.Device(pipeline) as device:`")
        .def("isClosed", [](DeviceBase& d) { py::gil_scoped_release release; return d.isClosed(); }, DOC(dai, DeviceBase, isClosed))

        //dai::Device methods
        //static
        .def_static("getAnyAvailableDevice", [](std::chrono::milliseconds ms){ return DeviceBase::getAnyAvailableDevice(ms); }, py::arg("timeout"), DOC(dai, DeviceBase, getAnyAvailableDevice))
        .def_static("getAnyAvailableDevice", [](){ return DeviceBase::getAnyAvailableDevice(); }, DOC(dai, DeviceBase, getAnyAvailableDevice, 2))
        .def_static("getFirstAvailableDevice", &DeviceBase::getFirstAvailableDevice, py::arg("skipInvalidDevices") = true, DOC(dai, DeviceBase, getFirstAvailableDevice))
        .def_static("getAllAvailableDevices", &DeviceBase::getAllAvailableDevices, DOC(dai, DeviceBase, getAllAvailableDevices))
        .def_static("getEmbeddedDeviceBinary", py::overload_cast<bool, OpenVINO::Version>(&DeviceBase::getEmbeddedDeviceBinary), py::arg("usb2Mode"), py::arg("version") = OpenVINO::DEFAULT_VERSION, DOC(dai, DeviceBase, getEmbeddedDeviceBinary))
        .def_static("getEmbeddedDeviceBinary", py::overload_cast<DeviceBase::Config>(&DeviceBase::getEmbeddedDeviceBinary), py::arg("config"), DOC(dai, DeviceBase, getEmbeddedDeviceBinary, 2))
        .def_static("getDeviceByMxId", &DeviceBase::getDeviceByMxId, py::arg("mxId"), DOC(dai, DeviceBase, getDeviceByMxId))
        .def_static("getAllConnectedDevices", &DeviceBase::getAllConnectedDevices, DOC(dai, DeviceBase, getAllConnectedDevices))

        // methods
        .def("getBootloaderVersion", &DeviceBase::getBootloaderVersion, DOC(dai, DeviceBase, getBootloaderVersion))
        .def("isPipelineRunning", [](DeviceBase& d) { py::gil_scoped_release release; return d.isPipelineRunning(); }, DOC(dai, DeviceBase, isPipelineRunning))
        .def("startPipeline", [](DeviceBase& d){
            // Issue an deprecation warning
            PyErr_WarnEx(PyExc_DeprecationWarning, "Device(pipeline) starts the pipeline automatically. Use Device() and startPipeline(pipeline) otherwise", 1);
            HEDLEY_DIAGNOSTIC_PUSH
            HEDLEY_DIAGNOSTIC_DISABLE_DEPRECATED
            py::gil_scoped_release release;
            d.startPipeline();
            HEDLEY_DIAGNOSTIC_POP
        }, DOC(dai, DeviceBase, startPipeline))
        .def("startPipeline", [](DeviceBase& d, const Pipeline& pipeline) { py::gil_scoped_release release; return d.startPipeline(pipeline); }, DOC(dai, DeviceBase, startPipeline, 2))

        // Doesn't require GIL release (eg, don't do RPC or long blocking things in background)
        .def("setLogOutputLevel", &DeviceBase::setLogOutputLevel, py::arg("level"), DOC(dai, DeviceBase, setLogOutputLevel))
        .def("getLogOutputLevel", &DeviceBase::getLogOutputLevel, DOC(dai, DeviceBase, getLogOutputLevel))

        // Requires GIL release
        .def("setLogLevel", [](DeviceBase& d, LogLevel l) { py::gil_scoped_release release; d.setLogLevel(l); }, py::arg("level"), DOC(dai, DeviceBase, setLogLevel))
        .def("getLogLevel", [](DeviceBase& d) { py::gil_scoped_release release; return d.getLogLevel(); }, DOC(dai, DeviceBase, getLogLevel))
        .def("setSystemInformationLoggingRate", [](DeviceBase& d, float hz) { py::gil_scoped_release release; d.setSystemInformationLoggingRate(hz); }, py::arg("rateHz"), DOC(dai, DeviceBase, setSystemInformationLoggingRate))
        .def("getSystemInformationLoggingRate", [](DeviceBase& d) { py::gil_scoped_release release; return d.getSystemInformationLoggingRate(); }, DOC(dai, DeviceBase, getSystemInformationLoggingRate))
        .def("getConnectedCameras", [](DeviceBase& d) { py::gil_scoped_release release; return d.getConnectedCameras(); }, DOC(dai, DeviceBase, getConnectedCameras))
        .def("getConnectedCameraFeatures", [](DeviceBase& d) { py::gil_scoped_release release; return d.getConnectedCameraFeatures(); }, DOC(dai, DeviceBase, getConnectedCameraFeatures))
        .def("getCameraSensorNames", [](DeviceBase& d) { py::gil_scoped_release release; return d.getCameraSensorNames(); }, DOC(dai, DeviceBase, getCameraSensorNames))
        .def("getDdrMemoryUsage", [](DeviceBase& d) { py::gil_scoped_release release; return d.getDdrMemoryUsage(); }, DOC(dai, DeviceBase, getDdrMemoryUsage))
        .def("getCmxMemoryUsage", [](DeviceBase& d) { py::gil_scoped_release release; return d.getCmxMemoryUsage(); }, DOC(dai, DeviceBase, getCmxMemoryUsage))
        .def("getLeonCssHeapUsage", [](DeviceBase& d) { py::gil_scoped_release release; return d.getLeonCssHeapUsage(); }, DOC(dai, DeviceBase, getLeonCssHeapUsage))
        .def("getLeonMssHeapUsage", [](DeviceBase& d) { py::gil_scoped_release release; return d.getLeonMssHeapUsage(); }, DOC(dai, DeviceBase, getLeonMssHeapUsage))
        .def("getChipTemperature", [](DeviceBase& d) { py::gil_scoped_release release; return d.getChipTemperature(); }, DOC(dai, DeviceBase, getChipTemperature))
        .def("getLeonCssCpuUsage", [](DeviceBase& d) { py::gil_scoped_release release; return d.getLeonCssCpuUsage(); }, DOC(dai, DeviceBase, getLeonCssCpuUsage))
        .def("getLeonMssCpuUsage", [](DeviceBase& d) { py::gil_scoped_release release; return d.getLeonMssCpuUsage(); }, DOC(dai, DeviceBase, getLeonMssCpuUsage))
        .def("addLogCallback", [](DeviceBase& d, std::function<void(LogMessage)> callback) { py::gil_scoped_release release; return d.addLogCallback(callback); }, py::arg("callback"), DOC(dai, DeviceBase, addLogCallback))
        .def("removeLogCallback", [](DeviceBase& d, int cbId) { py::gil_scoped_release release; return d.removeLogCallback(cbId); }, py::arg("callbackId"), DOC(dai, DeviceBase, removeLogCallback))
        .def("getUsbSpeed", [](DeviceBase& d) { py::gil_scoped_release release; return d.getUsbSpeed(); }, DOC(dai, DeviceBase, getUsbSpeed))
        .def("getDeviceInfo", [](DeviceBase& d) { py::gil_scoped_release release; return d.getDeviceInfo(); }, DOC(dai, DeviceBase, getDeviceInfo))
        .def("getMxId", [](DeviceBase& d) { py::gil_scoped_release release; return d.getMxId(); }, DOC(dai, DeviceBase, getMxId))
        .def("readCalibration", [](DeviceBase& d) { py::gil_scoped_release release; return d.readCalibration(); }, DOC(dai, DeviceBase, readCalibration))
        .def("flashCalibration", [](DeviceBase& d, CalibrationHandler calibrationDataHandler) { py::gil_scoped_release release; return d.flashCalibration(calibrationDataHandler); }, py::arg("calibrationDataHandler"), DOC(dai, DeviceBase, flashCalibration))
        .def("setXLinkChunkSize", [](DeviceBase& d, int s) { py::gil_scoped_release release; d.setXLinkChunkSize(s); }, py::arg("sizeBytes"), DOC(dai, DeviceBase, setXLinkChunkSize))
        .def("getXLinkChunkSize", [](DeviceBase& d) { py::gil_scoped_release release; return d.getXLinkChunkSize(); }, DOC(dai, DeviceBase, getXLinkChunkSize))
        .def("setIrLaserDotProjectorBrightness", [](DeviceBase& d, float m, int mask) { py::gil_scoped_release release; return d.setIrLaserDotProjectorBrightness(m, mask); }, py::arg("mA"), py::arg("mask") = -1, DOC(dai, DeviceBase, setIrLaserDotProjectorBrightness))
        .def("setIrFloodLightBrightness", [](DeviceBase& d, float m, int mask) { py::gil_scoped_release release; return d.setIrFloodLightBrightness(m, mask); }, py::arg("mA"), py::arg("mask") = -1, DOC(dai, DeviceBase, setIrFloodLightBrightness))
        .def("getIrDrivers", [](DeviceBase& d) { py::gil_scoped_release release; return d.getIrDrivers(); }, DOC(dai, DeviceBase, getIrDrivers))
        .def("isEepromAvailable", [](DeviceBase& d) { py::gil_scoped_release release; return d.isEepromAvailable(); }, DOC(dai, DeviceBase, isEepromAvailable))
        .def("flashCalibration2", [](DeviceBase& d, CalibrationHandler ch) { py::gil_scoped_release release; return d.flashCalibration2(ch); }, DOC(dai, DeviceBase, flashCalibration2))
        .def("readCalibration2", [](DeviceBase& d) { py::gil_scoped_release release; return d.readCalibration2(); }, DOC(dai, DeviceBase, readCalibration2))
        .def("readCalibrationOrDefault", [](DeviceBase& d) { py::gil_scoped_release release; return d.readCalibrationOrDefault(); }, DOC(dai, DeviceBase, readCalibrationOrDefault))
        .def("factoryResetCalibration", [](DeviceBase& d) { py::gil_scoped_release release; return d.factoryResetCalibration(); }, DOC(dai, DeviceBase, factoryResetCalibration))
        .def("flashFactoryCalibration", [](DeviceBase& d, CalibrationHandler ch) { py::gil_scoped_release release; return d.flashFactoryCalibration(ch); }, DOC(dai, DeviceBase, flashFactoryCalibration))
        .def("readFactoryCalibration", [](DeviceBase& d) { py::gil_scoped_release release; return d.readFactoryCalibration(); }, DOC(dai, DeviceBase, readFactoryCalibration))
        .def("readFactoryCalibrationOrDefault", [](DeviceBase& d) { py::gil_scoped_release release; return d.readFactoryCalibrationOrDefault(); }, DOC(dai, DeviceBase, readFactoryCalibrationOrDefault))
        .def("readCalibrationRaw", [](DeviceBase& d) { py::gil_scoped_release release; return d.readCalibrationRaw(); }, DOC(dai, DeviceBase, readCalibrationRaw))
        .def("readFactoryCalibrationRaw", [](DeviceBase& d) { py::gil_scoped_release release; return d.readFactoryCalibrationRaw(); }, DOC(dai, DeviceBase, readFactoryCalibrationRaw))
        .def("flashEepromClear", [](DeviceBase& d) { py::gil_scoped_release release; d.flashEepromClear(); }, DOC(dai, DeviceBase, flashEepromClear))
        .def("flashFactoryEepromClear", [](DeviceBase& d) { py::gil_scoped_release release; d.flashFactoryEepromClear(); }, DOC(dai, DeviceBase, flashFactoryEepromClear))
<<<<<<< HEAD
        .def("flashWrite", [](DeviceBase& d, std::vector<std::uint8_t> data, uint64_t o) { py::gil_scoped_release release; d.flashWrite(data, o); }, py::arg("data"), py::arg("offset") = 0, DOC(dai, DeviceBase, flashWrite))
        .def("flashRead", [](DeviceBase& d, uint32_t s, uint64_t o) { py::gil_scoped_release release; return d.flashRead(s, o); }, py::arg("size"), py::arg("offset") = 0, DOC(dai, DeviceBase, flashRead))
=======
        .def("setTimesync", [](DeviceBase& d, std::chrono::milliseconds p, int s, bool r) { py::gil_scoped_release release; return d.setTimesync(p,s,r); }, DOC(dai, DeviceBase, setTimesync))
        .def("setTimesync", [](DeviceBase& d, bool e) { py::gil_scoped_release release; return d.setTimesync(e); }, py::arg("enable"), DOC(dai, DeviceBase, setTimesync, 2))
        .def("getDeviceName", [](DeviceBase& d) { py::gil_scoped_release release; return d.getDeviceName(); }, DOC(dai, DeviceBase, getDeviceName))
>>>>>>> 66017d5f
    ;


    // Bind constructors
    bindConstructors<Device>(device);
    // Bind the rest
    device
        .def("getOutputQueue", static_cast<std::shared_ptr<DataOutputQueue>(Device::*)(const std::string&)>(&Device::getOutputQueue), py::arg("name"), DOC(dai, Device, getOutputQueue))
        .def("getOutputQueue", static_cast<std::shared_ptr<DataOutputQueue>(Device::*)(const std::string&, unsigned int, bool)>(&Device::getOutputQueue), py::arg("name"), py::arg("maxSize"), py::arg("blocking") = true, DOC(dai, Device, getOutputQueue, 2))
        .def("getOutputQueueNames", &Device::getOutputQueueNames, DOC(dai, Device, getOutputQueueNames))

        .def("getInputQueue", static_cast<std::shared_ptr<DataInputQueue>(Device::*)(const std::string&)>(&Device::getInputQueue), py::arg("name"), DOC(dai, Device, getInputQueue))
        .def("getInputQueue", static_cast<std::shared_ptr<DataInputQueue>(Device::*)(const std::string&, unsigned int, bool)>(&Device::getInputQueue), py::arg("name"), py::arg("maxSize"), py::arg("blocking") = true, DOC(dai, Device, getInputQueue, 2))
        .def("getInputQueueNames", &Device::getInputQueueNames, DOC(dai, Device, getInputQueueNames))

        .def("getQueueEvents", [](Device& d, const std::vector<std::string>& queueNames, std::size_t maxNumEvents, std::chrono::microseconds timeout) {
            return deviceGetQueueEventsHelper(d, queueNames, maxNumEvents, timeout);
        }, py::arg("queueNames"), py::arg("maxNumEvents") = std::numeric_limits<std::size_t>::max(), py::arg("timeout") = std::chrono::microseconds(-1), DOC(dai, Device, getQueueEvents))
        .def("getQueueEvents", [](Device& d, std::string queueName, std::size_t maxNumEvents, std::chrono::microseconds timeout) {
            return deviceGetQueueEventsHelper(d, std::vector<std::string>{queueName}, maxNumEvents, timeout);
        }, py::arg("queueName"), py::arg("maxNumEvents") = std::numeric_limits<std::size_t>::max(), py::arg("timeout") = std::chrono::microseconds(-1), DOC(dai, Device, getQueueEvents, 3))
        .def("getQueueEvents", [](Device& d, std::size_t maxNumEvents, std::chrono::microseconds timeout) {
            return deviceGetQueueEventsHelper(d, d.getOutputQueueNames(), maxNumEvents, timeout);
        }, py::arg("maxNumEvents") = std::numeric_limits<std::size_t>::max(), py::arg("timeout") = std::chrono::microseconds(-1), DOC(dai, Device, getQueueEvents, 4))

        .def("getQueueEvent", [](Device& d, const std::vector<std::string>& queueNames, std::chrono::microseconds timeout) {
            auto events = deviceGetQueueEventsHelper(d, queueNames, std::numeric_limits<std::size_t>::max(), timeout);
            if(events.empty()) return std::string("");
            return events[0];
        }, py::arg("queueNames"), py::arg("timeout") = std::chrono::microseconds(-1), DOC(dai, Device, getQueueEvent))

        .def("getQueueEvent", [](Device& d, std::string queueName, std::chrono::microseconds timeout) {
            auto events = deviceGetQueueEventsHelper(d, std::vector<std::string>{queueName}, std::numeric_limits<std::size_t>::max(), timeout);
            if(events.empty()) return std::string("");
            return events[0];
        }, py::arg("queueName"), py::arg("timeout") = std::chrono::microseconds(-1), DOC(dai, Device, getQueueEvent, 3))

        .def("getQueueEvent", [](Device& d, std::chrono::microseconds timeout) {
            auto events = deviceGetQueueEventsHelper(d, d.getOutputQueueNames(), std::numeric_limits<std::size_t>::max(), timeout);
            if(events.empty()) return std::string("");
            return events[0];
        }, py::arg("timeout") = std::chrono::microseconds(-1), DOC(dai, Device, getQueueEvent, 4))

        //.def("setCallback", DeviceWrapper::wrap(&Device::setCallback), py::arg("name"), py::arg("callback"))

    ;

    clock.def("now", &Clock::now);

}<|MERGE_RESOLUTION|>--- conflicted
+++ resolved
@@ -534,14 +534,11 @@
         .def("readFactoryCalibrationRaw", [](DeviceBase& d) { py::gil_scoped_release release; return d.readFactoryCalibrationRaw(); }, DOC(dai, DeviceBase, readFactoryCalibrationRaw))
         .def("flashEepromClear", [](DeviceBase& d) { py::gil_scoped_release release; d.flashEepromClear(); }, DOC(dai, DeviceBase, flashEepromClear))
         .def("flashFactoryEepromClear", [](DeviceBase& d) { py::gil_scoped_release release; d.flashFactoryEepromClear(); }, DOC(dai, DeviceBase, flashFactoryEepromClear))
-<<<<<<< HEAD
         .def("flashWrite", [](DeviceBase& d, std::vector<std::uint8_t> data, uint64_t o) { py::gil_scoped_release release; d.flashWrite(data, o); }, py::arg("data"), py::arg("offset") = 0, DOC(dai, DeviceBase, flashWrite))
         .def("flashRead", [](DeviceBase& d, uint32_t s, uint64_t o) { py::gil_scoped_release release; return d.flashRead(s, o); }, py::arg("size"), py::arg("offset") = 0, DOC(dai, DeviceBase, flashRead))
-=======
         .def("setTimesync", [](DeviceBase& d, std::chrono::milliseconds p, int s, bool r) { py::gil_scoped_release release; return d.setTimesync(p,s,r); }, DOC(dai, DeviceBase, setTimesync))
         .def("setTimesync", [](DeviceBase& d, bool e) { py::gil_scoped_release release; return d.setTimesync(e); }, py::arg("enable"), DOC(dai, DeviceBase, setTimesync, 2))
         .def("getDeviceName", [](DeviceBase& d) { py::gil_scoped_release release; return d.getDeviceName(); }, DOC(dai, DeviceBase, getDeviceName))
->>>>>>> 66017d5f
     ;
 
 
