#include "DeviceBindings.hpp"

// depthai
#include "depthai/device/Device.hpp"
#include "depthai/device/EepromError.hpp"
#include "depthai/pipeline/Pipeline.hpp"
#include "depthai/utility/Clock.hpp"
#include "depthai/xlink/XLinkConnection.hpp"
#include "depthai-shared/device/CrashDump.hpp"
#include "depthai/device/DeviceBootloader.hpp"

// std::chrono bindings
#include <pybind11/chrono.h>
// py::detail
#include <pybind11/detail/common.h>
// hedley
#include <hedley/hedley.h>
// STL Bind
#include <pybind11/stl_bind.h>

PYBIND11_MAKE_OPAQUE(std::unordered_map<std::int8_t, dai::BoardConfig::GPIO>);
PYBIND11_MAKE_OPAQUE(std::unordered_map<std::int8_t, dai::BoardConfig::UART>);

// Patch for bind_map naming
// Remove if it gets mainlined in pybind11
namespace pybind11 {

template <typename Map, typename holder_type = std::unique_ptr<Map>, typename... Args>
class_<Map, holder_type> bind_map_patched(handle scope, const std::string &name, Args &&...args) {
    using KeyType = typename Map::key_type;
    using MappedType = typename Map::mapped_type;
    using KeysView = detail::keys_view<Map>;
    using ValuesView = detail::values_view<Map>;
    using ItemsView = detail::items_view<Map>;
    using Class_ = class_<Map, holder_type>;

    // If either type is a non-module-local bound type then make the map binding non-local as well;
    // otherwise (e.g. both types are either module-local or converting) the map will be
    // module-local.
    auto *tinfo = detail::get_type_info(typeid(MappedType));
    bool local = !tinfo || tinfo->module_local;
    if (local) {
        tinfo = detail::get_type_info(typeid(KeyType));
        local = !tinfo || tinfo->module_local;
    }

    Class_ cl(scope, name.c_str(), pybind11::module_local(local), std::forward<Args>(args)...);
    class_<KeysView> keys_view(
        scope, ("KeysView_" + name).c_str(), pybind11::module_local(local));
    class_<ValuesView> values_view(
        scope, ("ValuesView_" + name).c_str(), pybind11::module_local(local));
    class_<ItemsView> items_view(
        scope, ("ItemsView_" + name).c_str(), pybind11::module_local(local));

    cl.def(init<>());

    // Register stream insertion operator (if possible)
    detail::map_if_insertion_operator<Map, Class_>(cl, name);

    cl.def(
        "__bool__",
        [](const Map &m) -> bool { return !m.empty(); },
        "Check whether the map is nonempty");

    cl.def(
        "__iter__",
        [](Map &m) { return make_key_iterator(m.begin(), m.end()); },
        keep_alive<0, 1>() /* Essential: keep map alive while iterator exists */
    );

    cl.def(
        "keys",
        [](Map &m) { return KeysView{m}; },
        keep_alive<0, 1>() /* Essential: keep map alive while view exists */
    );

    cl.def(
        "values",
        [](Map &m) { return ValuesView{m}; },
        keep_alive<0, 1>() /* Essential: keep map alive while view exists */
    );

    cl.def(
        "items",
        [](Map &m) { return ItemsView{m}; },
        keep_alive<0, 1>() /* Essential: keep map alive while view exists */
    );

    cl.def(
        "__getitem__",
        [](Map &m, const KeyType &k) -> MappedType & {
            auto it = m.find(k);
            if (it == m.end()) {
                throw key_error();
            }
            return it->second;
        },
        return_value_policy::reference_internal // ref + keepalive
    );

    cl.def("__contains__", [](Map &m, const KeyType &k) -> bool {
        auto it = m.find(k);
        if (it == m.end()) {
            return false;
        }
        return true;
    });
    // Fallback for when the object is not of the key type
    cl.def("__contains__", [](Map &, const object &) -> bool { return false; });

    // Assignment provided only if the type is copyable
    detail::map_assignment<Map, Class_>(cl);

    cl.def("__delitem__", [](Map &m, const KeyType &k) {
        auto it = m.find(k);
        if (it == m.end()) {
            throw key_error();
        }
        m.erase(it);
    });

    cl.def("__len__", &Map::size);

    keys_view.def("__len__", [](KeysView &view) { return view.map.size(); });
    keys_view.def(
        "__iter__",
        [](KeysView &view) { return make_key_iterator(view.map.begin(), view.map.end()); },
        keep_alive<0, 1>() /* Essential: keep view alive while iterator exists */
    );
    keys_view.def("__contains__", [](KeysView &view, const KeyType &k) -> bool {
        auto it = view.map.find(k);
        if (it == view.map.end()) {
            return false;
        }
        return true;
    });
    // Fallback for when the object is not of the key type
    keys_view.def("__contains__", [](KeysView &, const object &) -> bool { return false; });

    values_view.def("__len__", [](ValuesView &view) { return view.map.size(); });
    values_view.def(
        "__iter__",
        [](ValuesView &view) { return make_value_iterator(view.map.begin(), view.map.end()); },
        keep_alive<0, 1>() /* Essential: keep view alive while iterator exists */
    );

    items_view.def("__len__", [](ItemsView &view) { return view.map.size(); });
    items_view.def(
        "__iter__",
        [](ItemsView &view) { return make_iterator(view.map.begin(), view.map.end()); },
        keep_alive<0, 1>() /* Essential: keep view alive while iterator exists */
    );

    return cl;
}

} // namespace pybind11


// Searches for available devices (as Device constructor)
// but pooling, to check for python interrupts, and releases GIL in between

template<typename DEVICE, class... Args>
static auto deviceSearchHelper(Args&&... args){

    bool found;
    dai::DeviceInfo deviceInfo;
    // releases python GIL
    py::gil_scoped_release release;
    std::tie(found, deviceInfo) = DEVICE::getAnyAvailableDevice(DEVICE::getDefaultSearchTime(), [](){
        py::gil_scoped_acquire acquire;
        if (PyErr_CheckSignals() != 0) throw py::error_already_set();
    });

    // if no devices found, then throw
    if(!found) {
        auto numConnected = DEVICE::getAllAvailableDevices().size();
        if(numConnected > 0) {
            throw std::runtime_error("No available devices (" + std::to_string(numConnected) + " connected, but in use)");
        } else {
            throw std::runtime_error("No available devices");
        }
    }

    return deviceInfo;
}


static std::vector<std::string> deviceGetQueueEventsHelper(dai::Device& d, const std::vector<std::string>& queueNames, std::size_t maxNumEvents, std::chrono::microseconds timeout){
    using namespace std::chrono;

    // if timeout < 0, unlimited timeout
    bool unlimitedTimeout = timeout < microseconds(0);
    auto startTime = steady_clock::now();
    do {
        {
            // releases python GIL
            py::gil_scoped_release release;
            // block for 100ms
            auto events = d.getQueueEvents(queueNames, maxNumEvents, std::chrono::milliseconds(100));
            if(!events.empty()) return events;
        }
        // reacquires python GIL for PyErr_CheckSignals call
        // check if interrupt triggered in between
        if (PyErr_CheckSignals() != 0) throw py::error_already_set();
    } while(unlimitedTimeout || steady_clock::now() - startTime < timeout);

    return std::vector<std::string>();
}


template<typename D, typename ARG>
static void bindConstructors(ARG& arg){
    using namespace dai;

    arg
    .def(py::init([](const Pipeline& pipeline){
        auto dev = deviceSearchHelper<D>();
        py::gil_scoped_release release;
        return std::make_unique<D>(pipeline, dev);
    }), py::arg("pipeline"), DOC(dai, DeviceBase, DeviceBase))
    .def(py::init([](const Pipeline& pipeline, bool usb2Mode){
        PyErr_WarnEx(PyExc_DeprecationWarning, "Use constructor taking 'UsbSpeed' instead", 1);
        auto dev = deviceSearchHelper<D>();
        py::gil_scoped_release release;
        return std::make_unique<D>(pipeline, dev, usb2Mode);
    }), py::arg("pipeline"), py::arg("usb2Mode"), DOC(dai, DeviceBase, DeviceBase, 2))
    .def(py::init([](const Pipeline& pipeline, UsbSpeed maxUsbSpeed){
        auto dev = deviceSearchHelper<D>();
        py::gil_scoped_release release;
        return std::make_unique<D>(pipeline, dev, maxUsbSpeed);
    }), py::arg("pipeline"), py::arg("maxUsbSpeed"), DOC(dai, DeviceBase, DeviceBase, 3))
    .def(py::init([](const Pipeline& pipeline, const dai::Path& pathToCmd){
        auto dev = deviceSearchHelper<D>();
        py::gil_scoped_release release;
        return std::make_unique<D>(pipeline, dev, pathToCmd);
    }), py::arg("pipeline"), py::arg("pathToCmd"), DOC(dai, DeviceBase, DeviceBase, 4))
    .def(py::init([](const Pipeline& pipeline, const DeviceInfo& deviceInfo, bool usb2Mode){
        PyErr_WarnEx(PyExc_DeprecationWarning, "Use constructor taking 'UsbSpeed' instead", 1);
        py::gil_scoped_release release;
        return std::make_unique<D>(pipeline, deviceInfo, usb2Mode);
    }), py::arg("pipeline"), py::arg("devInfo"), py::arg("usb2Mode") = false, DOC(dai, DeviceBase, DeviceBase, 6))
    .def(py::init([](const Pipeline& pipeline, const DeviceInfo& deviceInfo, UsbSpeed maxUsbSpeed){
        py::gil_scoped_release release;
        return std::make_unique<D>(pipeline, deviceInfo, maxUsbSpeed);
    }), py::arg("pipeline"), py::arg("deviceInfo"), py::arg("maxUsbSpeed"), DOC(dai, DeviceBase, DeviceBase, 7))
    .def(py::init([](const Pipeline& pipeline, const DeviceInfo& deviceInfo, dai::Path pathToCmd){
        py::gil_scoped_release release;
        return std::make_unique<D>(pipeline, deviceInfo, pathToCmd);
    }), py::arg("pipeline"), py::arg("devInfo"), py::arg("pathToCmd"), DOC(dai, DeviceBase, DeviceBase, 8))

    // DeviceBase constructor - OpenVINO version
    .def(py::init([](OpenVINO::Version version){
        auto dev = deviceSearchHelper<D>();
        py::gil_scoped_release release;
        return std::make_unique<D>(version, dev);
    }), py::arg("version") = OpenVINO::VERSION_UNIVERSAL, DOC(dai, DeviceBase, DeviceBase, 10))
    .def(py::init([](OpenVINO::Version version, bool usb2Mode){
        PyErr_WarnEx(PyExc_DeprecationWarning, "Use constructor taking 'UsbSpeed' instead", 1);
        auto dev = deviceSearchHelper<D>();
        py::gil_scoped_release release;
        return std::make_unique<D>(version, dev, usb2Mode);
    }), py::arg("version"), py::arg("usb2Mode") = false, DOC(dai, DeviceBase, DeviceBase, 11))
    .def(py::init([](OpenVINO::Version version, UsbSpeed maxUsbSpeed){
        auto dev = deviceSearchHelper<D>();
        py::gil_scoped_release release;
        return std::make_unique<D>(version, dev, maxUsbSpeed);
    }), py::arg("version"), py::arg("maxUsbSpeed"), DOC(dai, DeviceBase, DeviceBase, 12))
    .def(py::init([](OpenVINO::Version version, const dai::Path& pathToCmd){
        auto dev = deviceSearchHelper<D>();
        py::gil_scoped_release release;
        return std::make_unique<D>(version, dev, pathToCmd);
    }), py::arg("version"), py::arg("pathToCmd"), DOC(dai, DeviceBase, DeviceBase, 13))
    .def(py::init([](OpenVINO::Version version, const DeviceInfo& deviceInfo, bool usb2Mode){
        PyErr_WarnEx(PyExc_DeprecationWarning, "Use constructor taking 'UsbSpeed' instead", 1);
        py::gil_scoped_release release;
        return std::make_unique<D>(version, deviceInfo, usb2Mode);
    }), py::arg("version"), py::arg("deviceInfo"), py::arg("usb2Mode") = false, DOC(dai, DeviceBase, DeviceBase, 15))
    .def(py::init([](OpenVINO::Version version, const DeviceInfo& deviceInfo, UsbSpeed maxUsbSpeed){
        py::gil_scoped_release release;
        return std::make_unique<D>(version, deviceInfo, maxUsbSpeed);
    }), py::arg("version"), py::arg("deviceInfo"), py::arg("maxUsbSpeed"), DOC(dai, DeviceBase, DeviceBase, 16))
    .def(py::init([](OpenVINO::Version version, const DeviceInfo& deviceInfo, dai::Path pathToCmd){
        py::gil_scoped_release release;
        return std::make_unique<D>(version, deviceInfo, pathToCmd);
    }), py::arg("version"), py::arg("deviceDesc"), py::arg("pathToCmd"), DOC(dai, DeviceBase, DeviceBase, 17))
    .def(py::init([](typename D::Config config){
        auto dev = deviceSearchHelper<D>();
        py::gil_scoped_release release;
        return std::make_unique<D>(config, dev);
    }), py::arg("config"), DOC(dai, DeviceBase, DeviceBase, 18))
    .def(py::init([](typename D::Config config, const DeviceInfo& deviceInfo){
        py::gil_scoped_release release;
        return std::make_unique<D>(config, deviceInfo);
    }), py::arg("config"), py::arg("deviceInfo"), DOC(dai, DeviceBase, DeviceBase, 19))

    // DeviceInfo version
    .def(py::init([](const DeviceInfo& deviceInfo){
        py::gil_scoped_release release;
        return std::make_unique<D>(deviceInfo);
    }), py::arg("deviceInfo"), DOC(dai, DeviceBase, DeviceBase, 20))
    .def(py::init([](const DeviceInfo& deviceInfo, UsbSpeed maxUsbSpeed){
        py::gil_scoped_release release;
        return std::make_unique<D>(deviceInfo, maxUsbSpeed);
    }), py::arg("deviceInfo"), py::arg("maxUsbSpeed"), DOC(dai, DeviceBase, DeviceBase, 21))

    // name or device id version
    .def(py::init([](std::string nameOrDeviceId){
        py::gil_scoped_release release;
        return std::make_unique<D>(std::move(nameOrDeviceId));
    }), py::arg("nameOrDeviceId"), DOC(dai, DeviceBase, DeviceBase, 22))
    .def(py::init([](std::string nameOrDeviceId, UsbSpeed maxUsbSpeed){
        py::gil_scoped_release release;
        return std::make_unique<D>(std::move(nameOrDeviceId), maxUsbSpeed);
    }), py::arg("nameOrDeviceId"), py::arg("maxUsbSpeed"), DOC(dai, DeviceBase, DeviceBase, 23))
    ;

}



void DeviceBindings::bind(pybind11::module& m, void* pCallstack){

    using namespace dai;

    // Type definitions
    py::class_<DeviceBase> deviceBase(m, "DeviceBase", DOC(dai, DeviceBase));
    py::class_<Device, DeviceBase> device(m, "Device", DOC(dai, Device));
    py::class_<Device::Config> deviceConfig(device, "Config", DOC(dai, DeviceBase, Config));
    py::class_<CrashDump> crashDump(m, "CrashDump", DOC(dai, CrashDump));
    py::class_<CrashDump::CrashReport> crashReport(crashDump, "CrashReport", DOC(dai, CrashDump, CrashReport));
    py::class_<CrashDump::CrashReport::ErrorSourceInfo> errorSourceInfo(crashReport, "ErrorSourceInfo", DOC(dai, CrashDump, CrashReport, ErrorSourceInfo));
    py::class_<CrashDump::CrashReport::ErrorSourceInfo::AssertContext> assertContext(errorSourceInfo, "AssertContext", DOC(dai, CrashDump, CrashReport, ErrorSourceInfo, AssertContext));
    py::class_<CrashDump::CrashReport::ErrorSourceInfo::TrapContext> trapContext(errorSourceInfo, "TrapContext", DOC(dai, CrashDump, CrashReport, ErrorSourceInfo, TrapContext));
    py::class_<CrashDump::CrashReport::ThreadCallstack> threadCallstack(crashReport, "ThreadCallstack", DOC(dai, CrashDump, CrashReport, ThreadCallstack));
    py::class_<CrashDump::CrashReport::ThreadCallstack::CallstackContext> callstackContext(threadCallstack, "CallstackContext", DOC(dai, CrashDump, CrashReport, ThreadCallstack, CallstackContext));
    py::class_<BoardConfig> boardConfig(m, "BoardConfig", DOC(dai, BoardConfig));
    py::class_<BoardConfig::USB> boardConfigUsb(boardConfig, "USB", DOC(dai, BoardConfig, USB));
    py::class_<BoardConfig::Network> boardConfigNetwork(boardConfig, "Network", DOC(dai, BoardConfig, Network));
    py::class_<BoardConfig::GPIO> boardConfigGpio(boardConfig, "GPIO", DOC(dai, BoardConfig, GPIO));
    py::enum_<BoardConfig::GPIO::Mode> boardConfigGpioMode(boardConfigGpio, "Mode", DOC(dai, BoardConfig, GPIO, Mode));
    py::enum_<BoardConfig::GPIO::Direction> boardConfigGpioDirection(boardConfigGpio, "Direction", DOC(dai, BoardConfig, GPIO, Direction));
    py::enum_<BoardConfig::GPIO::Level> boardConfigGpioLevel(boardConfigGpio, "Level", DOC(dai, BoardConfig, GPIO, Level));
    py::enum_<BoardConfig::GPIO::Pull> boardConfigGpioPull(boardConfigGpio, "Pull", DOC(dai, BoardConfig, GPIO, Pull));
    py::enum_<BoardConfig::GPIO::Drive> boardConfigGpioDrive(boardConfigGpio, "Drive", DOC(dai, BoardConfig, GPIO, Drive));
    py::class_<BoardConfig::UART> boardConfigUart(boardConfig, "UART", DOC(dai, BoardConfig, UART));
    py::class_<BoardConfig::UVC> boardConfigUvc(boardConfig, "UVC", DOC(dai, BoardConfig, UVC));
    struct PyClock{};
    py::class_<PyClock> clock(m, "Clock");


    py::bind_map_patched<std::unordered_map<std::int8_t, dai::BoardConfig::GPIO>>(boardConfig, "GPIOMap");
    py::bind_map_patched<std::unordered_map<std::int8_t, dai::BoardConfig::UART>>(boardConfig, "UARTMap");


    // pybind11 limitation of having actual classes as exceptions
    // Possible but requires a larger workaround
    // https://stackoverflow.com/questions/62087383/how-can-you-bind-exceptions-with-custom-fields-and-constructors-in-pybind11-and

    // Bind EepromError
    auto eepromError = py::register_exception<EepromError>(m, "EepromError", PyExc_RuntimeError);

    ///////////////////////////////////////////////////////////////////////
    ///////////////////////////////////////////////////////////////////////
    ///////////////////////////////////////////////////////////////////////
    // Call the rest of the type defines, then perform the actual bindings
    Callstack* callstack = (Callstack*) pCallstack;
    auto cb = callstack->top();
    callstack->pop();
    cb(m, pCallstack);
    ///////////////////////////////////////////////////////////////////////
    ///////////////////////////////////////////////////////////////////////
    ///////////////////////////////////////////////////////////////////////


    // Bind BoardConfig::USB
    boardConfigUsb
        .def(py::init<>())
        .def_readwrite("vid", &BoardConfig::USB::vid)
        .def_readwrite("pid", &BoardConfig::USB::pid)
        .def_readwrite("flashBootedVid", &BoardConfig::USB::flashBootedVid)
        .def_readwrite("flashBootedPid", &BoardConfig::USB::flashBootedPid)
        .def_readwrite("maxSpeed", &BoardConfig::USB::maxSpeed)
        .def_readwrite("productName", &BoardConfig::USB::productName)
        .def_readwrite("manufacturer", &BoardConfig::USB::manufacturer)
    ;

    // Bind BoardConfig::Network
    boardConfigNetwork
        .def(py::init<>())
        .def_readwrite("mtu", &BoardConfig::Network::mtu)
        .def_readwrite("xlinkTcpNoDelay", &BoardConfig::Network::xlinkTcpNoDelay)
        .def_readwrite("forceEnable", &BoardConfig::Network::forceEnable)
    ;

    // GPIO Mode
    boardConfigGpioMode
        .value("ALT_MODE_0", BoardConfig::GPIO::ALT_MODE_0, DOC(dai, BoardConfig, GPIO, Mode, ALT_MODE_0))
        .value("ALT_MODE_1", BoardConfig::GPIO::ALT_MODE_1, DOC(dai, BoardConfig, GPIO, Mode, ALT_MODE_1))
        .value("ALT_MODE_2", BoardConfig::GPIO::ALT_MODE_2, DOC(dai, BoardConfig, GPIO, Mode, ALT_MODE_2))
        .value("ALT_MODE_3", BoardConfig::GPIO::ALT_MODE_3, DOC(dai, BoardConfig, GPIO, Mode, ALT_MODE_3))
        .value("ALT_MODE_4", BoardConfig::GPIO::ALT_MODE_4, DOC(dai, BoardConfig, GPIO, Mode, ALT_MODE_4))
        .value("ALT_MODE_5", BoardConfig::GPIO::ALT_MODE_5, DOC(dai, BoardConfig, GPIO, Mode, ALT_MODE_5))
        .value("ALT_MODE_6", BoardConfig::GPIO::ALT_MODE_6, DOC(dai, BoardConfig, GPIO, Mode, ALT_MODE_6))
        .value("DIRECT", BoardConfig::GPIO::DIRECT, DOC(dai, BoardConfig, GPIO, Mode, DIRECT))
        .export_values()
        ;

    // GPIO Direction
    boardConfigGpioDirection
        .value("INPUT", BoardConfig::GPIO::INPUT, DOC(dai, BoardConfig, GPIO, Direction, INPUT))
        .value("OUTPUT", BoardConfig::GPIO::OUTPUT, DOC(dai, BoardConfig, GPIO, Direction, OUTPUT))
        .export_values()
        ;

    // GPIO Level
    boardConfigGpioLevel
        .value("LOW", BoardConfig::GPIO::LOW, DOC(dai, BoardConfig, GPIO, Level, LOW))
        .value("HIGH", BoardConfig::GPIO::HIGH, DOC(dai, BoardConfig, GPIO, Level, HIGH))
        .export_values()
        ;

    // GPIO Pull
    boardConfigGpioPull
        .value("NO_PULL", BoardConfig::GPIO::NO_PULL, DOC(dai, BoardConfig, GPIO, Pull, NO_PULL))
        .value("PULL_UP", BoardConfig::GPIO::PULL_UP, DOC(dai, BoardConfig, GPIO, Pull, PULL_UP))
        .value("PULL_DOWN", BoardConfig::GPIO::PULL_DOWN, DOC(dai, BoardConfig, GPIO, Pull, PULL_DOWN))
        .value("BUS_KEEPER", BoardConfig::GPIO::BUS_KEEPER, DOC(dai, BoardConfig, GPIO, Pull, BUS_KEEPER))
        .export_values()
        ;

    // GPIO Drive
    boardConfigGpioDrive
        .value("MA_2", BoardConfig::GPIO::MA_2, DOC(dai, BoardConfig, GPIO, Drive, MA_2))
        .value("MA_4", BoardConfig::GPIO::MA_4, DOC(dai, BoardConfig, GPIO, Drive, MA_4))
        .value("MA_8", BoardConfig::GPIO::MA_8, DOC(dai, BoardConfig, GPIO, Drive, MA_8))
        .value("MA_12", BoardConfig::GPIO::MA_12, DOC(dai, BoardConfig, GPIO, Drive, MA_12))
        .export_values()
        ;

    // Bind BoardConfig::GPIO
    boardConfigGpio
        .def(py::init<>())
        .def(py::init<BoardConfig::GPIO::Direction>())
        .def(py::init<BoardConfig::GPIO::Direction, BoardConfig::GPIO::Level>())
        .def(py::init<BoardConfig::GPIO::Direction, BoardConfig::GPIO::Level, BoardConfig::GPIO::Pull>())
        .def(py::init<BoardConfig::GPIO::Direction, BoardConfig::GPIO::Mode>())
        .def(py::init<BoardConfig::GPIO::Direction, BoardConfig::GPIO::Mode, BoardConfig::GPIO::Pull>())
        .def_readwrite("mode", &BoardConfig::GPIO::mode)
        .def_readwrite("direction", &BoardConfig::GPIO::direction)
        .def_readwrite("level", &BoardConfig::GPIO::level)
        .def_readwrite("pull", &BoardConfig::GPIO::pull)
        .def_readwrite("drive", &BoardConfig::GPIO::drive)
        .def_readwrite("schmitt", &BoardConfig::GPIO::schmitt)
        .def_readwrite("slewFast", &BoardConfig::GPIO::slewFast)
    ;

    // Bind BoardConfig::UART
    boardConfigUart
        .def(py::init<>())
        .def_readwrite("tmp", &BoardConfig::UART::tmp)
    ;

    // Bind BoardConfig::UVC
    boardConfigUvc
        .def(py::init<>())
        .def(py::init<uint16_t, uint16_t>())
        .def_readwrite("cameraName", &BoardConfig::UVC::cameraName)
        .def_readwrite("width", &BoardConfig::UVC::width)
        .def_readwrite("height", &BoardConfig::UVC::height)
        .def_readwrite("frameType", &BoardConfig::UVC::frameType)
        .def_readwrite("enable", &BoardConfig::UVC::enable)
    ;

    // Bind BoardConfig
    boardConfig
        .def(py::init<>())
        .def_readwrite("usb", &BoardConfig::usb, DOC(dai, BoardConfig, usb))
        .def_readwrite("network", &BoardConfig::network, DOC(dai, BoardConfig, network))
        .def_readwrite("sysctl", &BoardConfig::sysctl, DOC(dai, BoardConfig, sysctl))
        .def_readwrite("watchdogTimeoutMs", &BoardConfig::watchdogTimeoutMs, DOC(dai, BoardConfig, watchdogTimeoutMs))
        .def_readwrite("watchdogInitialDelayMs", &BoardConfig::watchdogInitialDelayMs, DOC(dai, BoardConfig, watchdogInitialDelayMs))
        .def_readwrite("gpio", &BoardConfig::gpio, DOC(dai, BoardConfig, gpio))
        .def_readwrite("uart", &BoardConfig::uart, DOC(dai, BoardConfig, uart))
        .def_readwrite("pcieInternalClock", &BoardConfig::pcieInternalClock, DOC(dai, BoardConfig, pcieInternalClock))
        .def_readwrite("usb3PhyInternalClock", &BoardConfig::usb3PhyInternalClock, DOC(dai, BoardConfig, usb3PhyInternalClock))
        .def_readwrite("mipi4LaneRgb", &BoardConfig::mipi4LaneRgb, DOC(dai, BoardConfig, mipi4LaneRgb))
        .def_readwrite("emmc", &BoardConfig::emmc, DOC(dai, BoardConfig, emmc))
        .def_readwrite("logPath", &BoardConfig::logPath, DOC(dai, BoardConfig, logPath))
        .def_readwrite("logSizeMax", &BoardConfig::logSizeMax, DOC(dai, BoardConfig, logSizeMax))
        .def_readwrite("logVerbosity", &BoardConfig::logVerbosity, DOC(dai, BoardConfig, logVerbosity))
        .def_readwrite("logDevicePrints", &BoardConfig::logDevicePrints, DOC(dai, BoardConfig, logDevicePrints))
        .def_readwrite("uvc", &BoardConfig::uvc, DOC(dai, BoardConfig, uvc))
        .def_readwrite("eepromData", &BoardConfig::eepromData, DOC(dai, BoardConfig, eepromData))
    ;

    // Bind Device::Config
    deviceConfig
        .def(py::init<>())
        .def_readwrite("version", &Device::Config::version)
        .def_readwrite("board", &Device::Config::board)
        .def_readwrite("nonExclusiveMode", &Device::Config::nonExclusiveMode)
        .def_readwrite("outputLogLevel", &Device::Config::outputLogLevel)
        .def_readwrite("logLevel", &Device::Config::logLevel)
    ;

    // Bind CrashDump
    crashDump
        .def(py::init<>())
        .def("serializeToJson", &CrashDump::serializeToJson, DOC(dai, CrashDump, serializeToJson))

        .def_readwrite("crashReports", &CrashDump::crashReports, DOC(dai, CrashDump, crashReports))
        .def_readwrite("depthaiCommitHash", &CrashDump::depthaiCommitHash, DOC(dai, CrashDump, depthaiCommitHash))
        .def_readwrite("deviceId", &CrashDump::deviceId, DOC(dai, CrashDump, deviceId))
    ;

    crashReport
        .def(py::init<>())
        .def_readwrite("processor", &CrashDump::CrashReport::processor, DOC(dai, CrashDump, CrashReport, processor))
        .def_readwrite("errorSource", &CrashDump::CrashReport::errorSource, DOC(dai, CrashDump, CrashReport, errorSource))
        .def_readwrite("crashedThreadId", &CrashDump::CrashReport::crashedThreadId, DOC(dai, CrashDump, CrashReport, crashedThreadId))
        .def_readwrite("threadCallstack", &CrashDump::CrashReport::threadCallstack, DOC(dai, CrashDump, CrashReport, threadCallstack))
    ;

    errorSourceInfo
        .def(py::init<>())
        .def_readwrite("assertContext", &CrashDump::CrashReport::ErrorSourceInfo::assertContext, DOC(dai, CrashDump, CrashReport, ErrorSourceInfo, assertContext))
        .def_readwrite("trapContext", &CrashDump::CrashReport::ErrorSourceInfo::trapContext, DOC(dai, CrashDump, CrashReport, ErrorSourceInfo, trapContext))
        .def_readwrite("errorId", &CrashDump::CrashReport::ErrorSourceInfo::errorId, DOC(dai, CrashDump, CrashReport, ErrorSourceInfo, errorId))
    ;

    assertContext
        .def(py::init<>())
        .def_readwrite("fileName", &CrashDump::CrashReport::ErrorSourceInfo::AssertContext::fileName, DOC(dai, CrashDump, CrashReport, ErrorSourceInfo, AssertContext, fileName))
        .def_readwrite("functionName", &CrashDump::CrashReport::ErrorSourceInfo::AssertContext::functionName, DOC(dai, CrashDump, CrashReport, ErrorSourceInfo, AssertContext, functionName))
        .def_readwrite("line", &CrashDump::CrashReport::ErrorSourceInfo::AssertContext::line, DOC(dai, CrashDump, CrashReport, ErrorSourceInfo, AssertContext, line))
    ;

    trapContext
        .def(py::init<>())
        .def_readwrite("trapNumber", &CrashDump::CrashReport::ErrorSourceInfo::TrapContext::trapNumber, DOC(dai, CrashDump, CrashReport, ErrorSourceInfo, TrapContext, trapNumber))
        .def_readwrite("trapAddress", &CrashDump::CrashReport::ErrorSourceInfo::TrapContext::trapAddress, DOC(dai, CrashDump, CrashReport, ErrorSourceInfo, TrapContext, trapAddress))
        .def_readwrite("trapName", &CrashDump::CrashReport::ErrorSourceInfo::TrapContext::trapName, DOC(dai, CrashDump, CrashReport, ErrorSourceInfo, TrapContext, trapName))
    ;

    threadCallstack
        .def(py::init<>())
        .def_readwrite("threadId", &CrashDump::CrashReport::ThreadCallstack::threadId, DOC(dai, CrashDump, CrashReport, ThreadCallstack, threadId))
        .def_readwrite("threadName", &CrashDump::CrashReport::ThreadCallstack::threadName, DOC(dai, CrashDump, CrashReport, ThreadCallstack, threadName))
        .def_readwrite("stackBottom", &CrashDump::CrashReport::ThreadCallstack::stackBottom, DOC(dai, CrashDump, CrashReport, ThreadCallstack, stackBottom))
        .def_readwrite("stackTop", &CrashDump::CrashReport::ThreadCallstack::stackTop, DOC(dai, CrashDump, CrashReport, ThreadCallstack, stackTop))
        .def_readwrite("stackPointer", &CrashDump::CrashReport::ThreadCallstack::stackPointer, DOC(dai, CrashDump, CrashReport, ThreadCallstack, stackPointer))
        .def_readwrite("instructionPointer", &CrashDump::CrashReport::ThreadCallstack::instructionPointer, DOC(dai, CrashDump, CrashReport, ThreadCallstack, instructionPointer))
        .def_readwrite("threadStatus", &CrashDump::CrashReport::ThreadCallstack::threadStatus, DOC(dai, CrashDump, CrashReport, ThreadCallstack, threadStatus))
        .def_readwrite("callStack", &CrashDump::CrashReport::ThreadCallstack::callStack, DOC(dai, CrashDump, CrashReport, ThreadCallstack, callStack))
    ;

    callstackContext
        .def(py::init<>())
        .def_readwrite("callSite", &CrashDump::CrashReport::ThreadCallstack::CallstackContext::callSite, DOC(dai, CrashDump, CrashReport, ThreadCallstack, CallstackContext, callSite))
        .def_readwrite("calledTarget", &CrashDump::CrashReport::ThreadCallstack::CallstackContext::calledTarget, DOC(dai, CrashDump, CrashReport, ThreadCallstack, CallstackContext, calledTarget))
        .def_readwrite("framePointer", &CrashDump::CrashReport::ThreadCallstack::CallstackContext::framePointer, DOC(dai, CrashDump, CrashReport, ThreadCallstack, CallstackContext, framePointer))
        .def_readwrite("context", &CrashDump::CrashReport::ThreadCallstack::CallstackContext::context, DOC(dai, CrashDump, CrashReport, ThreadCallstack, CallstackContext, context))
    ;

    // Bind constructors
    bindConstructors<DeviceBase>(deviceBase);
    // Bind the rest
    deviceBase
        // Python only methods
        .def("__enter__", [](DeviceBase& d) -> DeviceBase& { return d; })
        .def("__exit__", [](DeviceBase& d, py::object type, py::object value, py::object traceback) {
            py::gil_scoped_release release;
            d.close();
        })
        .def("close", [](DeviceBase& d) { py::gil_scoped_release release; d.close(); }, "Closes the connection to device. Better alternative is the usage of context manager: `with depthai.Device(pipeline) as device:`")
        .def("isClosed", [](DeviceBase& d) { py::gil_scoped_release release; return d.isClosed(); }, DOC(dai, DeviceBase, isClosed))

        //dai::Device methods
        //static
        .def_static("getAnyAvailableDevice", [](std::chrono::milliseconds ms){ return DeviceBase::getAnyAvailableDevice(ms); }, py::arg("timeout"), DOC(dai, DeviceBase, getAnyAvailableDevice))
        .def_static("getAnyAvailableDevice", [](){ return DeviceBase::getAnyAvailableDevice(); }, DOC(dai, DeviceBase, getAnyAvailableDevice, 2))
        .def_static("getFirstAvailableDevice", &DeviceBase::getFirstAvailableDevice, py::arg("skipInvalidDevices") = true, DOC(dai, DeviceBase, getFirstAvailableDevice))
        .def_static("getAllAvailableDevices", &DeviceBase::getAllAvailableDevices, DOC(dai, DeviceBase, getAllAvailableDevices))
        .def_static("getEmbeddedDeviceBinary", py::overload_cast<bool, OpenVINO::Version>(&DeviceBase::getEmbeddedDeviceBinary), py::arg("usb2Mode"), py::arg("version") = OpenVINO::VERSION_UNIVERSAL, DOC(dai, DeviceBase, getEmbeddedDeviceBinary))
        .def_static("getEmbeddedDeviceBinary", py::overload_cast<DeviceBase::Config>(&DeviceBase::getEmbeddedDeviceBinary), py::arg("config"), DOC(dai, DeviceBase, getEmbeddedDeviceBinary, 2))
        .def_static("getDeviceByMxId", &DeviceBase::getDeviceByMxId, py::arg("mxId"), DOC(dai, DeviceBase, getDeviceByMxId))
        .def_static("getAllConnectedDevices", &DeviceBase::getAllConnectedDevices, DOC(dai, DeviceBase, getAllConnectedDevices))
        .def_static("getGlobalProfilingData", &DeviceBase::getGlobalProfilingData, DOC(dai, DeviceBase, getGlobalProfilingData))

        // methods
        .def("getBootloaderVersion", &DeviceBase::getBootloaderVersion, DOC(dai, DeviceBase, getBootloaderVersion))
        .def("isPipelineRunning", [](DeviceBase& d) { py::gil_scoped_release release; return d.isPipelineRunning(); }, DOC(dai, DeviceBase, isPipelineRunning))
        .def("startPipeline", [](DeviceBase& d){
            // Issue an deprecation warning
            PyErr_WarnEx(PyExc_DeprecationWarning, "Device(pipeline) starts the pipeline automatically. Use Device() and startPipeline(pipeline) otherwise", 1);
            HEDLEY_DIAGNOSTIC_PUSH
            HEDLEY_DIAGNOSTIC_DISABLE_DEPRECATED
            py::gil_scoped_release release;
            d.startPipeline();
            HEDLEY_DIAGNOSTIC_POP
        }, DOC(dai, DeviceBase, startPipeline))
        .def("startPipeline", [](DeviceBase& d, const Pipeline& pipeline) { py::gil_scoped_release release; return d.startPipeline(pipeline); }, DOC(dai, DeviceBase, startPipeline, 2))

        // Doesn't require GIL release (eg, don't do RPC or long blocking things in background)
        .def("setLogOutputLevel", &DeviceBase::setLogOutputLevel, py::arg("level"), DOC(dai, DeviceBase, setLogOutputLevel))
        .def("getLogOutputLevel", &DeviceBase::getLogOutputLevel, DOC(dai, DeviceBase, getLogOutputLevel))

        // Requires GIL release
        .def("setLogLevel", [](DeviceBase& d, LogLevel l) { py::gil_scoped_release release; d.setLogLevel(l); }, py::arg("level"), DOC(dai, DeviceBase, setLogLevel))
        .def("getLogLevel", [](DeviceBase& d) { py::gil_scoped_release release; return d.getLogLevel(); }, DOC(dai, DeviceBase, getLogLevel))
        .def("setSystemInformationLoggingRate", [](DeviceBase& d, float hz) { py::gil_scoped_release release; d.setSystemInformationLoggingRate(hz); }, py::arg("rateHz"), DOC(dai, DeviceBase, setSystemInformationLoggingRate))
        .def("getSystemInformationLoggingRate", [](DeviceBase& d) { py::gil_scoped_release release; return d.getSystemInformationLoggingRate(); }, DOC(dai, DeviceBase, getSystemInformationLoggingRate))
        .def("getCrashDump", [](DeviceBase& d, bool clearCrashDump) { py::gil_scoped_release release; return d.getCrashDump(clearCrashDump); }, py::arg("clearCrashDump") = true, DOC(dai, DeviceBase, getCrashDump))
        .def("hasCrashDump", [](DeviceBase& d) { py::gil_scoped_release release; return d.hasCrashDump(); }, DOC(dai, DeviceBase, hasCrashDump))
        .def("getConnectedCameras", [](DeviceBase& d) { py::gil_scoped_release release; return d.getConnectedCameras(); }, DOC(dai, DeviceBase, getConnectedCameras))
        .def("getConnectedCameraFeatures", [](DeviceBase& d) { py::gil_scoped_release release; return d.getConnectedCameraFeatures(); }, DOC(dai, DeviceBase, getConnectedCameraFeatures))
        .def("getCameraSensorNames", [](DeviceBase& d) { py::gil_scoped_release release; return d.getCameraSensorNames(); }, DOC(dai, DeviceBase, getCameraSensorNames))
        .def("getConnectedIMU", [](DeviceBase& d) { py::gil_scoped_release release; return d.getConnectedIMU(); }, DOC(dai, DeviceBase, getConnectedIMU))
        .def("getIMUFirmwareVersion", [](DeviceBase& d) { py::gil_scoped_release release; return d.getIMUFirmwareVersion(); }, DOC(dai, DeviceBase, getIMUFirmwareVersion))
        .def("getEmbeddedIMUFirmwareVersion", [](DeviceBase& d) { py::gil_scoped_release release; return d.getEmbeddedIMUFirmwareVersion(); }, DOC(dai, DeviceBase, getEmbeddedIMUFirmwareVersion))
        .def("startIMUFirmwareUpdate", [](DeviceBase& d, bool forceUpdate) { py::gil_scoped_release release; return d.startIMUFirmwareUpdate(forceUpdate); }, py::arg("forceUpdate") = false, DOC(dai, DeviceBase, startIMUFirmwareUpdate))
        .def("getIMUFirmwareUpdateStatus", [](DeviceBase& d) { py::gil_scoped_release release; return d.getIMUFirmwareUpdateStatus(); }, DOC(dai, DeviceBase, getIMUFirmwareUpdateStatus))
        .def("getDdrMemoryUsage", [](DeviceBase& d) { py::gil_scoped_release release; return d.getDdrMemoryUsage(); }, DOC(dai, DeviceBase, getDdrMemoryUsage))
        .def("getCmxMemoryUsage", [](DeviceBase& d) { py::gil_scoped_release release; return d.getCmxMemoryUsage(); }, DOC(dai, DeviceBase, getCmxMemoryUsage))
        .def("getLeonCssHeapUsage", [](DeviceBase& d) { py::gil_scoped_release release; return d.getLeonCssHeapUsage(); }, DOC(dai, DeviceBase, getLeonCssHeapUsage))
        .def("getLeonMssHeapUsage", [](DeviceBase& d) { py::gil_scoped_release release; return d.getLeonMssHeapUsage(); }, DOC(dai, DeviceBase, getLeonMssHeapUsage))
        .def("getChipTemperature", [](DeviceBase& d) { py::gil_scoped_release release; return d.getChipTemperature(); }, DOC(dai, DeviceBase, getChipTemperature))
        .def("getLeonCssCpuUsage", [](DeviceBase& d) { py::gil_scoped_release release; return d.getLeonCssCpuUsage(); }, DOC(dai, DeviceBase, getLeonCssCpuUsage))
        .def("getLeonMssCpuUsage", [](DeviceBase& d) { py::gil_scoped_release release; return d.getLeonMssCpuUsage(); }, DOC(dai, DeviceBase, getLeonMssCpuUsage))
        .def("addLogCallback", [](DeviceBase& d, std::function<void(LogMessage)> callback) { py::gil_scoped_release release; return d.addLogCallback(callback); }, py::arg("callback"), DOC(dai, DeviceBase, addLogCallback))
        .def("removeLogCallback", [](DeviceBase& d, int cbId) { py::gil_scoped_release release; return d.removeLogCallback(cbId); }, py::arg("callbackId"), DOC(dai, DeviceBase, removeLogCallback))
        .def("getUsbSpeed", [](DeviceBase& d) { py::gil_scoped_release release; return d.getUsbSpeed(); }, DOC(dai, DeviceBase, getUsbSpeed))
        .def("getDeviceInfo", [](DeviceBase& d) { py::gil_scoped_release release; return d.getDeviceInfo(); }, DOC(dai, DeviceBase, getDeviceInfo))
        .def("getMxId", [](DeviceBase& d) { py::gil_scoped_release release; return d.getMxId(); }, DOC(dai, DeviceBase, getMxId))
        .def("getProfilingData", [](DeviceBase& d) { py::gil_scoped_release release; return d.getProfilingData(); }, DOC(dai, DeviceBase, getProfilingData))
        .def("readCalibration", [](DeviceBase& d) { py::gil_scoped_release release; return d.readCalibration(); }, DOC(dai, DeviceBase, readCalibration))
        .def("flashCalibration", [](DeviceBase& d, CalibrationHandler calibrationDataHandler) { py::gil_scoped_release release; return d.flashCalibration(calibrationDataHandler); }, py::arg("calibrationDataHandler"), DOC(dai, DeviceBase, flashCalibration))
        .def("setXLinkChunkSize", [](DeviceBase& d, int s) { py::gil_scoped_release release; d.setXLinkChunkSize(s); }, py::arg("sizeBytes"), DOC(dai, DeviceBase, setXLinkChunkSize))
        .def("getXLinkChunkSize", [](DeviceBase& d) { py::gil_scoped_release release; return d.getXLinkChunkSize(); }, DOC(dai, DeviceBase, getXLinkChunkSize))
        .def("setIrLaserDotProjectorBrightness", [](DeviceBase& d, float m, int mask) { py::gil_scoped_release release; return d.setIrLaserDotProjectorBrightness(m, mask); }, py::arg("mA"), py::arg("mask") = -1, DOC(dai, DeviceBase, setIrLaserDotProjectorBrightness))
        .def("setIrFloodLightBrightness", [](DeviceBase& d, float m, int mask) { py::gil_scoped_release release; return d.setIrFloodLightBrightness(m, mask); }, py::arg("mA"), py::arg("mask") = -1, DOC(dai, DeviceBase, setIrFloodLightBrightness))
        .def("getIrDrivers", [](DeviceBase& d) { py::gil_scoped_release release; return d.getIrDrivers(); }, DOC(dai, DeviceBase, getIrDrivers))
        .def("isEepromAvailable", [](DeviceBase& d) { py::gil_scoped_release release; return d.isEepromAvailable(); }, DOC(dai, DeviceBase, isEepromAvailable))
        .def("flashCalibration2", [](DeviceBase& d, CalibrationHandler ch) { py::gil_scoped_release release; return d.flashCalibration2(ch); }, DOC(dai, DeviceBase, flashCalibration2))
        .def("readCalibration2", [](DeviceBase& d) { py::gil_scoped_release release; return d.readCalibration2(); }, DOC(dai, DeviceBase, readCalibration2))
        .def("readCalibrationOrDefault", [](DeviceBase& d) { py::gil_scoped_release release; return d.readCalibrationOrDefault(); }, DOC(dai, DeviceBase, readCalibrationOrDefault))
        .def("factoryResetCalibration", [](DeviceBase& d) { py::gil_scoped_release release; return d.factoryResetCalibration(); }, DOC(dai, DeviceBase, factoryResetCalibration))
        .def("flashFactoryCalibration", [](DeviceBase& d, CalibrationHandler ch) { py::gil_scoped_release release; return d.flashFactoryCalibration(ch); }, DOC(dai, DeviceBase, flashFactoryCalibration))
        .def("readFactoryCalibration", [](DeviceBase& d) { py::gil_scoped_release release; return d.readFactoryCalibration(); }, DOC(dai, DeviceBase, readFactoryCalibration))
        .def("readFactoryCalibrationOrDefault", [](DeviceBase& d) { py::gil_scoped_release release; return d.readFactoryCalibrationOrDefault(); }, DOC(dai, DeviceBase, readFactoryCalibrationOrDefault))
        .def("readCalibrationRaw", [](DeviceBase& d) { py::gil_scoped_release release; return d.readCalibrationRaw(); }, DOC(dai, DeviceBase, readCalibrationRaw))
        .def("readFactoryCalibrationRaw", [](DeviceBase& d) { py::gil_scoped_release release; return d.readFactoryCalibrationRaw(); }, DOC(dai, DeviceBase, readFactoryCalibrationRaw))
        .def("flashEepromClear", [](DeviceBase& d) { py::gil_scoped_release release; d.flashEepromClear(); }, DOC(dai, DeviceBase, flashEepromClear))
        .def("flashFactoryEepromClear", [](DeviceBase& d) { py::gil_scoped_release release; d.flashFactoryEepromClear(); }, DOC(dai, DeviceBase, flashFactoryEepromClear))
        .def("flashWrite", [](DeviceBase& d, std::vector<std::uint8_t> data, uint64_t o) { py::gil_scoped_release release; d.flashWrite(data, o); }, py::arg("data"), py::arg("offset") = 0, DOC(dai, DeviceBase, flashWrite))
        .def("flashRead", [](DeviceBase& d, uint32_t s, uint64_t o) { py::gil_scoped_release release; return d.flashRead(s, o); }, py::arg("size"), py::arg("offset") = 0, DOC(dai, DeviceBase, flashRead))
        .def("flashBootloader", [](DeviceBase& db, DeviceBase::Memory memory, DeviceBase::Type type, std::function<void(float)> progressCallback, dai::Path path) { py::gil_scoped_release release; return db.flashBootloader(memory, type, progressCallback, path); }, py::arg("memory"), py::arg("type"), py::arg("progressCallback"), py::arg("path") = "", DOC(dai, DeviceBase, flashBootloader))
        .def("flashBootHeader", [](DeviceBase& db) { py::gil_scoped_release release; return db.flashBootHeader(); }, DOC(dai, DeviceBase, flashBootHeader))
        .def("flashUsbRecoveryBootHeader", [](DeviceBase& db) { py::gil_scoped_release release; return db.flashUsbRecoveryBootHeader(); }, DOC(dai, DeviceBase, flashUsbRecoveryBootHeader))
        .def("setTimesync", [](DeviceBase& d, std::chrono::milliseconds p, int s, bool r) { py::gil_scoped_release release; return d.setTimesync(p,s,r); }, DOC(dai, DeviceBase, setTimesync))
        .def("setTimesync", [](DeviceBase& d, bool e) { py::gil_scoped_release release; return d.setTimesync(e); }, py::arg("enable"), DOC(dai, DeviceBase, setTimesync, 2))
        .def("getDeviceName", [](DeviceBase& d) { std::string name; { py::gil_scoped_release release; name = d.getDeviceName(); } return py::bytes(name).attr("decode")("utf-8", "replace"); }, DOC(dai, DeviceBase, getDeviceName))
<<<<<<< HEAD
        .def("getEthernetLinkSpeed", [](DeviceBase& d) { py::gil_scoped_release release; return d.getEthernetLinkSpeed(); }, DOC(dai, DeviceBase, getEthernetLinkSpeed))
        .def("getEthernetLinkDuplex", [](DeviceBase& d) { py::gil_scoped_release release; return d.getEthernetLinkDuplex(); }, DOC(dai, DeviceBase, getEthernetLinkDuplex))
        .def("getBootMode", [](DeviceBase& d) { py::gil_scoped_release release; return d.getBootMode(); }, DOC(dai, DeviceBase, getBootMode))
        .def("getBootModeCurrent", [](DeviceBase& d) { py::gil_scoped_release release; return d.getBootModeCurrent(); }, DOC(dai, DeviceBase, getBootModeCurrent))
        .def("setBootGpioInput", [](DeviceBase& d) { py::gil_scoped_release release; d.setBootGpioInput(); }, DOC(dai, DeviceBase, setBootGpioInput))
        .def("getEmmcMemorySize", [](DeviceBase& d) { py::gil_scoped_release release; return d.getEmmcMemorySize(); }, DOC(dai, DeviceBase, getEmmcMemorySize))
        .def("getFlashMemorySize", [](DeviceBase& d) { py::gil_scoped_release release; return d.getFlashMemorySize(); }, DOC(dai, DeviceBase, getFlashMemorySize))
        .def("flashBootloaderConfig", [](DeviceBase& d,  dai::DeviceBootloader::Config& config, dai::bootloader::Type type) { py::gil_scoped_release release; d.flashBootloaderConfig(config, type); }, DOC(dai, DeviceBase, flashBootloaderConfig))
=======
        .def("getProductName", [](DeviceBase& d) { std::string name; { py::gil_scoped_release release; name = d.getProductName(); } return py::bytes(name).attr("decode")("utf-8", "replace"); }, DOC(dai, DeviceBase, getProductName))
>>>>>>> 93a1dedf
    ;


    // Bind constructors
    bindConstructors<Device>(device);
    // Bind the rest
    device
        .def("getOutputQueue", static_cast<std::shared_ptr<DataOutputQueue>(Device::*)(const std::string&)>(&Device::getOutputQueue), py::arg("name"), DOC(dai, Device, getOutputQueue))
        .def("getOutputQueue", static_cast<std::shared_ptr<DataOutputQueue>(Device::*)(const std::string&, unsigned int, bool)>(&Device::getOutputQueue), py::arg("name"), py::arg("maxSize"), py::arg("blocking") = true, DOC(dai, Device, getOutputQueue, 2))
        .def("getOutputQueueNames", &Device::getOutputQueueNames, DOC(dai, Device, getOutputQueueNames))

        .def("getInputQueue", static_cast<std::shared_ptr<DataInputQueue>(Device::*)(const std::string&)>(&Device::getInputQueue), py::arg("name"), DOC(dai, Device, getInputQueue))
        .def("getInputQueue", static_cast<std::shared_ptr<DataInputQueue>(Device::*)(const std::string&, unsigned int, bool)>(&Device::getInputQueue), py::arg("name"), py::arg("maxSize"), py::arg("blocking") = true, DOC(dai, Device, getInputQueue, 2))
        .def("getInputQueueNames", &Device::getInputQueueNames, DOC(dai, Device, getInputQueueNames))

        .def("getQueueEvents", [](Device& d, const std::vector<std::string>& queueNames, std::size_t maxNumEvents, std::chrono::microseconds timeout) {
            return deviceGetQueueEventsHelper(d, queueNames, maxNumEvents, timeout);
        }, py::arg("queueNames"), py::arg("maxNumEvents") = std::numeric_limits<std::size_t>::max(), py::arg("timeout") = std::chrono::microseconds(-1), DOC(dai, Device, getQueueEvents))
        .def("getQueueEvents", [](Device& d, std::string queueName, std::size_t maxNumEvents, std::chrono::microseconds timeout) {
            return deviceGetQueueEventsHelper(d, std::vector<std::string>{queueName}, maxNumEvents, timeout);
        }, py::arg("queueName"), py::arg("maxNumEvents") = std::numeric_limits<std::size_t>::max(), py::arg("timeout") = std::chrono::microseconds(-1), DOC(dai, Device, getQueueEvents, 3))
        .def("getQueueEvents", [](Device& d, std::size_t maxNumEvents, std::chrono::microseconds timeout) {
            return deviceGetQueueEventsHelper(d, d.getOutputQueueNames(), maxNumEvents, timeout);
        }, py::arg("maxNumEvents") = std::numeric_limits<std::size_t>::max(), py::arg("timeout") = std::chrono::microseconds(-1), DOC(dai, Device, getQueueEvents, 4))

        .def("getQueueEvent", [](Device& d, const std::vector<std::string>& queueNames, std::chrono::microseconds timeout) {
            auto events = deviceGetQueueEventsHelper(d, queueNames, std::numeric_limits<std::size_t>::max(), timeout);
            if(events.empty()) return std::string("");
            return events[0];
        }, py::arg("queueNames"), py::arg("timeout") = std::chrono::microseconds(-1), DOC(dai, Device, getQueueEvent))

        .def("getQueueEvent", [](Device& d, std::string queueName, std::chrono::microseconds timeout) {
            auto events = deviceGetQueueEventsHelper(d, std::vector<std::string>{queueName}, std::numeric_limits<std::size_t>::max(), timeout);
            if(events.empty()) return std::string("");
            return events[0];
        }, py::arg("queueName"), py::arg("timeout") = std::chrono::microseconds(-1), DOC(dai, Device, getQueueEvent, 3))

        .def("getQueueEvent", [](Device& d, std::chrono::microseconds timeout) {
            auto events = deviceGetQueueEventsHelper(d, d.getOutputQueueNames(), std::numeric_limits<std::size_t>::max(), timeout);
            if(events.empty()) return std::string("");
            return events[0];
        }, py::arg("timeout") = std::chrono::microseconds(-1), DOC(dai, Device, getQueueEvent, 4))

        //.def("setCallback", DeviceWrapper::wrap(&Device::setCallback), py::arg("name"), py::arg("callback"))

    ;

    clock.def("now", &Clock::now);

}<|MERGE_RESOLUTION|>--- conflicted
+++ resolved
@@ -661,7 +661,6 @@
         .def("setTimesync", [](DeviceBase& d, std::chrono::milliseconds p, int s, bool r) { py::gil_scoped_release release; return d.setTimesync(p,s,r); }, DOC(dai, DeviceBase, setTimesync))
         .def("setTimesync", [](DeviceBase& d, bool e) { py::gil_scoped_release release; return d.setTimesync(e); }, py::arg("enable"), DOC(dai, DeviceBase, setTimesync, 2))
         .def("getDeviceName", [](DeviceBase& d) { std::string name; { py::gil_scoped_release release; name = d.getDeviceName(); } return py::bytes(name).attr("decode")("utf-8", "replace"); }, DOC(dai, DeviceBase, getDeviceName))
-<<<<<<< HEAD
         .def("getEthernetLinkSpeed", [](DeviceBase& d) { py::gil_scoped_release release; return d.getEthernetLinkSpeed(); }, DOC(dai, DeviceBase, getEthernetLinkSpeed))
         .def("getEthernetLinkDuplex", [](DeviceBase& d) { py::gil_scoped_release release; return d.getEthernetLinkDuplex(); }, DOC(dai, DeviceBase, getEthernetLinkDuplex))
         .def("getBootMode", [](DeviceBase& d) { py::gil_scoped_release release; return d.getBootMode(); }, DOC(dai, DeviceBase, getBootMode))
@@ -670,9 +669,7 @@
         .def("getEmmcMemorySize", [](DeviceBase& d) { py::gil_scoped_release release; return d.getEmmcMemorySize(); }, DOC(dai, DeviceBase, getEmmcMemorySize))
         .def("getFlashMemorySize", [](DeviceBase& d) { py::gil_scoped_release release; return d.getFlashMemorySize(); }, DOC(dai, DeviceBase, getFlashMemorySize))
         .def("flashBootloaderConfig", [](DeviceBase& d,  dai::DeviceBootloader::Config& config, dai::bootloader::Type type) { py::gil_scoped_release release; d.flashBootloaderConfig(config, type); }, DOC(dai, DeviceBase, flashBootloaderConfig))
-=======
         .def("getProductName", [](DeviceBase& d) { std::string name; { py::gil_scoped_release release; name = d.getProductName(); } return py::bytes(name).attr("decode")("utf-8", "replace"); }, DOC(dai, DeviceBase, getProductName))
->>>>>>> 93a1dedf
     ;
 
 
