#include "DatatypeBindings.hpp"

#include "pipeline/CommonBindings.hpp"
#include "depthai-shared/datatype/DatatypeEnum.hpp"

void bind_adatatype(pybind11::module& m, void* pCallstack);
void bind_apriltagconfig(pybind11::module& m, void* pCallstack);
void bind_apriltags(pybind11::module& m, void* pCallstack);
void bind_buffer(pybind11::module& m, void* pCallstack);
void bind_cameracontrol(pybind11::module& m, void* pCallstack);
void bind_edgedetectorconfig(pybind11::module& m, void* pCallstack);
void bind_featuretrackerconfig(pybind11::module& m, void* pCallstack);
void bind_imagemanipconfig(pybind11::module& m, void* pCallstack);
void bind_imgdetections(pybind11::module& m, void* pCallstack);
void bind_imgframe(pybind11::module& m, void* pCallstack);
void bind_imudata(pybind11::module& m, void* pCallstack);
void bind_nndata(pybind11::module& m, void* pCallstack);
void bind_spatialimgdetections(pybind11::module& m, void* pCallstack);
void bind_spatiallocationcalculatorconfig(pybind11::module& m, void* pCallstack);
void bind_spatiallocationcalculatordata(pybind11::module& m, void* pCallstack);
void bind_stereodepthconfig(pybind11::module& m, void* pCallstack);
void bind_systeminformation(pybind11::module& m, void* pCallstack);
void bind_trackedfeatures(pybind11::module& m, void* pCallstack);
void bind_tracklets(pybind11::module& m, void* pCallstack);

void DatatypeBindings::addToCallstack(std::deque<StackFunction>& callstack) {
     // Bind common datatypebindings
    callstack.push_front(DatatypeBindings::bind);

    // Bind all datatypes (order matters)
    callstack.push_front(bind_adatatype);
    callstack.push_front(bind_buffer);
    callstack.push_front(bind_apriltagconfig);
    callstack.push_front(bind_apriltags);
    callstack.push_front(bind_cameracontrol);
    callstack.push_front(bind_edgedetectorconfig);
    callstack.push_front(bind_featuretrackerconfig);
    callstack.push_front(bind_imagemanipconfig);
    callstack.push_front(bind_imgdetections);
    callstack.push_front(bind_imgframe);
    callstack.push_front(bind_imudata);
    callstack.push_front(bind_nndata);
    callstack.push_front(bind_spatialimgdetections);
    callstack.push_front(bind_spatiallocationcalculatorconfig);
    callstack.push_front(bind_spatiallocationcalculatordata);
    callstack.push_front(bind_stereodepthconfig);
    callstack.push_front(bind_systeminformation);
    callstack.push_front(bind_trackedfeatures);
    callstack.push_front(bind_tracklets);
}

void DatatypeBindings::bind(pybind11::module& m, void* pCallstack){
    using namespace dai;

<<<<<<< HEAD
    py::class_<RawBuffer, std::shared_ptr<RawBuffer>> rawBuffer(m, "RawBuffer", DOC(dai, RawBuffer));
    py::class_<RawImgFrame, RawBuffer, std::shared_ptr<RawImgFrame>> rawImgFrame(m, "RawImgFrame", DOC(dai, RawImgFrame));
    py::enum_<RawImgFrame::Type> rawImgFrameType(rawImgFrame, "Type");
    py::class_<RawImgFrame::Specs> rawImgFrameSpecs(rawImgFrame, "Specs", DOC(dai, RawImgFrame, Specs));
    py::class_<RawNNData, RawBuffer, std::shared_ptr<RawNNData>> rawNnData(m, "RawNNData", DOC(dai, RawNNData));
    py::class_<TensorInfo> tensorInfo(m, "TensorInfo", DOC(dai, TensorInfo));
    py::enum_<TensorInfo::DataType>tensorInfoDataType(tensorInfo, "DataType");
    py::enum_<TensorInfo::StorageOrder>tensorInfoStorageOrder(tensorInfo, "StorageOrder");
    py::class_<ImgDetection> imgDetection(m, "ImgDetection", DOC(dai, ImgDetection));
    py::class_<SpatialImgDetection, ImgDetection> spatialImgDetection(m, "SpatialImgDetection", DOC(dai, SpatialImgDetection));
    py::class_<RawImgDetections, RawBuffer, std::shared_ptr<RawImgDetections>> rawImgDetections(m, "RawImgDetections", DOC(dai, RawImgDetections));
    py::class_<RawSpatialImgDetections, RawBuffer, std::shared_ptr<RawSpatialImgDetections>> rawSpatialImgDetections(m, "RawSpatialImgDetections", DOC(dai, RawSpatialImgDetections));
    py::class_<RawImageManipConfig, RawBuffer, std::shared_ptr<RawImageManipConfig>> rawImageManipConfig(m, "RawImageManipConfig", DOC(dai, RawImageManipConfig));
    py::class_<RawImageManipConfig::CropRect> rawImageManipConfigCropRect(rawImageManipConfig, "CropRect", DOC(dai, RawImageManipConfig, CropRect));
    py::class_<RawImageManipConfig::CropConfig> rawImageManipCropConfig(rawImageManipConfig, "CropConfig", DOC(dai, RawImageManipConfig, CropConfig));
    py::class_<RawImageManipConfig::ResizeConfig>rawImageManipConfigResizeConfig(rawImageManipConfig, "ResizeConfig", DOC(dai, RawImageManipConfig, ResizeConfig));
    py::class_<RawImageManipConfig::FormatConfig> rawImageManipConfigFormatConfig(rawImageManipConfig, "FormatConfig", DOC(dai, RawImageManipConfig, FormatConfig));
    py::class_<RawCameraControl, RawBuffer, std::shared_ptr<RawCameraControl>> rawCameraControl(m, "RawCameraControl", DOC(dai, RawCameraControl));
    py::class_<Tracklet> tracklet(m, "Tracklet", DOC(dai, Tracklet));
    py::enum_<Tracklet::TrackingStatus> trackletTrackingStatus(tracklet, "TrackingStatus", DOC(dai, Tracklet, TrackingStatus));
    py::class_<RawTracklets, RawBuffer, std::shared_ptr<RawTracklets>> rawTacklets(m, "RawTracklets", DOC(dai, RawTracklets));
    py::class_<IMUReport, std::shared_ptr<IMUReport>> imuReport(m, "IMUReport", DOC(dai, IMUReport));
    py::enum_<IMUReport::Accuracy> imuReportAccuracy(imuReport, "Accuracy");
    py::class_<IMUReportAccelerometer, IMUReport, std::shared_ptr<IMUReportAccelerometer>> imuReportAccelerometer(m, "IMUReportAccelerometer", DOC(dai, IMUReportAccelerometer));
    py::class_<IMUReportGyroscope, IMUReport, std::shared_ptr<IMUReportGyroscope>> imuReportGyroscope(m, "IMUReportGyroscope", DOC(dai, IMUReportGyroscope));
    py::class_<IMUReportMagneticField, IMUReport, std::shared_ptr<IMUReportMagneticField>> imuReportMagneticField(m, "IMUReportMagneticField", DOC(dai, IMUReportMagneticField));
    py::class_<IMUReportRotationVectorWAcc, IMUReport, std::shared_ptr<IMUReportRotationVectorWAcc>> imuReportRotationVectorWAcc(m, "IMUReportRotationVectorWAcc", DOC(dai, IMUReportRotationVectorWAcc));
    py::class_<IMUPacket> imuPacket(m, "IMUPacket", DOC(dai, IMUPacket));
    py::class_<RawIMUData, RawBuffer, std::shared_ptr<RawIMUData>> rawIMUPackets(m, "RawIMUData", DOC(dai, RawIMUData));
    py::enum_<RawCameraControl::Command> rawCameraControlCommand(rawCameraControl, "Command", DOC(dai, RawCameraControl, Command));
    py::enum_<RawCameraControl::AutoFocusMode> rawCameraControlAutoFocusMode(rawCameraControl, "AutoFocusMode", DOC(dai, RawCameraControl, AutoFocusMode));
    py::enum_<RawCameraControl::AutoWhiteBalanceMode> rawCameraControlAutoWhiteBalanceMode(rawCameraControl, "AutoWhiteBalanceMode", DOC(dai, RawCameraControl, AutoWhiteBalanceMode));
    py::enum_<RawCameraControl::SceneMode> rawCameraControlSceneMode(rawCameraControl, "SceneMode", DOC(dai, RawCameraControl, SceneMode));
    py::enum_<RawCameraControl::AntiBandingMode> rawCameraControlAntiBandingMode(rawCameraControl, "AntiBandingMode", DOC(dai, RawCameraControl, AntiBandingMode));
    py::enum_<RawCameraControl::EffectMode> rawCameraControlEffectMode(rawCameraControl, "EffectMode", DOC(dai, RawCameraControl, EffectMode));
    py::enum_<RawCameraControl::FrameSyncMode> rawCameraControlFrameSyncMode(rawCameraControl, "FrameSyncMode", DOC(dai, RawCameraControl, FrameSyncMode));
    py::class_<RawSystemInformation, RawBuffer, std::shared_ptr<RawSystemInformation>> rawSystemInformation(m, "RawSystemInformation", DOC(dai, RawSystemInformation));
    py::class_<ADatatype, std::shared_ptr<ADatatype>> adatatype(m, "ADatatype", DOC(dai, ADatatype));
    py::class_<Buffer, ADatatype, std::shared_ptr<Buffer>> buffer(m, "Buffer", DOC(dai, Buffer));
    py::class_<ImgFrame, Buffer, std::shared_ptr<ImgFrame>> imgFrame(m, "ImgFrame", DOC(dai, ImgFrame));
    py::class_<RotatedRect> rotatedRect(m, "RotatedRect", DOC(dai, RotatedRect));
    py::class_<NNData, Buffer, std::shared_ptr<NNData>> nnData(m, "NNData", DOC(dai, NNData));
    py::class_<ImgDetections, Buffer, std::shared_ptr<ImgDetections>> imgDetections(m, "ImgDetections", DOC(dai, ImgDetections));
    py::class_<SpatialImgDetections, Buffer, std::shared_ptr<SpatialImgDetections>> spatialImgDetections(m, "SpatialImgDetections", DOC(dai, SpatialImgDetections));
    py::class_<ImageManipConfig, Buffer, std::shared_ptr<ImageManipConfig>> imageManipConfig(m, "ImageManipConfig", DOC(dai, ImageManipConfig));
    py::class_<CameraControl, Buffer, std::shared_ptr<CameraControl>> cameraControl(m, "CameraControl", DOC(dai, CameraControl));
    py::class_<SystemInformation, Buffer, std::shared_ptr<SystemInformation>> systemInformation(m, "SystemInformation", DOC(dai, SystemInformation));
    py::class_<SpatialLocations> spatialLocations(m, "SpatialLocations", DOC(dai, SpatialLocations));
    py::class_<Rect> rect(m, "Rect", DOC(dai, Rect));
    py::class_<SpatialLocationCalculatorConfigThresholds> spatialLocationCalculatorConfigThresholds(m, "SpatialLocationCalculatorConfigThresholds", DOC(dai, SpatialLocationCalculatorConfigThresholds));
    py::enum_<SpatialLocationCalculatorAlgorithm> spatialLocationCalculatorAlgorithm(m, "SpatialLocationCalculatorAlgorithm", DOC(dai, SpatialLocationCalculatorAlgorithm));
    py::class_<SpatialLocationCalculatorConfigData> spatialLocationCalculatorConfigData(m, "SpatialLocationCalculatorConfigData", DOC(dai, SpatialLocationCalculatorConfigData));
    py::class_<SpatialLocationCalculatorData, Buffer, std::shared_ptr<SpatialLocationCalculatorData>> spatialLocationCalculatorData(m, "SpatialLocationCalculatorData", DOC(dai, SpatialLocationCalculatorData));
    py::class_<SpatialLocationCalculatorConfig, Buffer, std::shared_ptr<SpatialLocationCalculatorConfig>> spatialLocationCalculatorConfig(m, "SpatialLocationCalculatorConfig", DOC(dai, SpatialLocationCalculatorConfig));
    py::class_<Tracklets, Buffer, std::shared_ptr<Tracklets>> tracklets(m, "Tracklets", DOC(dai, Tracklets));
    py::class_<IMUData, Buffer, std::shared_ptr<IMUData>> imuData(m, "IMUData", DOC(dai, IMUData));
    // Stereo depth
    py::class_<RawStereoDepthConfig, RawBuffer, std::shared_ptr<RawStereoDepthConfig>> rawStereoDepthConfig(m, "RawStereoDepthConfig", DOC(dai, RawStereoDepthConfig));
    py::enum_<MedianFilter> medianFilter(m, "MedianFilter", DOC(dai, MedianFilter));
    py::class_<RawStereoDepthConfig::AlgorithmControl> algorithmControl(rawStereoDepthConfig, "AlgorithmControl", DOC(dai, RawStereoDepthConfig, AlgorithmControl));
    py::enum_<RawStereoDepthConfig::AlgorithmControl::DepthAlign> depthAlign(algorithmControl, "DepthAlign", DOC(dai, RawStereoDepthConfig, AlgorithmControl, DepthAlign));
    py::enum_<RawStereoDepthConfig::AlgorithmControl::DepthUnit> depthUnit(algorithmControl, "DepthUnit", DOC(dai, RawStereoDepthConfig, AlgorithmControl, DepthUnit));
    py::class_<RawStereoDepthConfig::PostProcessing> postProcessing(rawStereoDepthConfig, "PostProcessing", DOC(dai, RawStereoDepthConfig, PostProcessing));
    py::class_<RawStereoDepthConfig::PostProcessing::SpatialFilter> spatialFilter(postProcessing, "SpatialFilter", DOC(dai, RawStereoDepthConfig, PostProcessing, SpatialFilter));
    py::class_<RawStereoDepthConfig::PostProcessing::TemporalFilter> temporalFilter(postProcessing, "TemporalFilter", DOC(dai, RawStereoDepthConfig, PostProcessing, TemporalFilter));
    py::enum_<RawStereoDepthConfig::PostProcessing::TemporalFilter::PersistencyMode> persistencyMode(temporalFilter, "PersistencyMode", DOC(dai, RawStereoDepthConfig, PostProcessing, TemporalFilter, PersistencyMode));
    py::class_<RawStereoDepthConfig::PostProcessing::ThresholdFilter> thresholdFilter(postProcessing, "ThresholdFilter", DOC(dai, RawStereoDepthConfig, PostProcessing, ThresholdFilter));
    py::class_<RawStereoDepthConfig::PostProcessing::SpeckleFilter> speckleFilter(postProcessing, "SpeckleFilter", DOC(dai, RawStereoDepthConfig, PostProcessing, SpeckleFilter));
    py::class_<RawStereoDepthConfig::PostProcessing::DecimationFilter> decimationFilter(postProcessing, "DecimationFilter", DOC(dai, RawStereoDepthConfig, PostProcessing, DecimationFilter));
    py::enum_<RawStereoDepthConfig::PostProcessing::DecimationFilter::DecimationMode> decimationMode(decimationFilter, "DecimationMode", DOC(dai, RawStereoDepthConfig, PostProcessing, DecimationFilter, DecimationMode));
    py::class_<RawStereoDepthConfig::CostAggregation> costAggregation(rawStereoDepthConfig, "CostAggregation", DOC(dai, RawStereoDepthConfig, CostAggregation));
    py::class_<RawStereoDepthConfig::CostMatching> costMatching(rawStereoDepthConfig, "CostMatching", DOC(dai, RawStereoDepthConfig, CostMatching));
    py::class_<RawStereoDepthConfig::CostMatching::LinearEquationParameters> costMatchingLinearEquationParameters(costMatching, "LinearEquationParameters", DOC(dai, RawStereoDepthConfig, CostMatching, LinearEquationParameters));
    py::enum_<RawStereoDepthConfig::CostMatching::DisparityWidth> costMatchingDisparityWidth(costMatching, "DisparityWidth", DOC(dai, RawStereoDepthConfig, CostMatching, DisparityWidth));
    py::class_<RawStereoDepthConfig::CensusTransform> censusTransform(rawStereoDepthConfig, "CensusTransform", DOC(dai, RawStereoDepthConfig, CensusTransform));
    py::enum_<RawStereoDepthConfig::CensusTransform::KernelSize> censusTransformKernelSize(censusTransform, "KernelSize", DOC(dai, RawStereoDepthConfig, CensusTransform, KernelSize));
    py::class_<StereoDepthConfig, Buffer, std::shared_ptr<StereoDepthConfig>> stereoDepthConfig(m, "StereoDepthConfig", DOC(dai, StereoDepthConfig));
    // Edge detector
    py::class_<EdgeDetectorConfigData> edgeDetectorConfigData(m, "EdgeDetectorConfigData", DOC(dai, EdgeDetectorConfigData));
    py::class_<RawEdgeDetectorConfig, RawBuffer, std::shared_ptr<RawEdgeDetectorConfig>> rawEdgeDetectorConfig(m, "RawEdgeDetectorConfig", DOC(dai, RawEdgeDetectorConfig));
    py::class_<EdgeDetectorConfig, Buffer, std::shared_ptr<EdgeDetectorConfig>> edgeDetectorConfig(m, "EdgeDetectorConfig", DOC(dai, EdgeDetectorConfig));
    // Feature tracker
    py::class_<RawTrackedFeatures, RawBuffer, std::shared_ptr<RawTrackedFeatures>> rawTrackedFeatures(m, "RawTrackedFeatures", DOC(dai, RawTrackedFeatures));
    py::class_<TrackedFeature> trackedFeature(m, "TrackedFeature", DOC(dai, TrackedFeature));
    py::class_<RawFeatureTrackerConfig, RawBuffer, std::shared_ptr<RawFeatureTrackerConfig>> rawFeatureTrackerConfig(m, "RawFeatureTrackerConfig", DOC(dai, RawFeatureTrackerConfig));
    py::class_<RawFeatureTrackerConfig::CornerDetector> cornerDetector(rawFeatureTrackerConfig, "CornerDetector", DOC(dai, RawFeatureTrackerConfig, CornerDetector));
    py::enum_<RawFeatureTrackerConfig::CornerDetector::Type> cornerDetectorType(cornerDetector, "Type", DOC(dai, RawFeatureTrackerConfig, CornerDetector, Type));
    py::class_<RawFeatureTrackerConfig::CornerDetector::Thresholds> cornerDetectorThresholds(cornerDetector, "Thresholds", DOC(dai, RawFeatureTrackerConfig, CornerDetector, Thresholds));
    py::class_<RawFeatureTrackerConfig::MotionEstimator> motionEstimator(rawFeatureTrackerConfig, "MotionEstimator", DOC(dai, RawFeatureTrackerConfig, MotionEstimator));
    py::enum_<RawFeatureTrackerConfig::MotionEstimator::Type> motionEstimatorType(motionEstimator, "Type", DOC(dai, RawFeatureTrackerConfig, MotionEstimator, Type));
    py::class_<RawFeatureTrackerConfig::MotionEstimator::OpticalFlow> motionEstimatorOpticalFlow(motionEstimator, "OpticalFlow", DOC(dai, RawFeatureTrackerConfig, MotionEstimator, OpticalFlow));
    py::class_<RawFeatureTrackerConfig::FeatureMaintainer> featureMaintainer(rawFeatureTrackerConfig, "FeatureMaintainer", DOC(dai, RawFeatureTrackerConfig, FeatureMaintainer));
    py::class_<FeatureTrackerConfig, Buffer, std::shared_ptr<FeatureTrackerConfig>> featureTrackerConfig(m, "FeatureTrackerConfig", DOC(dai, FeatureTrackerConfig));
    // April tags
    py::class_<AprilTag> aprilTags(m, "AprilTag", DOC(dai, AprilTag));
    py::class_<RawAprilTagConfig, RawBuffer, std::shared_ptr<RawAprilTagConfig>> rawAprilTagConfig(m, "RawAprilTagConfig", DOC(dai, RawAprilTagConfig));
    py::enum_<RawAprilTagConfig::Family> aprilTagFamily(rawAprilTagConfig, "Family", DOC(dai, RawAprilTagConfig, Family));
    py::class_<RawAprilTagConfig::QuadThresholds> quadThresholds(rawAprilTagConfig, "QuadThresholds", DOC(dai, RawAprilTagConfig, QuadThresholds));
    py::class_<AprilTagConfig, Buffer, std::shared_ptr<AprilTagConfig>> aprilTagConfig(m, "AprilTagConfig", DOC(dai, AprilTagConfig));
    py::class_<AprilTags, Buffer, std::shared_ptr<AprilTags>> aprilTagData(m, "AprilTags", DOC(dai, AprilTags));
=======
    py::enum_<DatatypeEnum> datatypeEnum(m, "DatatypeEnum", DOC(dai, DatatypeEnum));
>>>>>>> 4c65bfaa

    ///////////////////////////////////////////////////////////////////////
    ///////////////////////////////////////////////////////////////////////
    ///////////////////////////////////////////////////////////////////////
    // Call the rest of the type defines, then perform the actual bindings
    Callstack* callstack = (Callstack*) pCallstack;
    auto cb = callstack->top();
    callstack->pop();
    cb(m, pCallstack);
    // Actual bindings
    ///////////////////////////////////////////////////////////////////////
    ///////////////////////////////////////////////////////////////////////
    ///////////////////////////////////////////////////////////////////////

<<<<<<< HEAD

    rawBuffer
        .def(py::init<>())
        .def_property("data", [](py::object &obj){
            dai::RawBuffer &a = obj.cast<dai::RawBuffer&>();
            return py::array_t<uint8_t>(a.data.size(), a.data.data(), obj);
        }, [](py::object &obj, py::array_t<std::uint8_t, py::array::c_style> array){
            dai::RawBuffer &a = obj.cast<dai::RawBuffer&>();
            a.data = {array.data(), array.data() + array.size()};
        })
        ;



    rawImgFrame
        .def(py::init<>())
        .def_readwrite("fb", &RawImgFrame::fb)
        .def_readwrite("category", &RawImgFrame::category)
        .def_readwrite("instanceNum", &RawImgFrame::instanceNum)
        .def_readwrite("sequenceNum", &RawImgFrame::sequenceNum)
        .def_property("ts",
            [](const RawImgFrame& o){
                double ts = o.ts.sec + o.ts.nsec / 1000000000.0;
                return ts;
            },
            [](RawImgFrame& o, double ts){
                o.ts.sec = ts;
                o.ts.nsec = (ts - o.ts.sec) * 1000000000.0;
            }
        )
        .def_property("tsDevice",
            [](const RawImgFrame& o){
                double ts = o.tsDevice.sec + o.tsDevice.nsec / 1000000000.0;
                return ts;
            },
            [](RawImgFrame& o, double ts){
                o.tsDevice.sec = ts;
                o.tsDevice.nsec = (ts - o.tsDevice.sec) * 1000000000.0;
            }
        )
        ;


    rawImgFrameType
        .value("YUV422i", RawImgFrame::Type::YUV422i)
        .value("YUV444p", RawImgFrame::Type::YUV444p)
        .value("YUV420p", RawImgFrame::Type::YUV420p)
        .value("YUV422p", RawImgFrame::Type::YUV422p)
        .value("YUV400p", RawImgFrame::Type::YUV400p)
        .value("RGBA8888", RawImgFrame::Type::RGBA8888)
        .value("RGB161616", RawImgFrame::Type::RGB161616)
        .value("RGB888p", RawImgFrame::Type::RGB888p)
        .value("BGR888p", RawImgFrame::Type::BGR888p)
        .value("RGB888i", RawImgFrame::Type::RGB888i)
        .value("BGR888i", RawImgFrame::Type::BGR888i)
        .value("RGBF16F16F16p", RawImgFrame::Type::RGBF16F16F16p)
        .value("BGRF16F16F16p", RawImgFrame::Type::BGRF16F16F16p)
        .value("RGBF16F16F16i", RawImgFrame::Type::RGBF16F16F16i)
        .value("BGRF16F16F16i", RawImgFrame::Type::BGRF16F16F16i)
        .value("GRAY8", RawImgFrame::Type::GRAY8)
        .value("GRAYF16", RawImgFrame::Type::GRAYF16)
        .value("LUT2", RawImgFrame::Type::LUT2)
        .value("LUT4", RawImgFrame::Type::LUT4)
        .value("LUT16", RawImgFrame::Type::LUT16)
        .value("RAW16", RawImgFrame::Type::RAW16)
        .value("RAW14", RawImgFrame::Type::RAW14)
        .value("RAW12", RawImgFrame::Type::RAW12)
        .value("RAW10", RawImgFrame::Type::RAW10)
        .value("RAW8", RawImgFrame::Type::RAW8)
        .value("PACK10", RawImgFrame::Type::PACK10)
        .value("PACK12", RawImgFrame::Type::PACK12)
        .value("YUV444i", RawImgFrame::Type::YUV444i)
        .value("NV12", RawImgFrame::Type::NV12)
        .value("NV21", RawImgFrame::Type::NV21)
        .value("BITSTREAM", RawImgFrame::Type::BITSTREAM)
        .value("HDR", RawImgFrame::Type::HDR)
        .value("NONE", RawImgFrame::Type::NONE)
        ;

    rawImgFrameSpecs
        .def(py::init<>())
        .def_readwrite("type", &RawImgFrame::Specs::type)
        .def_readwrite("width", &RawImgFrame::Specs::width)
        .def_readwrite("height", &RawImgFrame::Specs::height)
        .def_readwrite("stride", &RawImgFrame::Specs::stride)
        .def_readwrite("bytesPP", &RawImgFrame::Specs::bytesPP)
        .def_readwrite("p1Offset", &RawImgFrame::Specs::p1Offset)
        .def_readwrite("p2Offset", &RawImgFrame::Specs::p2Offset)
        .def_readwrite("p3Offset", &RawImgFrame::Specs::p3Offset)
        ;

        // TODO add RawImgFrame::CameraSettings

    rawNnData
        .def(py::init<>())
        .def_readwrite("tensors", &RawNNData::tensors)
        .def_readwrite("batchSize", &RawNNData::batchSize)
        .def_property("ts",
            [](const RawNNData& o){
                double ts = o.ts.sec + o.ts.nsec / 1000000000.0;
                return ts;
            },
            [](RawNNData& o, double ts){
                o.ts.sec = ts;
                o.ts.nsec = (ts - o.ts.sec) * 1000000000.0;
            }
        )
        .def_property("tsDevice",
            [](const RawNNData& o){
                double ts = o.tsDevice.sec + o.tsDevice.nsec / 1000000000.0;
                return ts;
            },
            [](RawNNData& o, double ts){
                o.tsDevice.sec = ts;
                o.tsDevice.nsec = (ts - o.tsDevice.sec) * 1000000000.0;
            }
        )
        .def_readwrite("sequenceNum", &RawNNData::sequenceNum)
        ;

    tensorInfo
        .def(py::init<>())
        .def_readwrite("order", &TensorInfo::order)
        .def_readwrite("dataType", &TensorInfo::dataType)
        .def_readwrite("numDimensions", &TensorInfo::numDimensions)
        .def_readwrite("dims", &TensorInfo::dims)
        .def_readwrite("strides", &TensorInfo::strides)
        .def_readwrite("name", &TensorInfo::name)
        .def_readwrite("offset", &TensorInfo::offset)
        ;

    tensorInfoDataType
        .value("FP16", TensorInfo::DataType::FP16)
        .value("U8F", TensorInfo::DataType::U8F)
        .value("INT", TensorInfo::DataType::INT)
        .value("FP32", TensorInfo::DataType::FP32)
        .value("I8", TensorInfo::DataType::I8)
        ;

    tensorInfoStorageOrder
        .value("NHWC", TensorInfo::StorageOrder::NHWC)
        .value("NHCW", TensorInfo::StorageOrder::NHCW)
        .value("NCHW", TensorInfo::StorageOrder::NCHW)
        .value("HWC", TensorInfo::StorageOrder::HWC)
        .value("CHW", TensorInfo::StorageOrder::CHW)
        .value("WHC", TensorInfo::StorageOrder::WHC)
        .value("HCW", TensorInfo::StorageOrder::HCW)
        .value("WCH", TensorInfo::StorageOrder::WCH)
        .value("CWH", TensorInfo::StorageOrder::CWH)
        .value("NC", TensorInfo::StorageOrder::NC)
        .value("CN", TensorInfo::StorageOrder::CN)
        .value("C", TensorInfo::StorageOrder::C)
        .value("H", TensorInfo::StorageOrder::H)
        .value("W", TensorInfo::StorageOrder::W)
        ;

    imgDetection
        .def(py::init<>())
        .def_readwrite("label", &ImgDetection::label)
        .def_readwrite("confidence", &ImgDetection::confidence)
        .def_readwrite("xmin", &ImgDetection::xmin)
        .def_readwrite("ymin", &ImgDetection::ymin)
        .def_readwrite("xmax", &ImgDetection::xmax)
        .def_readwrite("ymax", &ImgDetection::ymax)
        ;


    spatialImgDetection
        .def(py::init<>())
        .def_readwrite("spatialCoordinates", &SpatialImgDetection::spatialCoordinates)
        ;

    rawImgDetections
        .def(py::init<>())
        .def_readwrite("detections", &RawImgDetections::detections)
        .def_property("ts",
            [](const RawImgDetections& o){
                double ts = o.ts.sec + o.ts.nsec / 1000000000.0;
                return ts;
            },
            [](RawImgDetections& o, double ts){
                o.ts.sec = ts;
                o.ts.nsec = (ts - o.ts.sec) * 1000000000.0;
            }
        )
        .def_property("tsDevice",
            [](const RawImgDetections& o){
                double ts = o.tsDevice.sec + o.tsDevice.nsec / 1000000000.0;
                return ts;
            },
            [](RawImgDetections& o, double ts){
                o.tsDevice.sec = ts;
                o.tsDevice.nsec = (ts - o.tsDevice.sec) * 1000000000.0;
            }
        )
        .def_readwrite("sequenceNum", &RawImgDetections::sequenceNum)
        ;

    rawSpatialImgDetections
        .def(py::init<>())
        .def_readwrite("detections", &RawSpatialImgDetections::detections)
        .def_property("ts",
            [](const RawSpatialImgDetections& o){
                double ts = o.ts.sec + o.ts.nsec / 1000000000.0;
                return ts;
            },
            [](RawSpatialImgDetections& o, double ts){
                o.ts.sec = ts;
                o.ts.nsec = (ts - o.ts.sec) * 1000000000.0;
            }
        )
        .def_property("tsDevice",
            [](const RawSpatialImgDetections& o){
                double ts = o.tsDevice.sec + o.tsDevice.nsec / 1000000000.0;
                return ts;
            },
            [](RawSpatialImgDetections& o, double ts){
                o.tsDevice.sec = ts;
                o.tsDevice.nsec = (ts - o.tsDevice.sec) * 1000000000.0;
            }
        )
        .def_readwrite("sequenceNum", &RawSpatialImgDetections::sequenceNum)
        ;

    // Bind RawImageManipConfig
    rawImageManipConfig
        .def(py::init<>())
        .def_readwrite("enableFormat", &RawImageManipConfig::enableFormat)
        .def_readwrite("enableResize", &RawImageManipConfig::enableResize)
        .def_readwrite("enableCrop", &RawImageManipConfig::enableCrop)
        .def_readwrite("cropConfig", &RawImageManipConfig::cropConfig)
        .def_readwrite("resizeConfig", &RawImageManipConfig::resizeConfig)
        .def_readwrite("formatConfig", &RawImageManipConfig::formatConfig)
        ;

    rawImageManipConfigCropRect
        .def(py::init<>())
        .def_readwrite("xmin", &RawImageManipConfig::CropRect::xmin)
        .def_readwrite("ymin", &RawImageManipConfig::CropRect::ymin)
        .def_readwrite("xmax", &RawImageManipConfig::CropRect::xmax)
        .def_readwrite("ymax", &RawImageManipConfig::CropRect::ymax)
        ;

    rawImageManipCropConfig
        .def(py::init<>())
        .def_readwrite("cropRect", &RawImageManipConfig::CropConfig::cropRect)
        .def_readwrite("cropRotatedRect", &RawImageManipConfig::CropConfig::cropRotatedRect)
        .def_readwrite("enableCenterCropRectangle", &RawImageManipConfig::CropConfig::enableCenterCropRectangle)
        .def_readwrite("cropRatio", &RawImageManipConfig::CropConfig::cropRatio)
        .def_readwrite("widthHeightAspectRatio", &RawImageManipConfig::CropConfig::widthHeightAspectRatio)
        .def_readwrite("enableRotatedRect", &RawImageManipConfig::CropConfig::enableRotatedRect)
        .def_readwrite("normalizedCoords", &RawImageManipConfig::CropConfig::normalizedCoords)
        ;

    rawImageManipConfigResizeConfig
        .def(py::init<>())
        .def_readwrite("width", &RawImageManipConfig::ResizeConfig::width)
        .def_readwrite("height", &RawImageManipConfig::ResizeConfig::height)
        .def_readwrite("lockAspectRatioFill", &RawImageManipConfig::ResizeConfig::lockAspectRatioFill)
        .def_readwrite("bgRed", &RawImageManipConfig::ResizeConfig::bgRed)
        .def_readwrite("bgGreen", &RawImageManipConfig::ResizeConfig::bgGreen)
        .def_readwrite("bgBlue", &RawImageManipConfig::ResizeConfig::bgBlue)
        .def_readwrite("warpFourPoints", &RawImageManipConfig::ResizeConfig::warpFourPoints)
        .def_readwrite("normalizedCoords", &RawImageManipConfig::ResizeConfig::normalizedCoords)
        .def_readwrite("enableWarp4pt", &RawImageManipConfig::ResizeConfig::enableWarp4pt)
        .def_readwrite("warpMatrix3x3", &RawImageManipConfig::ResizeConfig::warpMatrix3x3)
        .def_readwrite("enableWarpMatrix", &RawImageManipConfig::ResizeConfig::enableWarpMatrix)
        .def_readwrite("warpBorderReplicate", &RawImageManipConfig::ResizeConfig::warpBorderReplicate)
        .def_readwrite("rotationAngleDeg", &RawImageManipConfig::ResizeConfig::rotationAngleDeg)
        .def_readwrite("enableRotation", &RawImageManipConfig::ResizeConfig::enableRotation)
        .def_readwrite("keepAspectRatio", &RawImageManipConfig::ResizeConfig::keepAspectRatio)
        ;

    rawImageManipConfigFormatConfig
        .def(py::init<>())
        .def_readwrite("type", &RawImageManipConfig::FormatConfig::type)
        .def_readwrite("flipHorizontal", &RawImageManipConfig::FormatConfig::flipHorizontal)
        ;


    // Bind RawCameraControl
    rawCameraControl
        .def(py::init<>())
        .def_readwrite("cmdMask", &RawCameraControl::cmdMask)
        .def_readwrite("autoFocusMode", &RawCameraControl::autoFocusMode)
        .def_readwrite("lensPosition", &RawCameraControl::lensPosition)
        .def_readwrite("expManual", &RawCameraControl::expManual)
        .def_readwrite("afRegion", &RawCameraControl::afRegion)
        .def_readwrite("awbMode", &RawCameraControl::awbMode)
        .def_readwrite("sceneMode", &RawCameraControl::sceneMode)
        .def_readwrite("antiBandingMode", &RawCameraControl::antiBandingMode)
        .def_readwrite("effectMode", &RawCameraControl::effectMode)
        .def_readwrite("aeLockMode", &RawCameraControl::aeLockMode)
        .def_readwrite("awbLockMode", &RawCameraControl::awbLockMode)
        .def_readwrite("expCompensation", &RawCameraControl::expCompensation)
        .def_readwrite("brightness", &RawCameraControl::brightness)
        .def_readwrite("contrast", &RawCameraControl::contrast)
        .def_readwrite("saturation", &RawCameraControl::saturation)
        .def_readwrite("sharpness", &RawCameraControl::sharpness)
        .def_readwrite("lumaDenoise", &RawCameraControl::lumaDenoise)
        .def_readwrite("chromaDenoise", &RawCameraControl::chromaDenoise)
        .def_readwrite("wbColorTemp", &RawCameraControl::wbColorTemp)
        .def("setCommand", &RawCameraControl::setCommand)
        .def("clearCommand", &RawCameraControl::clearCommand)
        .def("getCommand", &RawCameraControl::getCommand)
        ;

    tracklet
        .def(py::init<>())
        .def_readwrite("roi", &Tracklet::roi)
        .def_readwrite("id", &Tracklet::id)
        .def_readwrite("label", &Tracklet::label)
        .def_readwrite("status", &Tracklet::status)
        .def_readwrite("srcImgDetection", &Tracklet::srcImgDetection)
        .def_readwrite("spatialCoordinates", &Tracklet::spatialCoordinates)
        ;

    trackletTrackingStatus
        .value("NEW", Tracklet::TrackingStatus::NEW)
        .value("TRACKED", Tracklet::TrackingStatus::TRACKED)
        .value("LOST", Tracklet::TrackingStatus::LOST)
        .value("REMOVED", Tracklet::TrackingStatus::REMOVED)
        ;

    // Bind RawTracklets
    rawTacklets
        .def(py::init<>())
        .def_readwrite("tracklets", &RawTracklets::tracklets)
        ;


    imuReport
        .def(py::init<>())
        .def_readwrite("sequence", &IMUReport::sequence)
        .def_readwrite("accuracy", &IMUReport::accuracy)
        .def_readwrite("timestamp", &IMUReport::timestamp)
        .def_readwrite("tsDevice", &IMUReport::tsDevice)
        ;


    imuReportAccuracy
        .value("UNRELIABLE", IMUReport::Accuracy::UNRELIABLE)
        .value("LOW", IMUReport::Accuracy::LOW)
        .value("MEDIUM", IMUReport::Accuracy::MEDIUM)
        .value("HIGH", IMUReport::Accuracy::HIGH)
        ;

    imuReportAccelerometer
        .def(py::init<>())
        .def_readwrite("x", &IMUReportAccelerometer::x)
        .def_readwrite("y", &IMUReportAccelerometer::y)
        .def_readwrite("z", &IMUReportAccelerometer::z)
        ;

    imuReportGyroscope
        .def(py::init<>())
        .def_readwrite("x", &IMUReportGyroscope::x)
        .def_readwrite("y", &IMUReportGyroscope::y)
        .def_readwrite("z", &IMUReportGyroscope::z)
        ;

    imuReportMagneticField
        .def(py::init<>())
        .def_readwrite("x", &IMUReportMagneticField::x)
        .def_readwrite("y", &IMUReportMagneticField::y)
        .def_readwrite("z", &IMUReportMagneticField::z)
        ;

    imuReportRotationVectorWAcc
        .def(py::init<>())
        .def_readwrite("i", &IMUReportRotationVectorWAcc::i)
        .def_readwrite("j", &IMUReportRotationVectorWAcc::j)
        .def_readwrite("k", &IMUReportRotationVectorWAcc::k)
        .def_readwrite("real", &IMUReportRotationVectorWAcc::real)
        .def_readwrite("rotationVectorAccuracy", &IMUReportRotationVectorWAcc::rotationVectorAccuracy)
        ;

#if 0
    py::class_<IMUReportRotationVector, IMUReport, std::shared_ptr<IMUReportRotationVector>>(m, "IMUReportRotationVector", DOC(dai, IMUReportRotationVector))
        .def(py::init<>())
        .def_readwrite("i", &IMUReportRotationVector::i)
        .def_readwrite("j", &IMUReportRotationVector::j)
        .def_readwrite("k", &IMUReportRotationVector::k)
        .def_readwrite("real", &IMUReportRotationVector::real)
        ;

    py::class_<IMUReportGyroscopeUncalibrated, IMUReport, std::shared_ptr<IMUReportGyroscopeUncalibrated>>(m, "IMUReportGyroscopeUncalibrated", DOC(dai, IMUReportGyroscopeUncalibrated))
        .def(py::init<>())
        .def_readwrite("x", &IMUReportGyroscopeUncalibrated::x)
        .def_readwrite("y", &IMUReportGyroscopeUncalibrated::y)
        .def_readwrite("z", &IMUReportGyroscopeUncalibrated::z)
        .def_readwrite("biasX", &IMUReportGyroscopeUncalibrated::biasX)
        .def_readwrite("biasY", &IMUReportGyroscopeUncalibrated::biasY)
        .def_readwrite("biasZ", &IMUReportGyroscopeUncalibrated::biasZ)
        ;

    py::class_<IMUReportMagneticFieldUncalibrated, IMUReport, std::shared_ptr<IMUReportMagneticFieldUncalibrated>>(m, "IMUReportMagneticFieldUncalibrated", DOC(dai, IMUReportMagneticFieldUncalibrated))
        .def(py::init<>())
        .def_readwrite("x", &IMUReportMagneticFieldUncalibrated::x)
        .def_readwrite("y", &IMUReportMagneticFieldUncalibrated::y)
        .def_readwrite("z", &IMUReportMagneticFieldUncalibrated::z)
        .def_readwrite("biasX", &IMUReportMagneticFieldUncalibrated::biasX)
        .def_readwrite("biasY", &IMUReportMagneticFieldUncalibrated::biasY)
        .def_readwrite("biasZ", &IMUReportMagneticFieldUncalibrated::biasZ)
        ;

    py::class_<IMUReportGyroIntegratedRV, IMUReport, std::shared_ptr<IMUReportGyroIntegratedRV>>(m, "IMUReportGyroIntegratedRV", DOC(dai, IMUReportGyroIntegratedRV))
        .def(py::init<>())
        .def_readwrite("i", &IMUReportGyroIntegratedRV::i)
        .def_readwrite("j", &IMUReportGyroIntegratedRV::j)
        .def_readwrite("k", &IMUReportGyroIntegratedRV::k)
        .def_readwrite("real", &IMUReportGyroIntegratedRV::real)
        .def_readwrite("angVelX", &IMUReportGyroIntegratedRV::angVelX)
        .def_readwrite("angVelY", &IMUReportGyroIntegratedRV::angVelY)
        .def_readwrite("angVelZ", &IMUReportGyroIntegratedRV::angVelZ)
        ;

#endif

    imuPacket
        .def(py::init<>())
        .def_readwrite("acceleroMeter", &IMUPacket::acceleroMeter)
        .def_readwrite("gyroscope", &IMUPacket::gyroscope)
        .def_readwrite("magneticField", &IMUPacket::magneticField)
        .def_readwrite("rotationVector", &IMUPacket::rotationVector)
#if 0
        .def_readwrite("rawAcceleroMeter", &IMUPacket::rawAcceleroMeter)
        .def_readwrite("linearAcceleroMeter", &IMUPacket::linearAcceleroMeter)
        .def_readwrite("gravity", &IMUPacket::gravity)
        .def_readwrite("rawGyroscope", &IMUPacket::rawGyroscope)
        .def_readwrite("gyroscopeUncalibrated", &IMUPacket::gyroscopeUncalibrated)
        .def_readwrite("rawMagneticField", &IMUPacket::rawMagneticField)
        .def_readwrite("magneticFieldUncalibrated", &IMUPacket::magneticFieldUncalibrated)
        .def_readwrite("gameRotationVector", &IMUPacket::gameRotationVector)
        .def_readwrite("geoMagRotationVector", &IMUPacket::geoMagRotationVector)
        .def_readwrite("arvrStabilizedRotationVector", &IMUPacket::arvrStabilizedRotationVector)
        .def_readwrite("arvrStabilizedGameRotationVector", &IMUPacket::arvrStabilizedGameRotationVector)
        .def_readwrite("gyroIntegratedRotationVector", &IMUPacket::gyroIntegratedRotationVector)
#endif
        ;


    // Bind RawIMUData
    rawIMUPackets
        .def(py::init<>())
        .def_readwrite("packets", &RawIMUData::packets)
        ;

    // RawCameraControl enum bindings
    // The enum fields will also be exposed in 'CameraControl', store them for later
    std::vector<const char *> camCtrlAttr;
    camCtrlAttr.push_back("Command");
    rawCameraControlCommand
        .value("START_STREAM", RawCameraControl::Command::START_STREAM)
        .value("STOP_STREAM", RawCameraControl::Command::STOP_STREAM)
        .value("STILL_CAPTURE", RawCameraControl::Command::STILL_CAPTURE)
        .value("MOVE_LENS", RawCameraControl::Command::MOVE_LENS)
        .value("AF_TRIGGER", RawCameraControl::Command::AF_TRIGGER)
        .value("AE_MANUAL", RawCameraControl::Command::AE_MANUAL)
        .value("AE_AUTO", RawCameraControl::Command::AE_AUTO)
        .value("AWB_MODE", RawCameraControl::Command::AWB_MODE)
        .value("SCENE_MODE", RawCameraControl::Command::SCENE_MODE)
        .value("ANTIBANDING_MODE", RawCameraControl::Command::ANTIBANDING_MODE)
        .value("EXPOSURE_COMPENSATION", RawCameraControl::Command::EXPOSURE_COMPENSATION)
        .value("AE_LOCK", RawCameraControl::Command::AE_LOCK)
        .value("AE_TARGET_FPS_RANGE", RawCameraControl::Command::AE_TARGET_FPS_RANGE)
        .value("AWB_LOCK", RawCameraControl::Command::AWB_LOCK)
        .value("CAPTURE_INTENT", RawCameraControl::Command::CAPTURE_INTENT)
        .value("CONTROL_MODE", RawCameraControl::Command::CONTROL_MODE)
        .value("FRAME_DURATION", RawCameraControl::Command::FRAME_DURATION)
        .value("SENSITIVITY", RawCameraControl::Command::SENSITIVITY)
        .value("EFFECT_MODE", RawCameraControl::Command::EFFECT_MODE)
        .value("AF_MODE", RawCameraControl::Command::AF_MODE)
        .value("NOISE_REDUCTION_STRENGTH", RawCameraControl::Command::NOISE_REDUCTION_STRENGTH)
        .value("SATURATION", RawCameraControl::Command::SATURATION)
        .value("BRIGHTNESS", RawCameraControl::Command::BRIGHTNESS)
        .value("STREAM_FORMAT", RawCameraControl::Command::STREAM_FORMAT)
        .value("RESOLUTION", RawCameraControl::Command::RESOLUTION)
        .value("SHARPNESS", RawCameraControl::Command::SHARPNESS)
        .value("CUSTOM_USECASE", RawCameraControl::Command::CUSTOM_USECASE)
        .value("CUSTOM_CAPT_MODE", RawCameraControl::Command::CUSTOM_CAPT_MODE)
        .value("CUSTOM_EXP_BRACKETS", RawCameraControl::Command::CUSTOM_EXP_BRACKETS)
        .value("CUSTOM_CAPTURE", RawCameraControl::Command::CUSTOM_CAPTURE)
        .value("CONTRAST", RawCameraControl::Command::CONTRAST)
        .value("AE_REGION", RawCameraControl::Command::AE_REGION)
        .value("AF_REGION", RawCameraControl::Command::AF_REGION)
        .value("LUMA_DENOISE", RawCameraControl::Command::LUMA_DENOISE)
        .value("CHROMA_DENOISE", RawCameraControl::Command::CHROMA_DENOISE)
        .value("WB_COLOR_TEMP", RawCameraControl::Command::WB_COLOR_TEMP)
        ;

    camCtrlAttr.push_back("AutoFocusMode");
    rawCameraControlAutoFocusMode
        .value("OFF", RawCameraControl::AutoFocusMode::OFF)
        .value("AUTO", RawCameraControl::AutoFocusMode::AUTO)
        .value("MACRO", RawCameraControl::AutoFocusMode::MACRO)
        .value("CONTINUOUS_VIDEO", RawCameraControl::AutoFocusMode::CONTINUOUS_VIDEO)
        .value("CONTINUOUS_PICTURE", RawCameraControl::AutoFocusMode::CONTINUOUS_PICTURE)
        .value("EDOF", RawCameraControl::AutoFocusMode::EDOF)
    ;

    camCtrlAttr.push_back("AutoWhiteBalanceMode");
    rawCameraControlAutoWhiteBalanceMode
        .value("OFF", RawCameraControl::AutoWhiteBalanceMode::OFF)
        .value("AUTO", RawCameraControl::AutoWhiteBalanceMode::AUTO)
        .value("INCANDESCENT", RawCameraControl::AutoWhiteBalanceMode::INCANDESCENT)
        .value("FLUORESCENT", RawCameraControl::AutoWhiteBalanceMode::FLUORESCENT)
        .value("WARM_FLUORESCENT", RawCameraControl::AutoWhiteBalanceMode::WARM_FLUORESCENT)
        .value("DAYLIGHT", RawCameraControl::AutoWhiteBalanceMode::DAYLIGHT)
        .value("CLOUDY_DAYLIGHT", RawCameraControl::AutoWhiteBalanceMode::CLOUDY_DAYLIGHT)
        .value("TWILIGHT", RawCameraControl::AutoWhiteBalanceMode::TWILIGHT)
        .value("SHADE", RawCameraControl::AutoWhiteBalanceMode::SHADE)
    ;

    camCtrlAttr.push_back("SceneMode");
    rawCameraControlSceneMode
        .value("UNSUPPORTED", RawCameraControl::SceneMode::UNSUPPORTED)
        .value("FACE_PRIORITY", RawCameraControl::SceneMode::FACE_PRIORITY)
        .value("ACTION", RawCameraControl::SceneMode::ACTION)
        .value("PORTRAIT", RawCameraControl::SceneMode::PORTRAIT)
        .value("LANDSCAPE", RawCameraControl::SceneMode::LANDSCAPE)
        .value("NIGHT", RawCameraControl::SceneMode::NIGHT)
        .value("NIGHT_PORTRAIT", RawCameraControl::SceneMode::NIGHT_PORTRAIT)
        .value("THEATRE", RawCameraControl::SceneMode::THEATRE)
        .value("BEACH", RawCameraControl::SceneMode::BEACH)
        .value("SNOW", RawCameraControl::SceneMode::SNOW)
        .value("SUNSET", RawCameraControl::SceneMode::SUNSET)
        .value("STEADYPHOTO", RawCameraControl::SceneMode::STEADYPHOTO)
        .value("FIREWORKS", RawCameraControl::SceneMode::FIREWORKS)
        .value("SPORTS", RawCameraControl::SceneMode::SPORTS)
        .value("PARTY", RawCameraControl::SceneMode::PARTY)
        .value("CANDLELIGHT", RawCameraControl::SceneMode::CANDLELIGHT)
        .value("BARCODE", RawCameraControl::SceneMode::BARCODE)
    ;

    camCtrlAttr.push_back("AntiBandingMode");
    rawCameraControlAntiBandingMode
        .value("OFF", RawCameraControl::AntiBandingMode::OFF)
        .value("MAINS_50_HZ", RawCameraControl::AntiBandingMode::MAINS_50_HZ)
        .value("MAINS_60_HZ", RawCameraControl::AntiBandingMode::MAINS_60_HZ)
        .value("AUTO", RawCameraControl::AntiBandingMode::AUTO)
    ;

    camCtrlAttr.push_back("EffectMode");
    rawCameraControlEffectMode
        .value("OFF", RawCameraControl::EffectMode::OFF)
        .value("MONO", RawCameraControl::EffectMode::MONO)
        .value("NEGATIVE", RawCameraControl::EffectMode::NEGATIVE)
        .value("SOLARIZE", RawCameraControl::EffectMode::SOLARIZE)
        .value("SEPIA", RawCameraControl::EffectMode::SEPIA)
        .value("POSTERIZE", RawCameraControl::EffectMode::POSTERIZE)
        .value("WHITEBOARD", RawCameraControl::EffectMode::WHITEBOARD)
        .value("BLACKBOARD", RawCameraControl::EffectMode::BLACKBOARD)
        .value("AQUA", RawCameraControl::EffectMode::AQUA)
    ;

    camCtrlAttr.push_back("FrameSyncMode");
    rawCameraControlFrameSyncMode
        .value("OFF", RawCameraControl::FrameSyncMode::OFF)
        .value("OUTPUT", RawCameraControl::FrameSyncMode::OUTPUT)
        .value("INPUT", RawCameraControl::FrameSyncMode::INPUT)
    ;

    // Bind RawSystemInformation
    rawSystemInformation
        .def(py::init<>())
        .def_readwrite("ddrMemoryUsage", &RawSystemInformation::ddrMemoryUsage)
        .def_readwrite("cmxMemoryUsage", &RawSystemInformation::cmxMemoryUsage)
        .def_readwrite("leonCssMemoryUsage", &RawSystemInformation::leonCssMemoryUsage)
        .def_readwrite("leonMssMemoryUsage", &RawSystemInformation::leonMssMemoryUsage)
        .def_readwrite("leonCssCpuUsage", &RawSystemInformation::leonCssCpuUsage)
        .def_readwrite("leonMssCpuUsage", &RawSystemInformation::leonMssCpuUsage)
        .def_readwrite("chipTemperature", &RawSystemInformation::chipTemperature)
        ;


    // Bind non-raw 'helper' datatypes
    adatatype
        .def("getRaw", &ADatatype::getRaw);


    buffer
        .def(py::init<>(), DOC(dai, Buffer, Buffer))

        // obj is "Python" object, which we used then to bind the numpy arrays lifespan to
        .def("getData", [](py::object &obj){
            // creates numpy array (zero-copy) which holds correct information such as shape, ...
            dai::Buffer &a = obj.cast<dai::Buffer&>();
            return py::array_t<uint8_t>(a.getData().size(), a.getData().data(), obj);
        }, DOC(dai, Buffer, getData))
        .def("setData", py::overload_cast<const std::vector<std::uint8_t>&>(&Buffer::setData), DOC(dai, Buffer, setData))
        .def("setData", [](Buffer& buffer, py::array_t<std::uint8_t, py::array::c_style | py::array::forcecast> array){
            buffer.getData().clear();
            buffer.getData().insert(buffer.getData().begin(), array.data(), array.data() + array.nbytes());
        }, DOC(dai, Buffer, setData))
        ;

    // Bind ImgFrame
    imgFrame
        .def(py::init<>())
        // getters
        .def("getTimestamp", &ImgFrame::getTimestamp, DOC(dai, ImgFrame, getTimestamp))
        .def("getTimestampDevice", &ImgFrame::getTimestampDevice, DOC(dai, ImgFrame, getTimestampDevice))
        .def("getInstanceNum", &ImgFrame::getInstanceNum, DOC(dai, ImgFrame, getInstanceNum))
        .def("getCategory", &ImgFrame::getCategory, DOC(dai, ImgFrame, getCategory))
        .def("getSequenceNum", &ImgFrame::getSequenceNum, DOC(dai, ImgFrame, getSequenceNum))
        .def("getWidth", &ImgFrame::getWidth, DOC(dai, ImgFrame, getWidth))
        .def("getHeight", &ImgFrame::getHeight, DOC(dai, ImgFrame, getHeight))
        .def("getType", &ImgFrame::getType, DOC(dai, ImgFrame, getType))
        .def("getExposureTime", &ImgFrame::getExposureTime, DOC(dai, ImgFrame, getExposureTime))
        .def("getSensitivity", &ImgFrame::getSensitivity, DOC(dai, ImgFrame, getSensitivity))
        .def("getLensPosition", &ImgFrame::getLensPosition, DOC(dai, ImgFrame, getLensPosition))

        // OpenCV Support section
        .def("setFrame", [](dai::ImgFrame& frm, py::array arr){
             // Try importing 'numpy' module
            py::module numpy;
            try {
                numpy = py::module::import("numpy");
            } catch (const py::error_already_set& err){
                throw std::runtime_error("Function 'setFrame' requires 'numpy' module");
            }

            py::array contiguous = numpy.attr("ascontiguousarray")(arr);
            frm.getData().resize(contiguous.nbytes());
            memcpy(frm.getData().data(), contiguous.data(), contiguous.nbytes());

        }, py::arg("array"), "Copies array bytes to ImgFrame buffer")
        .def("getFrame", [](py::object &obj, bool copy){

            // Try importing 'numpy' module
            py::module numpy;
            try {
                numpy = py::module::import("numpy");
            } catch (const py::error_already_set& err){
                throw std::runtime_error("Function 'getFrame' requires 'numpy' module");
            }

            // obj is "Python" object, which we used then to bind the numpy view lifespan to
            // creates numpy array (zero-copy) which holds correct information such as shape, ...
            auto& img = obj.cast<dai::ImgFrame&>();

            // shape
            bool valid = img.getWidth() > 0 && img.getHeight() > 0;
            std::vector<std::size_t> shape = {img.getData().size()};
            py::dtype dtype = py::dtype::of<uint8_t>();

            switch(img.getType()){

                case ImgFrame::Type::RGB888i :
                case ImgFrame::Type::BGR888i :
                    // HWC
                    shape = {img.getHeight(), img.getWidth(), 3};
                    dtype = py::dtype::of<uint8_t>();
                break;

                case ImgFrame::Type::RGB888p :
                case ImgFrame::Type::BGR888p :
                    // CHW
                    shape = {3, img.getHeight(), img.getWidth()};
                    dtype = py::dtype::of<uint8_t>();
                break;

                case ImgFrame::Type::YUV420p:
                case ImgFrame::Type::NV12:
                case ImgFrame::Type::NV21:
                    // Height 1.5x actual size
                    shape = {img.getHeight() * 3 / 2, img.getWidth()};
                    dtype = py::dtype::of<uint8_t>();
                break;

                case ImgFrame::Type::RAW8:
                case ImgFrame::Type::GRAY8:
                    shape = {img.getHeight(), img.getWidth()};
                    dtype = py::dtype::of<uint8_t>();
                break;

                case ImgFrame::Type::GRAYF16:
                    shape = {img.getHeight(), img.getWidth()};
                    dtype = py::dtype("half");
                break;

                case ImgFrame::Type::RAW16:
                    shape = {img.getHeight(), img.getWidth()};
                    dtype = py::dtype::of<uint16_t>();
                break;

                case ImgFrame::Type::RGBF16F16F16i:
                case ImgFrame::Type::BGRF16F16F16i:
                    shape = {img.getHeight(), img.getWidth(), 3};
                    dtype = py::dtype("half");
                break;

                case ImgFrame::Type::RGBF16F16F16p:
                case ImgFrame::Type::BGRF16F16F16p:
                    shape = {3, img.getHeight(), img.getWidth()};
                    dtype = py::dtype("half");
                break;

                case ImgFrame::Type::BITSTREAM :
                default:
                    shape = {img.getData().size()};
                    dtype = py::dtype::of<uint8_t>();
                    break;
            }

            // Check if enough data
            long actualSize = img.getData().size();
            long requiredSize = dtype.itemsize();
            for(const auto& dim : shape) requiredSize *= dim;
            if(actualSize < requiredSize){
                throw std::runtime_error("ImgFrame doesn't have enough data to encode specified frame, required " + std::to_string(requiredSize)
                        + ", actual " + std::to_string(actualSize) + ". Maybe metadataOnly transfer was made?");
            } else if(actualSize > requiredSize) {
                // FIXME check build on Windows
                // spdlog::warn("ImgFrame has excess data: actual {}, expected {}", actualSize, requiredSize);
            }
            if(img.getWidth() <= 0 || img.getHeight() <= 0){
                throw std::runtime_error("ImgFrame size invalid (width: " + std::to_string(img.getWidth()) + ", height: " + std::to_string(img.getHeight()) + ")");
            }

            if(copy){
                py::array a(dtype, shape);
                std::memcpy(a.mutable_data(), img.getData().data(), std::min( (long) (img.getData().size()), (long) (a.nbytes())));
                return a;
            } else {
                return py::array(dtype, shape, img.getData().data(), obj);
            }

        }, py::arg("copy") = false, "Returns numpy array with shape as specified by width, height and type")

        .def("getCvFrame", [](py::object &obj){
            using namespace pybind11::literals;

            // Try importing 'cv2' module
            py::module cv2;
            py::module numpy;
            try {
                cv2 = py::module::import("cv2");
                numpy = py::module::import("numpy");
            } catch (const py::error_already_set& err){
                throw std::runtime_error("Function 'getCvFrame' requires 'cv2' module (opencv-python package)");
            }

            // ImgFrame
            auto& img = obj.cast<dai::ImgFrame&>();

            // Get numpy frame (python object) by calling getFrame
            auto frame = obj.attr("getFrame")();

            // Convert numpy array to bgr frame using cv2 module
            switch(img.getType()) {

                case ImgFrame::Type::BGR888p:
                    return numpy.attr("ascontiguousarray")(frame.attr("transpose")(1, 2, 0));
                    break;

                case ImgFrame::Type::BGR888i:
                    return frame.attr("copy")();
                    break;

                case ImgFrame::Type::RGB888p:
                    // Transpose to RGB888i then convert to BGR
                    return cv2.attr("cvtColor")(frame.attr("transpose")(1, 2, 0), cv2.attr("COLOR_RGB2BGR"));
                    break;

                case ImgFrame::Type::RGB888i:
                    return cv2.attr("cvtColor")(frame, cv2.attr("COLOR_RGB2BGR"));
                    break;

                case ImgFrame::Type::YUV420p:
                    return cv2.attr("cvtColor")(frame, cv2.attr("COLOR_YUV2BGR_IYUV"));
                    break;

                case ImgFrame::Type::NV12:
                    return cv2.attr("cvtColor")(frame, cv2.attr("COLOR_YUV2BGR_NV12"));
                    break;

                case ImgFrame::Type::NV21:
                    return cv2.attr("cvtColor")(frame, cv2.attr("COLOR_YUV2BGR_NV21"));
                    break;

                case ImgFrame::Type::RAW8:
                case ImgFrame::Type::RAW16:
                case ImgFrame::Type::GRAY8:
                case ImgFrame::Type::GRAYF16:
                default:
                    return frame.attr("copy")();
                    break;
            }

            // Default case
            return frame.attr("copy")();

        }, "Returns BGR or grayscale frame compatible with use in other opencv functions")

        // setters
        .def("setTimestamp", &ImgFrame::setTimestamp, py::arg("timestamp"), DOC(dai, ImgFrame, setTimestamp))
        .def("setTimestampDevice", &ImgFrame::setTimestampDevice, DOC(dai, ImgFrame, setTimestampDevice))
        .def("setInstanceNum", &ImgFrame::setInstanceNum, py::arg("instance"), DOC(dai, ImgFrame, setInstanceNum))
        .def("setCategory", &ImgFrame::setCategory, py::arg("category"), DOC(dai, ImgFrame, setCategory))
        .def("setSequenceNum", &ImgFrame::setSequenceNum, py::arg("seq"), DOC(dai, ImgFrame, setSequenceNum))
        .def("setWidth", &ImgFrame::setWidth, py::arg("width"), DOC(dai, ImgFrame, setWidth))
        .def("setHeight", &ImgFrame::setHeight, py::arg("height"), DOC(dai, ImgFrame, setHeight))
        .def("setSize", static_cast<ImgFrame&(ImgFrame::*)(unsigned int, unsigned int)>(&ImgFrame::setSize), py::arg("width"), py::arg("height"), DOC(dai, ImgFrame, setSize))
        .def("setSize", static_cast<ImgFrame&(ImgFrame::*)(std::tuple<unsigned int, unsigned int>)>(&ImgFrame::setSize), py::arg("sizer"), DOC(dai, ImgFrame, setSize, 2))
        .def("setType", &ImgFrame::setType, py::arg("type"), DOC(dai, ImgFrame, setType))
        ;
    // add aliases dai.ImgFrame.Type and dai.ImgFrame.Specs
    m.attr("ImgFrame").attr("Type") = m.attr("RawImgFrame").attr("Type");
    m.attr("ImgFrame").attr("Specs") = m.attr("RawImgFrame").attr("Specs");

    rotatedRect
        .def(py::init<>())
        .def_readwrite("center", &RotatedRect::center)
        .def_readwrite("size", &RotatedRect::size)
        .def_readwrite("angle", &RotatedRect::angle)
        ;

    // Bind NNData

    nnData
        .def(py::init<>(), DOC(dai, NNData, NNData))
        // setters
        .def("setLayer", [](NNData& obj, const std::string& name, py::array_t<std::uint8_t, py::array::c_style | py::array::forcecast> data){
            std::vector<std::uint8_t> vec(data.data(), data.data() + data.size());
            obj.setLayer(name, std::move(vec));
        }, py::arg("name"), py::arg("data"), DOC(dai, NNData, setLayer))
        .def("setLayer", static_cast<NNData&(NNData::*)(const std::string&, const std::vector<int>&)>(&NNData::setLayer), py::arg("name"), py::arg("data"), DOC(dai, NNData, setLayer, 2))
        .def("setLayer", static_cast<NNData&(NNData::*)(const std::string&, std::vector<float>)>(&NNData::setLayer), py::arg("name"), py::arg("data"), DOC(dai, NNData, setLayer, 3))
        .def("setLayer", static_cast<NNData&(NNData::*)(const std::string&, std::vector<double>)>(&NNData::setLayer), py::arg("name"), py::arg("data"), DOC(dai, NNData, setLayer, 4))
        .def("getLayer", &NNData::getLayer, py::arg("name"), py::arg("tensor"), DOC(dai, NNData, getLayer))
        .def("hasLayer", &NNData::hasLayer, py::arg("name"), DOC(dai, NNData, hasLayer))
        .def("getAllLayerNames", &NNData::getAllLayerNames, DOC(dai, NNData, getAllLayerNames))
        .def("getAllLayers", &NNData::getAllLayers, DOC(dai, NNData, getAllLayers))
        .def("getLayerDatatype", &NNData::getLayerDatatype, py::arg("name"), py::arg("datatype"), DOC(dai, NNData, getLayerDatatype))
        .def("getLayerUInt8", &NNData::getLayerUInt8, py::arg("name"), DOC(dai, NNData, getLayerUInt8))
        .def("getLayerFp16", &NNData::getLayerFp16, py::arg("name"), DOC(dai, NNData, getLayerFp16))
        .def("getLayerInt32", &NNData::getLayerInt32, py::arg("name"), DOC(dai, NNData, getLayerInt32))
        .def("getFirstLayerUInt8", &NNData::getFirstLayerUInt8, DOC(dai, NNData, getFirstLayerUInt8))
        .def("getFirstLayerFp16", &NNData::getFirstLayerFp16, DOC(dai, NNData, getFirstLayerFp16))
        .def("getFirstLayerInt32", &NNData::getFirstLayerInt32, DOC(dai, NNData, getFirstLayerInt32))
        .def("getTimestamp", &NNData::getTimestamp, DOC(dai, NNData, getTimestamp))
        .def("getTimestampDevice", &NNData::getTimestampDevice, DOC(dai, NNData, getTimestampDevice))
        .def("getSequenceNum", &NNData::getSequenceNum, DOC(dai, NNData, getSequenceNum))
        .def("setTimestamp", &NNData::setTimestamp, DOC(dai, NNData, setTimestamp))
        .def("setTimestampDevice", &NNData::setTimestampDevice, DOC(dai, NNData, setTimestampDevice))
        .def("setSequenceNum", &NNData::setSequenceNum, DOC(dai, NNData, setSequenceNum))
        ;

    // Bind ImgDetections

    imgDetections
        .def(py::init<>(), DOC(dai, ImgDetections, ImgDetections))
        .def_property("detections", [](ImgDetections& det) { return &det.detections; }, [](ImgDetections& det, std::vector<ImgDetection> val) { det.detections = val; }, DOC(dai, ImgDetections, detections))
        .def("getTimestamp", &ImgDetections::getTimestamp, DOC(dai, ImgDetections, getTimestamp))
        .def("getTimestampDevice", &ImgDetections::getTimestampDevice, DOC(dai, ImgDetections, getTimestampDevice))
        .def("getSequenceNum", &ImgDetections::getSequenceNum, DOC(dai, ImgDetections, getSequenceNum))
        .def("setTimestamp", &ImgDetections::setTimestamp, DOC(dai, ImgDetections, setTimestamp))
        .def("setTimestampDevice", &ImgDetections::setTimestampDevice, DOC(dai, ImgDetections, setTimestampDevice))
        .def("setSequenceNum", &ImgDetections::setSequenceNum, DOC(dai, ImgDetections, setSequenceNum))
        ;

    // Bind SpatialImgDetections

    spatialImgDetections
        .def(py::init<>())
        .def_property("detections", [](SpatialImgDetections& det) { return &det.detections; }, [](SpatialImgDetections& det, std::vector<SpatialImgDetection> val) { det.detections = val; })
        .def("getTimestamp", &SpatialImgDetections::getTimestamp, DOC(dai, SpatialImgDetections, getTimestamp))
        .def("getTimestampDevice", &SpatialImgDetections::getTimestampDevice, DOC(dai, SpatialImgDetections, getTimestampDevice))
        .def("getSequenceNum", &SpatialImgDetections::getSequenceNum, DOC(dai, SpatialImgDetections, getSequenceNum))
        .def("setTimestamp", &SpatialImgDetections::setTimestamp, DOC(dai, SpatialImgDetections, setTimestamp))
        .def("setTimestampDevice", &SpatialImgDetections::setTimestampDevice, DOC(dai, SpatialImgDetections, setTimestampDevice))
        .def("setSequenceNum", &SpatialImgDetections::setSequenceNum, DOC(dai, SpatialImgDetections, setSequenceNum))
        ;

     // Bind ImageManipConfig

    imageManipConfig
        .def(py::init<>())
        // setters
        .def("setCropRect", static_cast<ImageManipConfig&(ImageManipConfig::*)(float, float, float, float)>(&ImageManipConfig::setCropRect), py::arg("xmin"), py::arg("ymin"), py::arg("xmax"), py::arg("xmax"), DOC(dai, ImageManipConfig, setCropRect))
        .def("setCropRect", static_cast<ImageManipConfig&(ImageManipConfig::*)(std::tuple<float, float, float, float>)>(&ImageManipConfig::setCropRect), py::arg("coordinates"), DOC(dai, ImageManipConfig, setCropRect, 2))
        .def("setCropRotatedRect", &ImageManipConfig::setCropRotatedRect, py::arg("rr"), py::arg("normalizedCoords") = true, DOC(dai, ImageManipConfig, setCropRotatedRect))
        .def("setCenterCrop", &ImageManipConfig::setCenterCrop, py::arg("ratio"), py::arg("whRatio")=1.0f, DOC(dai, ImageManipConfig, setCenterCrop))
        .def("setWarpTransformFourPoints", &ImageManipConfig::setWarpTransformFourPoints, py::arg("pt"), py::arg("normalizedCoords"), DOC(dai, ImageManipConfig, setWarpTransformFourPoints))
        .def("setWarpTransformMatrix3x3", &ImageManipConfig::setWarpTransformMatrix3x3, py::arg("mat"), DOC(dai, ImageManipConfig, setWarpTransformMatrix3x3))
        .def("setWarpBorderReplicatePixels", &ImageManipConfig::setWarpBorderReplicatePixels, DOC(dai, ImageManipConfig, setWarpBorderReplicatePixels))
        .def("setWarpBorderFillColor", &ImageManipConfig::setWarpBorderFillColor, py::arg("red"), py::arg("green"), py::arg("blue"), DOC(dai, ImageManipConfig, setWarpBorderFillColor))
        .def("setRotationDegrees", &ImageManipConfig::setRotationDegrees, py::arg("deg"), DOC(dai, ImageManipConfig, setRotationDegrees))
        .def("setRotationRadians", &ImageManipConfig::setRotationRadians, py::arg("rad"), DOC(dai, ImageManipConfig, setRotationRadians))
        .def("setResize", static_cast<ImageManipConfig&(ImageManipConfig::*)(int, int)>(&ImageManipConfig::setResize), py::arg("w"), py::arg("h"), DOC(dai, ImageManipConfig, setResize))
        .def("setResize", static_cast<ImageManipConfig&(ImageManipConfig::*)(std::tuple<int, int>)>(&ImageManipConfig::setResize), py::arg("size"), DOC(dai, ImageManipConfig, setResize, 2))
        .def("setResizeThumbnail", static_cast<ImageManipConfig&(ImageManipConfig::*)(int, int, int, int, int)>(&ImageManipConfig::setResizeThumbnail), py::arg("w"), py::arg("h"), py::arg("bgRed")=0, py::arg("bgGreen")=0, py::arg("bgBlue")=0, DOC(dai, ImageManipConfig, setResizeThumbnail))
        .def("setResizeThumbnail", static_cast<ImageManipConfig&(ImageManipConfig::*)(std::tuple<int, int>, int, int, int)>(&ImageManipConfig::setResizeThumbnail), py::arg("size"), py::arg("bgRed")=0, py::arg("bgGreen")=0, py::arg("bgBlue")=0, DOC(dai, ImageManipConfig, setResizeThumbnail, 2))
        .def("setFrameType", &ImageManipConfig::setFrameType, py::arg("name"), DOC(dai, ImageManipConfig, setFrameType))
        .def("setHorizontalFlip", &ImageManipConfig::setHorizontalFlip, py::arg("flip"), DOC(dai, ImageManipConfig, setHorizontalFlip))
        .def("setReusePreviousImage", &ImageManipConfig::setReusePreviousImage, py::arg("reuse"), DOC(dai, ImageManipConfig, setReusePreviousImage))
        .def("setSkipCurrentImage", &ImageManipConfig::setSkipCurrentImage, py::arg("skip"), DOC(dai, ImageManipConfig, setSkipCurrentImage))
        .def("setKeepAspectRatio", &ImageManipConfig::setKeepAspectRatio, py::arg("keep"), DOC(dai, ImageManipConfig, setKeepAspectRatio))

        // getters
        .def("getCropXMin", &ImageManipConfig::getCropXMin, DOC(dai, ImageManipConfig, getCropXMin))
        .def("getCropYMin", &ImageManipConfig::getCropYMin, DOC(dai, ImageManipConfig, getCropYMin))
        .def("getCropXMax", &ImageManipConfig::getCropXMax, DOC(dai, ImageManipConfig, getCropXMax))
        .def("getCropYMax", &ImageManipConfig::getCropYMax, DOC(dai, ImageManipConfig, getCropYMax))
        .def("getResizeWidth", &ImageManipConfig::getResizeWidth, DOC(dai, ImageManipConfig, getResizeWidth))
        .def("getResizeHeight", &ImageManipConfig::getResizeHeight, DOC(dai, ImageManipConfig, getResizeHeight))
        .def("getCropConfig", &ImageManipConfig::getCropConfig, DOC(dai, ImageManipConfig, getCropConfig))
        .def("getResizeConfig", &ImageManipConfig::getResizeConfig, DOC(dai, ImageManipConfig, getResizeConfig))
        .def("getFormatConfig", &ImageManipConfig::getFormatConfig, DOC(dai, ImageManipConfig, getFormatConfig))
        .def("isResizeThumbnail", &ImageManipConfig::isResizeThumbnail, DOC(dai, ImageManipConfig, isResizeThumbnail))
        ;

    // Bind CameraControl

    cameraControl
        .def(py::init<>(), DOC(dai, CameraControl, CameraControl))
        // setters
        .def("setCaptureStill", &CameraControl::setCaptureStill, py::arg("capture"), DOC(dai, CameraControl, setCaptureStill))
        .def("setStartStreaming", &CameraControl::setStartStreaming, DOC(dai, CameraControl, setStartStreaming))
        .def("setStopStreaming", &CameraControl::setStopStreaming, DOC(dai, CameraControl, setStopStreaming))
        .def("setExternalTrigger", &CameraControl::setExternalTrigger, py::arg("numFramesBurst"), py::arg("numFramesDiscard"), DOC(dai, CameraControl, setExternalTrigger))
        .def("setFrameSyncMode", &CameraControl::setFrameSyncMode, py::arg("mode"), DOC(dai, CameraControl, setFrameSyncMode))
        .def("setAutoFocusMode", &CameraControl::setAutoFocusMode, py::arg("mode"), DOC(dai, CameraControl, setAutoFocusMode))
        .def("setAutoFocusTrigger", &CameraControl::setAutoFocusTrigger, DOC(dai, CameraControl, setAutoFocusTrigger))
        .def("setAutoFocusLensRange", &CameraControl::setAutoFocusLensRange, py::arg("infinityPosition"), py::arg("macroPosition"), DOC(dai, CameraControl, setAutoFocusLensRange))
        .def("setAutoFocusRegion", &CameraControl::setAutoFocusRegion, py::arg("startX"), py::arg("startY"), py::arg("width"), py::arg("height"), DOC(dai, CameraControl, setAutoFocusRegion))
        .def("setManualFocus", &CameraControl::setManualFocus, py::arg("lensPosition"), DOC(dai, CameraControl, setManualFocus))
        .def("setAutoExposureEnable", &CameraControl::setAutoExposureEnable, DOC(dai, CameraControl, setAutoExposureEnable))
        .def("setAutoExposureLock", &CameraControl::setAutoExposureLock, py::arg("lock"), DOC(dai, CameraControl, setAutoExposureLock))
        .def("setAutoExposureRegion", &CameraControl::setAutoExposureRegion, py::arg("startX"), py::arg("startY"), py::arg("width"), py::arg("height"), DOC(dai, CameraControl, setAutoExposureRegion))
        .def("setAutoExposureCompensation", &CameraControl::setAutoExposureCompensation, py::arg("compensation"), DOC(dai, CameraControl, setAutoExposureCompensation))
        .def("setAntiBandingMode", &CameraControl::setAntiBandingMode, py::arg("mode"), DOC(dai, CameraControl, setAntiBandingMode))
        .def("setManualExposure", &CameraControl::setManualExposure, py::arg("exposureTimeUs"), py::arg("sensitivityIso"), DOC(dai, CameraControl, setManualExposure))
        .def("setAutoWhiteBalanceMode", &CameraControl::setAutoWhiteBalanceMode, py::arg("mode"), DOC(dai, CameraControl, setAutoWhiteBalanceMode))
        .def("setAutoWhiteBalanceLock", &CameraControl::setAutoWhiteBalanceLock, py::arg("lock"), DOC(dai, CameraControl, setAutoWhiteBalanceLock))
        .def("setManualWhiteBalance", &CameraControl::setManualWhiteBalance, py::arg("colorTemperatureK"), DOC(dai, CameraControl, setManualWhiteBalance))
        .def("setBrightness", &CameraControl::setBrightness, py::arg("value"), DOC(dai, CameraControl, setBrightness))
        .def("setContrast", &CameraControl::setContrast, py::arg("value"), DOC(dai, CameraControl, setContrast))
        .def("setSaturation", &CameraControl::setSaturation, py::arg("value"), DOC(dai, CameraControl, setSaturation))
        .def("setSharpness", &CameraControl::setSharpness, py::arg("value"), DOC(dai, CameraControl, setSharpness))
        .def("setLumaDenoise", &CameraControl::setLumaDenoise, py::arg("value"), DOC(dai, CameraControl, setLumaDenoise))
        .def("setChromaDenoise", &CameraControl::setChromaDenoise, py::arg("value"), DOC(dai, CameraControl, setChromaDenoise))
        .def("setSceneMode", &CameraControl::setSceneMode, py::arg("mode"), DOC(dai, CameraControl, setSceneMode))
        .def("setEffectMode", &CameraControl::setEffectMode, py::arg("mode"), DOC(dai, CameraControl, setEffectMode))
        // getters
        .def("getCaptureStill", &CameraControl::getCaptureStill, DOC(dai, CameraControl, getCaptureStill))
        ;
    // Add also enum attributes from RawCameraControl
    for (const auto& a : camCtrlAttr) {
        m.attr("CameraControl").attr(a) = m.attr("RawCameraControl").attr(a);
    }

    // Bind SystemInformation

    systemInformation
        .def(py::init<>())
        .def_property("ddrMemoryUsage", [](SystemInformation& i) { return &i.ddrMemoryUsage; }, [](SystemInformation& i, MemoryInfo val) { i.ddrMemoryUsage = val; } )
        .def_property("cmxMemoryUsage", [](SystemInformation& i) { return &i.cmxMemoryUsage; }, [](SystemInformation& i, MemoryInfo val) { i.cmxMemoryUsage = val; } )
        .def_property("leonCssMemoryUsage", [](SystemInformation& i) { return &i.leonCssMemoryUsage; }, [](SystemInformation& i, MemoryInfo val) { i.leonCssMemoryUsage = val; } )
        .def_property("leonMssMemoryUsage", [](SystemInformation& i) { return &i.leonMssMemoryUsage; }, [](SystemInformation& i, MemoryInfo val) { i.leonMssMemoryUsage = val; } )
        .def_property("leonCssCpuUsage", [](SystemInformation& i) { return &i.leonCssCpuUsage; }, [](SystemInformation& i, CpuUsage val) { i.leonCssCpuUsage = val; } )
        .def_property("leonMssCpuUsage", [](SystemInformation& i) { return &i.leonMssCpuUsage; }, [](SystemInformation& i, CpuUsage val) { i.leonMssCpuUsage = val; } )
        .def_property("chipTemperature", [](SystemInformation& i) { return &i.chipTemperature; }, [](SystemInformation& i, ChipTemperature val) { i.chipTemperature = val; } )
        ;


    spatialLocations
        .def(py::init<>())
        .def_readwrite("config", &SpatialLocations::config, DOC(dai, SpatialLocations, config))
        .def_readwrite("depthAverage", &SpatialLocations::depthAverage, DOC(dai, SpatialLocations, depthAverage))
        .def_readwrite("depthMin", &SpatialLocations::depthMin, DOC(dai, SpatialLocations, depthMin))
        .def_readwrite("depthMax", &SpatialLocations::depthMax, DOC(dai, SpatialLocations, depthMax))
        .def_readwrite("depthAveragePixelCount", &SpatialLocations::depthAveragePixelCount, DOC(dai, SpatialLocations, depthAveragePixelCount))
        .def_readwrite("spatialCoordinates", &SpatialLocations::spatialCoordinates, DOC(dai, SpatialLocations, spatialCoordinates))
        ;



    rect
        .def(py::init<>())
        .def(py::init<float, float, float, float>())
        .def(py::init<Point2f, Point2f>())
        .def(py::init<Point2f, Size2f>())

        .def("topLeft", &Rect::topLeft, DOC(dai, Rect, topLeft))
        .def("bottomRight", &Rect::bottomRight, DOC(dai, Rect, bottomRight))
        .def("size", &Rect::size, DOC(dai, Rect, size))
        .def("area", &Rect::area, DOC(dai, Rect, area))
        .def("empty", &Rect::empty, DOC(dai, Rect, empty))
        .def("contains", &Rect::contains, DOC(dai, Rect, contains))
        .def("isNormalized", &Rect::isNormalized, DOC(dai, Rect, isNormalized))
        .def("denormalize", &Rect::denormalize, py::arg("width"), py::arg("height"), DOC(dai, Rect, denormalize))
        .def("normalize", &Rect::normalize, py::arg("width"), py::arg("height"), DOC(dai, Rect, normalize))
        .def_readwrite("x", &Rect::x)
        .def_readwrite("y", &Rect::y)
        .def_readwrite("width", &Rect::width)
        .def_readwrite("height", &Rect::height)
        ;


    spatialLocationCalculatorConfigThresholds
        .def(py::init<>())
        .def_readwrite("lowerThreshold", &SpatialLocationCalculatorConfigThresholds::lowerThreshold)
        .def_readwrite("upperThreshold", &SpatialLocationCalculatorConfigThresholds::upperThreshold)
        ;

    spatialLocationCalculatorAlgorithm
        .value("AVERAGE", SpatialLocationCalculatorAlgorithm::AVERAGE)
        .value("MIN", SpatialLocationCalculatorAlgorithm::MIN)
        .value("MAX", SpatialLocationCalculatorAlgorithm::MAX)
        ;

    spatialLocationCalculatorConfigData
        .def(py::init<>())
        .def_readwrite("roi", &SpatialLocationCalculatorConfigData::roi, DOC(dai, SpatialLocationCalculatorConfigData, roi))
        .def_readwrite("depthThresholds", &SpatialLocationCalculatorConfigData::depthThresholds, DOC(dai, SpatialLocationCalculatorConfigData, depthThresholds))
        .def_readwrite("calculationAlgorithm", &SpatialLocationCalculatorConfigData::calculationAlgorithm, DOC(dai, SpatialLocationCalculatorConfigData, calculationAlgorithm))
        ;

    // Bind SpatialLocationCalculatorData

    spatialLocationCalculatorData
        .def(py::init<>())
        .def("getSpatialLocations", &SpatialLocationCalculatorData::getSpatialLocations, DOC(dai, SpatialLocationCalculatorData, getSpatialLocations))
        .def_property("spatialLocations", [](SpatialLocationCalculatorData& loc) { return &loc.spatialLocations; }, [](SpatialLocationCalculatorData& loc, std::vector<SpatialLocations> val) { loc.spatialLocations = val; }, DOC(dai, SpatialLocationCalculatorData, spatialLocations))

        ;

    // SpatialLocationCalculatorConfig (after ConfigData)

    spatialLocationCalculatorConfig
        .def(py::init<>())
        // setters
        .def("setROIs", &SpatialLocationCalculatorConfig::setROIs, py::arg("ROIs"), DOC(dai, SpatialLocationCalculatorConfig, setROIs))
        .def("addROI", &SpatialLocationCalculatorConfig::addROI, py::arg("ROI"), DOC(dai, SpatialLocationCalculatorConfig, addROI))
        .def("getConfigData", &SpatialLocationCalculatorConfig::getConfigData, DOC(dai, SpatialLocationCalculatorConfig, getConfigData))
        ;

    // Tracklets (after ConfigData)

    tracklets
        .def(py::init<>())
        .def_property("tracklets", [](Tracklets& track) { return &track.tracklets; }, [](Tracklets& track, std::vector<Tracklet> val) { track.tracklets = val; }, DOC(dai, Tracklets, tracklets))
        ;


    imuData
        .def(py::init<>())
        .def_property("packets", [](IMUData& imuDta) { return &imuDta.packets; }, [](IMUData& imuDta, std::vector<IMUPacket> val) { imuDta.packets = val; }, DOC(dai, IMUData, packets))
        ;

    // StereoDepth config

    // MedianFilter
    medianFilter
        .value("MEDIAN_OFF", MedianFilter::MEDIAN_OFF)
        .value("KERNEL_3x3", MedianFilter::KERNEL_3x3)
        .value("KERNEL_5x5", MedianFilter::KERNEL_5x5)
        .value("KERNEL_7x7", MedianFilter::KERNEL_7x7)
        ;
    m.attr("StereoDepthProperties").attr("MedianFilter") = medianFilter;

    depthAlign
        .value("RECTIFIED_RIGHT", RawStereoDepthConfig::AlgorithmControl::DepthAlign::RECTIFIED_RIGHT, DOC(dai, RawStereoDepthConfig, AlgorithmControl, DepthAlign, RECTIFIED_RIGHT))
        .value("RECTIFIED_LEFT", RawStereoDepthConfig::AlgorithmControl::DepthAlign::RECTIFIED_LEFT, DOC(dai, RawStereoDepthConfig, AlgorithmControl, DepthAlign, RECTIFIED_LEFT))
        .value("CENTER", RawStereoDepthConfig::AlgorithmControl::DepthAlign::CENTER, DOC(dai, RawStereoDepthConfig, AlgorithmControl, DepthAlign, CENTER));

    m.attr("StereoDepthProperties").attr("DepthAlign") = depthAlign;

    depthUnit
        .value("METER", RawStereoDepthConfig::AlgorithmControl::DepthUnit::METER, DOC(dai, RawStereoDepthConfig, AlgorithmControl, DepthUnit, METER))
        .value("CENTIMETER", RawStereoDepthConfig::AlgorithmControl::DepthUnit::CENTIMETER, DOC(dai, RawStereoDepthConfig, AlgorithmControl, DepthUnit, CENTIMETER))
        .value("MILLIMETER", RawStereoDepthConfig::AlgorithmControl::DepthUnit::MILLIMETER, DOC(dai, RawStereoDepthConfig, AlgorithmControl, DepthUnit, MILLIMETER))
        .value("INCH", RawStereoDepthConfig::AlgorithmControl::DepthUnit::INCH, DOC(dai, RawStereoDepthConfig, AlgorithmControl, DepthUnit, INCH))
        .value("FOOT", RawStereoDepthConfig::AlgorithmControl::DepthUnit::FOOT, DOC(dai, RawStereoDepthConfig, AlgorithmControl, DepthUnit, FOOT))
        .value("CUSTOM", RawStereoDepthConfig::AlgorithmControl::DepthUnit::CUSTOM, DOC(dai, RawStereoDepthConfig, AlgorithmControl, DepthUnit, CUSTOM))
        ;

    algorithmControl
        .def(py::init<>())
        .def_readwrite("depthAlign", &RawStereoDepthConfig::AlgorithmControl::depthAlign, DOC(dai, RawStereoDepthConfig, AlgorithmControl, depthAlign))
        .def_readwrite("depthUnit", &RawStereoDepthConfig::AlgorithmControl::depthUnit, DOC(dai, RawStereoDepthConfig, AlgorithmControl, depthUnit))
        .def_readwrite("customDepthUnitMultiplier", &RawStereoDepthConfig::AlgorithmControl::customDepthUnitMultiplier, DOC(dai, RawStereoDepthConfig, AlgorithmControl, customDepthUnitMultiplier))
        .def_readwrite("enableLeftRightCheck", &RawStereoDepthConfig::AlgorithmControl::enableLeftRightCheck, DOC(dai, RawStereoDepthConfig, AlgorithmControl, enableLeftRightCheck))
        .def_readwrite("enableExtended", &RawStereoDepthConfig::AlgorithmControl::enableExtended, DOC(dai, RawStereoDepthConfig, AlgorithmControl, enableExtended))
        .def_readwrite("enableSubpixel", &RawStereoDepthConfig::AlgorithmControl::enableSubpixel, DOC(dai, RawStereoDepthConfig, AlgorithmControl, enableSubpixel))
        .def_readwrite("leftRightCheckThreshold", &RawStereoDepthConfig::AlgorithmControl::leftRightCheckThreshold, DOC(dai, RawStereoDepthConfig, AlgorithmControl, leftRightCheckThreshold))
        .def_readwrite("subpixelFractionalBits", &RawStereoDepthConfig::AlgorithmControl::subpixelFractionalBits, DOC(dai, RawStereoDepthConfig, AlgorithmControl, subpixelFractionalBits))
        ;

    spatialFilter
        .def(py::init<>())
        .def_readwrite("enable", &RawStereoDepthConfig::PostProcessing::SpatialFilter::enable, DOC(dai, RawStereoDepthConfig, PostProcessing, SpatialFilter, enable))
        .def_readwrite("holeFillingRadius", &RawStereoDepthConfig::PostProcessing::SpatialFilter::holeFillingRadius, DOC(dai, RawStereoDepthConfig, PostProcessing, SpatialFilter, holeFillingRadius))
        .def_readwrite("alpha", &RawStereoDepthConfig::PostProcessing::SpatialFilter::alpha, DOC(dai, RawStereoDepthConfig, PostProcessing, SpatialFilter, alpha))
        .def_readwrite("delta", &RawStereoDepthConfig::PostProcessing::SpatialFilter::delta, DOC(dai, RawStereoDepthConfig, PostProcessing, SpatialFilter, delta))
        .def_readwrite("numIterations", &RawStereoDepthConfig::PostProcessing::SpatialFilter::numIterations, DOC(dai, RawStereoDepthConfig, PostProcessing, SpatialFilter, numIterations))
        ;

    persistencyMode
        .value("PERSISTENCY_OFF", RawStereoDepthConfig::PostProcessing::TemporalFilter::PersistencyMode::PERSISTENCY_OFF, DOC(dai, RawStereoDepthConfig, PostProcessing, TemporalFilter, PersistencyMode, PERSISTENCY_OFF))
        .value("VALID_8_OUT_OF_8", RawStereoDepthConfig::PostProcessing::TemporalFilter::PersistencyMode::VALID_8_OUT_OF_8, DOC(dai, RawStereoDepthConfig, PostProcessing, TemporalFilter, PersistencyMode, VALID_8_OUT_OF_8))
        .value("VALID_2_IN_LAST_3", RawStereoDepthConfig::PostProcessing::TemporalFilter::PersistencyMode::VALID_2_IN_LAST_3, DOC(dai, RawStereoDepthConfig, PostProcessing, TemporalFilter, PersistencyMode, VALID_2_IN_LAST_3))
        .value("VALID_2_IN_LAST_4", RawStereoDepthConfig::PostProcessing::TemporalFilter::PersistencyMode::VALID_2_IN_LAST_4, DOC(dai, RawStereoDepthConfig, PostProcessing, TemporalFilter, PersistencyMode, VALID_2_IN_LAST_4))
        .value("VALID_2_OUT_OF_8", RawStereoDepthConfig::PostProcessing::TemporalFilter::PersistencyMode::VALID_2_OUT_OF_8, DOC(dai, RawStereoDepthConfig, PostProcessing, TemporalFilter, PersistencyMode, VALID_2_OUT_OF_8))
        .value("VALID_1_IN_LAST_2", RawStereoDepthConfig::PostProcessing::TemporalFilter::PersistencyMode::VALID_1_IN_LAST_2, DOC(dai, RawStereoDepthConfig, PostProcessing, TemporalFilter, PersistencyMode, VALID_1_IN_LAST_2))
        .value("VALID_1_IN_LAST_5", RawStereoDepthConfig::PostProcessing::TemporalFilter::PersistencyMode::VALID_1_IN_LAST_5, DOC(dai, RawStereoDepthConfig, PostProcessing, TemporalFilter, PersistencyMode, VALID_1_IN_LAST_5))
        .value("VALID_1_IN_LAST_8", RawStereoDepthConfig::PostProcessing::TemporalFilter::PersistencyMode::VALID_1_IN_LAST_8, DOC(dai, RawStereoDepthConfig, PostProcessing, TemporalFilter, PersistencyMode, VALID_1_IN_LAST_8))
        .value("PERSISTENCY_INDEFINITELY", RawStereoDepthConfig::PostProcessing::TemporalFilter::PersistencyMode::PERSISTENCY_INDEFINITELY, DOC(dai, RawStereoDepthConfig, PostProcessing, TemporalFilter, PersistencyMode, PERSISTENCY_INDEFINITELY))
        ;

    temporalFilter
        .def(py::init<>())
        .def_readwrite("enable", &RawStereoDepthConfig::PostProcessing::TemporalFilter::enable, DOC(dai, RawStereoDepthConfig, PostProcessing, TemporalFilter, enable))
        .def_readwrite("persistencyMode", &RawStereoDepthConfig::PostProcessing::TemporalFilter::persistencyMode, DOC(dai, RawStereoDepthConfig, PostProcessing, TemporalFilter, persistencyMode))
        .def_readwrite("alpha", &RawStereoDepthConfig::PostProcessing::TemporalFilter::alpha, DOC(dai, RawStereoDepthConfig, PostProcessing, TemporalFilter, alpha))
        .def_readwrite("delta", &RawStereoDepthConfig::PostProcessing::TemporalFilter::delta, DOC(dai, RawStereoDepthConfig, PostProcessing, TemporalFilter, delta))
        ;

    thresholdFilter
        .def(py::init<>())
        .def_readwrite("minRange", &RawStereoDepthConfig::PostProcessing::ThresholdFilter::minRange, DOC(dai, RawStereoDepthConfig, PostProcessing, ThresholdFilter, minRange))
        .def_readwrite("maxRange", &RawStereoDepthConfig::PostProcessing::ThresholdFilter::maxRange, DOC(dai, RawStereoDepthConfig, PostProcessing, ThresholdFilter, maxRange))
        ;

    speckleFilter
        .def(py::init<>())
        .def_readwrite("enable", &RawStereoDepthConfig::PostProcessing::SpeckleFilter::enable, DOC(dai, RawStereoDepthConfig, PostProcessing, SpeckleFilter, enable))
        .def_readwrite("speckleRange", &RawStereoDepthConfig::PostProcessing::SpeckleFilter::speckleRange, DOC(dai, RawStereoDepthConfig, PostProcessing, SpeckleFilter, speckleRange))
        ;

    decimationMode
        .value("PIXEL_SKIPPING", RawStereoDepthConfig::PostProcessing::DecimationFilter::DecimationMode::PIXEL_SKIPPING, DOC(dai, RawStereoDepthConfig, PostProcessing, DecimationFilter, DecimationMode, PIXEL_SKIPPING))
        .value("NON_ZERO_MEDIAN", RawStereoDepthConfig::PostProcessing::DecimationFilter::DecimationMode::NON_ZERO_MEDIAN, DOC(dai, RawStereoDepthConfig, PostProcessing, DecimationFilter, DecimationMode, NON_ZERO_MEDIAN))
        .value("NON_ZERO_MEAN", RawStereoDepthConfig::PostProcessing::DecimationFilter::DecimationMode::NON_ZERO_MEAN, DOC(dai, RawStereoDepthConfig, PostProcessing, DecimationFilter, DecimationMode, NON_ZERO_MEAN))
        ;

    decimationFilter
        .def(py::init<>())
        .def_readwrite("decimationFactor", &RawStereoDepthConfig::PostProcessing::DecimationFilter::decimationFactor, DOC(dai, RawStereoDepthConfig, PostProcessing, DecimationFilter, decimationFactor))
        .def_readwrite("decimationMode", &RawStereoDepthConfig::PostProcessing::DecimationFilter::decimationMode, DOC(dai, RawStereoDepthConfig, PostProcessing, DecimationFilter, decimationMode))
        ;

    postProcessing
        .def(py::init<>())
        .def_readwrite("median", &RawStereoDepthConfig::PostProcessing::median, DOC(dai, RawStereoDepthConfig, PostProcessing, median))
        .def_readwrite("bilateralSigmaValue", &RawStereoDepthConfig::PostProcessing::bilateralSigmaValue, DOC(dai, RawStereoDepthConfig, PostProcessing, bilateralSigmaValue))
        .def_readwrite("spatialFilter", &RawStereoDepthConfig::PostProcessing::spatialFilter, DOC(dai, RawStereoDepthConfig, PostProcessing, spatialFilter))
        .def_readwrite("temporalFilter", &RawStereoDepthConfig::PostProcessing::temporalFilter, DOC(dai, RawStereoDepthConfig, PostProcessing, temporalFilter))
        .def_readwrite("thresholdFilter", &RawStereoDepthConfig::PostProcessing::thresholdFilter, DOC(dai, RawStereoDepthConfig, PostProcessing, thresholdFilter))
        .def_readwrite("speckleFilter", &RawStereoDepthConfig::PostProcessing::speckleFilter, DOC(dai, RawStereoDepthConfig, PostProcessing, speckleFilter))
        .def_readwrite("decimationFilter", &RawStereoDepthConfig::PostProcessing::decimationFilter, DOC(dai, RawStereoDepthConfig, PostProcessing, decimationFilter))
        ;

    // KernelSize
    censusTransformKernelSize
        .value("AUTO", RawStereoDepthConfig::CensusTransform::KernelSize::AUTO, DOC(dai, RawStereoDepthConfig, CensusTransform, KernelSize, AUTO))
        .value("KERNEL_5x5", RawStereoDepthConfig::CensusTransform::KernelSize::KERNEL_5x5, DOC(dai, RawStereoDepthConfig, CensusTransform, KernelSize, KERNEL_5x5))
        .value("KERNEL_7x7", RawStereoDepthConfig::CensusTransform::KernelSize::KERNEL_7x7, DOC(dai, RawStereoDepthConfig, CensusTransform, KernelSize, KERNEL_7x7))
        .value("KERNEL_7x9", RawStereoDepthConfig::CensusTransform::KernelSize::KERNEL_7x9, DOC(dai, RawStereoDepthConfig, CensusTransform, KernelSize, KERNEL_7x9))
        ;

    censusTransform
        .def(py::init<>())
        .def_readwrite("kernelSize", &RawStereoDepthConfig::CensusTransform::kernelSize, DOC(dai, RawStereoDepthConfig, CensusTransform, kernelSize))
        .def_readwrite("kernelMask", &RawStereoDepthConfig::CensusTransform::kernelMask, DOC(dai, RawStereoDepthConfig, CensusTransform, kernelMask))
        .def_readwrite("enableMeanMode", &RawStereoDepthConfig::CensusTransform::enableMeanMode, DOC(dai, RawStereoDepthConfig, CensusTransform, enableMeanMode))
        .def_readwrite("threshold", &RawStereoDepthConfig::CensusTransform::threshold, DOC(dai, RawStereoDepthConfig, CensusTransform, threshold))
        ;

    costMatchingLinearEquationParameters
        .def(py::init<>())
        .def_readwrite("alpha", &RawStereoDepthConfig::CostMatching::LinearEquationParameters::alpha, DOC(dai, RawStereoDepthConfig, CostMatching, LinearEquationParameters, alpha))
        .def_readwrite("beta", &RawStereoDepthConfig::CostMatching::LinearEquationParameters::beta, DOC(dai, RawStereoDepthConfig, CostMatching, LinearEquationParameters, beta))
        .def_readwrite("threshold", &RawStereoDepthConfig::CostMatching::LinearEquationParameters::threshold, DOC(dai, RawStereoDepthConfig, CostMatching, LinearEquationParameters, threshold))
        ;

    // Disparity width
    costMatchingDisparityWidth
        .value("DISPARITY_64", RawStereoDepthConfig::CostMatching::DisparityWidth::DISPARITY_64, DOC(dai, RawStereoDepthConfig, CostMatching, DisparityWidth, DISPARITY_64))
        .value("DISPARITY_96", RawStereoDepthConfig::CostMatching::DisparityWidth::DISPARITY_96, DOC(dai, RawStereoDepthConfig, CostMatching, DisparityWidth, DISPARITY_96))
        ;

    costMatching
        .def(py::init<>())
        .def_readwrite("disparityWidth", &RawStereoDepthConfig::CostMatching::disparityWidth, DOC(dai, RawStereoDepthConfig, CostMatching, disparityWidth))
        .def_readwrite("enableCompanding", &RawStereoDepthConfig::CostMatching::enableCompanding, DOC(dai, RawStereoDepthConfig, CostMatching, enableCompanding))
        .def_readwrite("invalidDisparityValue", &RawStereoDepthConfig::CostMatching::invalidDisparityValue, DOC(dai, RawStereoDepthConfig, CostMatching, invalidDisparityValue))
        .def_readwrite("confidenceThreshold", &RawStereoDepthConfig::CostMatching::confidenceThreshold, DOC(dai, RawStereoDepthConfig, CostMatching, confidenceThreshold))
        .def_readwrite("linearEquationParameters", &RawStereoDepthConfig::CostMatching::linearEquationParameters, DOC(dai, RawStereoDepthConfig, CostMatching, linearEquationParameters))
        ;

    costAggregation
        .def(py::init<>())
        .def_readwrite("divisionFactor", &RawStereoDepthConfig::CostAggregation::divisionFactor, DOC(dai, RawStereoDepthConfig, CostAggregation, divisionFactor))
        .def_readwrite("horizontalPenaltyCostP1", &RawStereoDepthConfig::CostAggregation::horizontalPenaltyCostP1, DOC(dai, RawStereoDepthConfig, CostAggregation, horizontalPenaltyCostP1))
        .def_readwrite("horizontalPenaltyCostP2", &RawStereoDepthConfig::CostAggregation::horizontalPenaltyCostP2, DOC(dai, RawStereoDepthConfig, CostAggregation, horizontalPenaltyCostP2))
        .def_readwrite("verticalPenaltyCostP1", &RawStereoDepthConfig::CostAggregation::verticalPenaltyCostP1, DOC(dai, RawStereoDepthConfig, CostAggregation, verticalPenaltyCostP1))
        .def_readwrite("verticalPenaltyCostP2", &RawStereoDepthConfig::CostAggregation::verticalPenaltyCostP2, DOC(dai, RawStereoDepthConfig, CostAggregation, verticalPenaltyCostP2))
        ;

    rawStereoDepthConfig
        .def(py::init<>())
        .def_readwrite("algorithmControl", &RawStereoDepthConfig::algorithmControl,  DOC(dai, RawStereoDepthConfig, algorithmControl))
        .def_readwrite("postProcessing", &RawStereoDepthConfig::postProcessing,  DOC(dai, RawStereoDepthConfig, postProcessing))
        .def_readwrite("censusTransform", &RawStereoDepthConfig::censusTransform,  DOC(dai, RawStereoDepthConfig, censusTransform))
        .def_readwrite("costMatching", &RawStereoDepthConfig::costMatching,  DOC(dai, RawStereoDepthConfig, costMatching))
        .def_readwrite("costAggregation", &RawStereoDepthConfig::costAggregation,  DOC(dai, RawStereoDepthConfig, costAggregation))
        ;
    // legacy
    m.attr("RawStereoDepthConfig").attr("MedianFilter") = medianFilter;



    stereoDepthConfig
        .def(py::init<>())
        .def("setDepthAlign", &StereoDepthConfig::setDepthAlign, py::arg("align"), DOC(dai, StereoDepthConfig, setDepthAlign))
        .def("setConfidenceThreshold",  &StereoDepthConfig::setConfidenceThreshold, py::arg("confThr"), DOC(dai, StereoDepthConfig, setConfidenceThreshold))
        .def("setMedianFilter",         &StereoDepthConfig::setMedianFilter, py::arg("median"), DOC(dai, StereoDepthConfig, setMedianFilter))
        .def("setBilateralFilterSigma", &StereoDepthConfig::setBilateralFilterSigma, py::arg("sigma"), DOC(dai, StereoDepthConfig, setBilateralFilterSigma))
        .def("setLeftRightCheckThreshold", &StereoDepthConfig::setLeftRightCheckThreshold, py::arg("sigma"), DOC(dai, StereoDepthConfig, setLeftRightCheckThreshold))
        .def("getConfidenceThreshold",  &StereoDepthConfig::getConfidenceThreshold, DOC(dai, StereoDepthConfig, getConfidenceThreshold))
        .def("getMedianFilter",         &StereoDepthConfig::getMedianFilter, DOC(dai, StereoDepthConfig, getMedianFilter))
        .def("getBilateralFilterSigma", &StereoDepthConfig::getBilateralFilterSigma, DOC(dai, StereoDepthConfig, getBilateralFilterSigma))
        .def("getLeftRightCheckThreshold",         &StereoDepthConfig::getLeftRightCheckThreshold, DOC(dai, StereoDepthConfig, getLeftRightCheckThreshold))
        .def("setLeftRightCheck",       &StereoDepthConfig::setLeftRightCheck, py::arg("enable"), DOC(dai, StereoDepthConfig, setLeftRightCheck))
        .def("setExtendedDisparity",    &StereoDepthConfig::setExtendedDisparity, py::arg("enable"), DOC(dai, StereoDepthConfig, setExtendedDisparity))
        .def("setSubpixel",             &StereoDepthConfig::setSubpixel, py::arg("enable"), DOC(dai, StereoDepthConfig, setSubpixel))
        .def("setSubpixelFractionalBits", &StereoDepthConfig::setSubpixelFractionalBits, py::arg("subpixelFractionalBits"), DOC(dai, StereoDepthConfig, setSubpixelFractionalBits))
        .def("getMaxDisparity",         &StereoDepthConfig::getMaxDisparity, DOC(dai, StereoDepthConfig, getMaxDisparity))
        .def("setDepthUnit",            &StereoDepthConfig::setDepthUnit, DOC(dai, StereoDepthConfig, setDepthUnit))
        .def("getDepthUnit",            &StereoDepthConfig::getDepthUnit, DOC(dai, StereoDepthConfig, getDepthUnit))
        .def("set",                     &StereoDepthConfig::set, py::arg("config"), DOC(dai, StereoDepthConfig, set))
        .def("get",                     &StereoDepthConfig::get, DOC(dai, StereoDepthConfig, get))
        ;

    m.attr("StereoDepthConfig").attr("MedianFilter") = medianFilter;
    m.attr("StereoDepthConfig").attr("AlgorithmControl") = algorithmControl;
    m.attr("StereoDepthConfig").attr("PostProcessing") = postProcessing;
    m.attr("StereoDepthConfig").attr("CensusTransform") = censusTransform;
    m.attr("StereoDepthConfig").attr("CostMatching") = costMatching;
    m.attr("StereoDepthConfig").attr("CostAggregation") = costAggregation;

    edgeDetectorConfigData
        .def(py::init<>())
        .def_readwrite("sobelFilterHorizontalKernel", &EdgeDetectorConfigData::sobelFilterHorizontalKernel, DOC(dai, EdgeDetectorConfigData, sobelFilterHorizontalKernel))
        .def_readwrite("sobelFilterVerticalKernel", &EdgeDetectorConfigData::sobelFilterVerticalKernel, DOC(dai, EdgeDetectorConfigData, sobelFilterVerticalKernel))
        ;


    rawEdgeDetectorConfig
        .def(py::init<>())
        .def_readwrite("config", &RawEdgeDetectorConfig::config)
        ;


    edgeDetectorConfig
        .def(py::init<>())
        .def("setSobelFilterKernels",  &EdgeDetectorConfig::setSobelFilterKernels, py::arg("horizontalKernel"), py::arg("verticalKernel"), DOC(dai, EdgeDetectorConfig, setSobelFilterKernels))
        .def("getConfigData",         &EdgeDetectorConfig::getConfigData, DOC(dai, EdgeDetectorConfig, getConfigData))
        ;

    // Bind RawTrackedFeatures
    rawTrackedFeatures
        .def(py::init<>())
        .def_readwrite("trackedFeatures", &RawTrackedFeatures::trackedFeatures)
        ;

    trackedFeature
        .def(py::init<>())
        .def_readwrite("position", &TrackedFeature::position, DOC(dai, TrackedFeature, position))
        .def_readwrite("id", &TrackedFeature::id, DOC(dai, TrackedFeature, id))
        .def_readwrite("age", &TrackedFeature::age, DOC(dai, TrackedFeature, age))
        .def_readwrite("harrisScore", &TrackedFeature::harrisScore, DOC(dai, TrackedFeature, harrisScore))
        .def_readwrite("trackingError", &TrackedFeature::trackingError, DOC(dai, TrackedFeature, trackingError))
        ;



    rawFeatureTrackerConfig
        .def(py::init<>())
        .def_readwrite("cornerDetector", &RawFeatureTrackerConfig::cornerDetector, DOC(dai, RawFeatureTrackerConfig, cornerDetector))
        .def_readwrite("motionEstimator", &RawFeatureTrackerConfig::motionEstimator, DOC(dai, RawFeatureTrackerConfig, motionEstimator))
        .def_readwrite("featureMaintainer", &RawFeatureTrackerConfig::featureMaintainer, DOC(dai, RawFeatureTrackerConfig, featureMaintainer))
        ;

    cornerDetectorType
        .value("HARRIS", RawFeatureTrackerConfig::CornerDetector::Type::HARRIS)
        .value("SHI_THOMASI", RawFeatureTrackerConfig::CornerDetector::Type::SHI_THOMASI)
    ;

    cornerDetectorThresholds
        .def(py::init<>())
        .def_readwrite("initialValue", &RawFeatureTrackerConfig::CornerDetector::Thresholds::initialValue, DOC(dai, RawFeatureTrackerConfig, CornerDetector, Thresholds, initialValue))
        .def_readwrite("min", &RawFeatureTrackerConfig::CornerDetector::Thresholds::min, DOC(dai, RawFeatureTrackerConfig, CornerDetector, Thresholds, min))
        .def_readwrite("max", &RawFeatureTrackerConfig::CornerDetector::Thresholds::max, DOC(dai, RawFeatureTrackerConfig, CornerDetector, Thresholds, max))
        .def_readwrite("decreaseFactor", &RawFeatureTrackerConfig::CornerDetector::Thresholds::decreaseFactor, DOC(dai, RawFeatureTrackerConfig, CornerDetector, Thresholds, decreaseFactor))
        .def_readwrite("increaseFactor", &RawFeatureTrackerConfig::CornerDetector::Thresholds::increaseFactor, DOC(dai, RawFeatureTrackerConfig, CornerDetector, Thresholds, increaseFactor))
        ;

    cornerDetector
        .def(py::init<>())
        .def_readwrite("type", &RawFeatureTrackerConfig::CornerDetector::type, DOC(dai, RawFeatureTrackerConfig, CornerDetector, type))
        .def_readwrite("cellGridDimension", &RawFeatureTrackerConfig::CornerDetector::cellGridDimension, DOC(dai, RawFeatureTrackerConfig, CornerDetector, cellGridDimension))
        .def_readwrite("numTargetFeatures", &RawFeatureTrackerConfig::CornerDetector::numTargetFeatures, DOC(dai, RawFeatureTrackerConfig, CornerDetector, numTargetFeatures))
        .def_readwrite("numMaxFeatures", &RawFeatureTrackerConfig::CornerDetector::numMaxFeatures, DOC(dai, RawFeatureTrackerConfig, CornerDetector, numMaxFeatures))
        .def_readwrite("enableSobel", &RawFeatureTrackerConfig::CornerDetector::enableSobel, DOC(dai, RawFeatureTrackerConfig, CornerDetector, enableSobel))
        .def_readwrite("enableSorting", &RawFeatureTrackerConfig::CornerDetector::enableSorting, DOC(dai, RawFeatureTrackerConfig, CornerDetector, enableSorting))
        .def_readwrite("thresholds", &RawFeatureTrackerConfig::CornerDetector::thresholds, DOC(dai, RawFeatureTrackerConfig, CornerDetector, thresholds))
        ;

    motionEstimatorType
        .value("LUCAS_KANADE_OPTICAL_FLOW", RawFeatureTrackerConfig::MotionEstimator::Type::LUCAS_KANADE_OPTICAL_FLOW)
        .value("HW_MOTION_ESTIMATION", RawFeatureTrackerConfig::MotionEstimator::Type::HW_MOTION_ESTIMATION)
    ;

    motionEstimatorOpticalFlow
        .def(py::init<>())
        .def_readwrite("pyramidLevels", &RawFeatureTrackerConfig::MotionEstimator::OpticalFlow::pyramidLevels, DOC(dai, RawFeatureTrackerConfig, MotionEstimator, OpticalFlow, pyramidLevels))
        .def_readwrite("searchWindowWidth", &RawFeatureTrackerConfig::MotionEstimator::OpticalFlow::searchWindowWidth, DOC(dai, RawFeatureTrackerConfig, MotionEstimator, OpticalFlow, searchWindowWidth))
        .def_readwrite("searchWindowHeight", &RawFeatureTrackerConfig::MotionEstimator::OpticalFlow::searchWindowHeight, DOC(dai, RawFeatureTrackerConfig, MotionEstimator, OpticalFlow, searchWindowHeight))
        .def_readwrite("epsilon", &RawFeatureTrackerConfig::MotionEstimator::OpticalFlow::epsilon, DOC(dai, RawFeatureTrackerConfig, MotionEstimator, OpticalFlow, epsilon))
        .def_readwrite("maxIterations", &RawFeatureTrackerConfig::MotionEstimator::OpticalFlow::maxIterations, DOC(dai, RawFeatureTrackerConfig, MotionEstimator, OpticalFlow, maxIterations))
        ;

    motionEstimator
        .def(py::init<>())
        .def_readwrite("enable", &RawFeatureTrackerConfig::MotionEstimator::enable, DOC(dai, RawFeatureTrackerConfig, MotionEstimator, enable))
        .def_readwrite("type", &RawFeatureTrackerConfig::MotionEstimator::type, DOC(dai, RawFeatureTrackerConfig, MotionEstimator, type))
        .def_readwrite("opticalFlow", &RawFeatureTrackerConfig::MotionEstimator::opticalFlow, DOC(dai, RawFeatureTrackerConfig, MotionEstimator, opticalFlow))
        ;

    featureMaintainer
        .def(py::init<>())
        .def_readwrite("enable", &RawFeatureTrackerConfig::FeatureMaintainer::enable, DOC(dai, RawFeatureTrackerConfig, FeatureMaintainer, enable))
        .def_readwrite("minimumDistanceBetweenFeatures", &RawFeatureTrackerConfig::FeatureMaintainer::minimumDistanceBetweenFeatures, DOC(dai, RawFeatureTrackerConfig, FeatureMaintainer, minimumDistanceBetweenFeatures))
        .def_readwrite("lostFeatureErrorThreshold", &RawFeatureTrackerConfig::FeatureMaintainer::lostFeatureErrorThreshold, DOC(dai, RawFeatureTrackerConfig, FeatureMaintainer, lostFeatureErrorThreshold))
        .def_readwrite("trackedFeatureThreshold", &RawFeatureTrackerConfig::FeatureMaintainer::trackedFeatureThreshold, DOC(dai, RawFeatureTrackerConfig, FeatureMaintainer, trackedFeatureThreshold))
        ;


    // Bind TrackedFeatures
    py::class_<TrackedFeatures, Buffer, std::shared_ptr<TrackedFeatures>>(m, "TrackedFeatures", DOC(dai, TrackedFeatures))
        .def(py::init<>())
        .def_property("trackedFeatures", [](TrackedFeatures& feat) { return &feat.trackedFeatures; }, [](TrackedFeatures& feat, std::vector<TrackedFeature> val) { feat.trackedFeatures = val; }, DOC(dai, TrackedFeatures, trackedFeatures))
        ;

    // FeatureTrackerConfig (after ConfigData)
    featureTrackerConfig
        .def(py::init<>())
        .def(py::init<std::shared_ptr<RawFeatureTrackerConfig>>())

        .def("setCornerDetector", static_cast<FeatureTrackerConfig&(FeatureTrackerConfig::*)(dai::FeatureTrackerConfig::CornerDetector::Type)>(&FeatureTrackerConfig::setCornerDetector), py::arg("cornerDetector"), DOC(dai, FeatureTrackerConfig, setCornerDetector))
        .def("setCornerDetector", static_cast<FeatureTrackerConfig&(FeatureTrackerConfig::*)(dai::FeatureTrackerConfig::CornerDetector)>(&FeatureTrackerConfig::setCornerDetector), py::arg("config"), DOC(dai, FeatureTrackerConfig, setCornerDetector, 2))
        .def("setMotionEstimator", static_cast<FeatureTrackerConfig&(FeatureTrackerConfig::*)(bool)>(&FeatureTrackerConfig::setMotionEstimator), py::arg("enable"), DOC(dai, FeatureTrackerConfig, setMotionEstimator))
        .def("setMotionEstimator", static_cast<FeatureTrackerConfig&(FeatureTrackerConfig::*)(dai::FeatureTrackerConfig::MotionEstimator)>(&FeatureTrackerConfig::setMotionEstimator), py::arg("config"), DOC(dai, FeatureTrackerConfig, setMotionEstimator, 2))
        .def("setOpticalFlow", static_cast<FeatureTrackerConfig&(FeatureTrackerConfig::*)()>(&FeatureTrackerConfig::setOpticalFlow), DOC(dai, FeatureTrackerConfig, setOpticalFlow))
        .def("setOpticalFlow", static_cast<FeatureTrackerConfig&(FeatureTrackerConfig::*)(dai::FeatureTrackerConfig::MotionEstimator::OpticalFlow)>(&FeatureTrackerConfig::setOpticalFlow), py::arg("config"), DOC(dai, FeatureTrackerConfig, setOpticalFlow, 2))
        .def("setHwMotionEstimation", &FeatureTrackerConfig::setHwMotionEstimation, DOC(dai, FeatureTrackerConfig, setHwMotionEstimation))
        .def("setFeatureMaintainer", static_cast<FeatureTrackerConfig&(FeatureTrackerConfig::*)(bool)>(&FeatureTrackerConfig::setFeatureMaintainer), py::arg("enable"), DOC(dai, FeatureTrackerConfig, setFeatureMaintainer))
        .def("setFeatureMaintainer", static_cast<FeatureTrackerConfig&(FeatureTrackerConfig::*)(dai::FeatureTrackerConfig::FeatureMaintainer)>(&FeatureTrackerConfig::setFeatureMaintainer), py::arg("config"), DOC(dai, FeatureTrackerConfig, setFeatureMaintainer, 2))
        .def("setNumTargetFeatures", &FeatureTrackerConfig::setNumTargetFeatures, py::arg("numTargetFeatures"), DOC(dai, FeatureTrackerConfig, setNumTargetFeatures))

        .def("set", &FeatureTrackerConfig::set, py::arg("config"), DOC(dai, FeatureTrackerConfig, set))
        .def("get", &FeatureTrackerConfig::get, DOC(dai, FeatureTrackerConfig, get))
        ;

    // add aliases
    m.attr("FeatureTrackerConfig").attr("CornerDetector") = m.attr("RawFeatureTrackerConfig").attr("CornerDetector");
    m.attr("FeatureTrackerConfig").attr("MotionEstimator") = m.attr("RawFeatureTrackerConfig").attr("MotionEstimator");
    m.attr("FeatureTrackerConfig").attr("FeatureMaintainer") = m.attr("RawFeatureTrackerConfig").attr("FeatureMaintainer");


    aprilTags
        .def(py::init<>())
        .def_readwrite("id", &AprilTag::id, DOC(dai, AprilTag, id))
        .def_readwrite("hamming", &AprilTag::hamming, DOC(dai, AprilTag, hamming))
        .def_readwrite("decisionMargin", &AprilTag::decisionMargin, DOC(dai, AprilTag, decisionMargin))
        .def_readwrite("topLeft", &AprilTag::topLeft, DOC(dai, AprilTag, topLeft))
        .def_readwrite("topRight", &AprilTag::topRight, DOC(dai, AprilTag, topRight))
        .def_readwrite("bottomRight", &AprilTag::bottomRight, DOC(dai, AprilTag, bottomRight))
        .def_readwrite("bottomLeft", &AprilTag::bottomLeft, DOC(dai, AprilTag, bottomLeft))
        ;


    aprilTagFamily
        .value("TAG_36H11", RawAprilTagConfig::Family::TAG_36H11)
        .value("TAG_36H10", RawAprilTagConfig::Family::TAG_36H10)
        .value("TAG_25H9", RawAprilTagConfig::Family::TAG_25H9)
        .value("TAG_16H5", RawAprilTagConfig::Family::TAG_16H5)
        .value("TAG_CIR21H7", RawAprilTagConfig::Family::TAG_CIR21H7)
        .value("TAG_STAND41H12", RawAprilTagConfig::Family::TAG_STAND41H12)
        ;

    quadThresholds
        .def(py::init<>())
        .def_readwrite("minClusterPixels", &RawAprilTagConfig::QuadThresholds::minClusterPixels, DOC(dai, RawAprilTagConfig, QuadThresholds, minClusterPixels))
        .def_readwrite("maxNmaxima", &RawAprilTagConfig::QuadThresholds::maxNmaxima, DOC(dai, RawAprilTagConfig, QuadThresholds, maxNmaxima))
        .def_readwrite("criticalDegree", &RawAprilTagConfig::QuadThresholds::criticalDegree, DOC(dai, RawAprilTagConfig, QuadThresholds, criticalDegree))
        .def_readwrite("maxLineFitMse", &RawAprilTagConfig::QuadThresholds::maxLineFitMse, DOC(dai, RawAprilTagConfig, QuadThresholds, maxLineFitMse))
        .def_readwrite("minWhiteBlackDiff", &RawAprilTagConfig::QuadThresholds::minWhiteBlackDiff, DOC(dai, RawAprilTagConfig, QuadThresholds, minWhiteBlackDiff))
        .def_readwrite("deglitch", &RawAprilTagConfig::QuadThresholds::deglitch, DOC(dai, RawAprilTagConfig, QuadThresholds, deglitch))
        ;


    rawAprilTagConfig
        .def(py::init<>())
        .def_readwrite("family", &RawAprilTagConfig::family, DOC(dai, RawAprilTagConfig, family))
        .def_readwrite("quadDecimate", &RawAprilTagConfig::quadDecimate, DOC(dai, RawAprilTagConfig, quadDecimate))
        .def_readwrite("quadSigma", &RawAprilTagConfig::quadSigma, DOC(dai, RawAprilTagConfig, quadSigma))
        .def_readwrite("refineEdges", &RawAprilTagConfig::refineEdges, DOC(dai, RawAprilTagConfig, refineEdges))
        .def_readwrite("decodeSharpening", &RawAprilTagConfig::decodeSharpening, DOC(dai, RawAprilTagConfig, decodeSharpening))
        .def_readwrite("maxHammingDistance", &RawAprilTagConfig::maxHammingDistance, DOC(dai, RawAprilTagConfig, maxHammingDistance))
        .def_readwrite("quadThresholds", &RawAprilTagConfig::quadThresholds, DOC(dai, RawAprilTagConfig, quadThresholds))
        ;


    aprilTagConfig
        .def(py::init<>())
        .def("setFamily", &AprilTagConfig::setFamily, py::arg("family"), DOC(dai, AprilTagConfig, setFamily))
        .def("set", &AprilTagConfig::set, DOC(dai, AprilTagConfig, set))
        .def("get", &AprilTagConfig::get, DOC(dai, AprilTagConfig, get))
        ;
    m.attr("AprilTagConfig").attr("Family") = m.attr("RawAprilTagConfig").attr("Family");
    m.attr("AprilTagConfig").attr("QuadThresholds") = m.attr("RawAprilTagConfig").attr("QuadThresholds");


    aprilTagData
        .def(py::init<>())
        .def_property("aprilTags", [](AprilTags& det) { return &det.aprilTags; }, [](AprilTags& det, std::vector<AprilTag> val) { det.aprilTags = val; })
        ;

=======
    m.def("isDatatypeSubclassOf", &isDatatypeSubclassOf);

    datatypeEnum
        .value("Buffer", DatatypeEnum::Buffer)
        .value("ImgFrame", DatatypeEnum::ImgFrame)
        .value("NNData", DatatypeEnum::NNData)
        .value("ImageManipConfig", DatatypeEnum::ImageManipConfig)
        .value("CameraControl", DatatypeEnum::CameraControl)
        .value("ImgDetections", DatatypeEnum::ImgDetections)
        .value("SpatialImgDetections", DatatypeEnum::SpatialImgDetections)
        .value("SystemInformation", DatatypeEnum::SystemInformation)
        .value("SpatialLocationCalculatorConfig", DatatypeEnum::SpatialLocationCalculatorConfig)
        .value("SpatialLocationCalculatorData", DatatypeEnum::SpatialLocationCalculatorData)
        .value("EdgeDetectorConfig", DatatypeEnum::EdgeDetectorConfig)
        .value("AprilTagConfig", DatatypeEnum::AprilTagConfig)
        .value("AprilTags", DatatypeEnum::AprilTags)
        .value("Tracklets", DatatypeEnum::Tracklets)
        .value("IMUData", DatatypeEnum::IMUData)
        .value("StereoDepthConfig", DatatypeEnum::StereoDepthConfig)
        .value("FeatureTrackerConfig", DatatypeEnum::FeatureTrackerConfig)
        .value("TrackedFeatures", DatatypeEnum::TrackedFeatures)
    ;

>>>>>>> 4c65bfaa
}<|MERGE_RESOLUTION|>--- conflicted
+++ resolved
@@ -52,110 +52,7 @@
 void DatatypeBindings::bind(pybind11::module& m, void* pCallstack){
     using namespace dai;
 
-<<<<<<< HEAD
-    py::class_<RawBuffer, std::shared_ptr<RawBuffer>> rawBuffer(m, "RawBuffer", DOC(dai, RawBuffer));
-    py::class_<RawImgFrame, RawBuffer, std::shared_ptr<RawImgFrame>> rawImgFrame(m, "RawImgFrame", DOC(dai, RawImgFrame));
-    py::enum_<RawImgFrame::Type> rawImgFrameType(rawImgFrame, "Type");
-    py::class_<RawImgFrame::Specs> rawImgFrameSpecs(rawImgFrame, "Specs", DOC(dai, RawImgFrame, Specs));
-    py::class_<RawNNData, RawBuffer, std::shared_ptr<RawNNData>> rawNnData(m, "RawNNData", DOC(dai, RawNNData));
-    py::class_<TensorInfo> tensorInfo(m, "TensorInfo", DOC(dai, TensorInfo));
-    py::enum_<TensorInfo::DataType>tensorInfoDataType(tensorInfo, "DataType");
-    py::enum_<TensorInfo::StorageOrder>tensorInfoStorageOrder(tensorInfo, "StorageOrder");
-    py::class_<ImgDetection> imgDetection(m, "ImgDetection", DOC(dai, ImgDetection));
-    py::class_<SpatialImgDetection, ImgDetection> spatialImgDetection(m, "SpatialImgDetection", DOC(dai, SpatialImgDetection));
-    py::class_<RawImgDetections, RawBuffer, std::shared_ptr<RawImgDetections>> rawImgDetections(m, "RawImgDetections", DOC(dai, RawImgDetections));
-    py::class_<RawSpatialImgDetections, RawBuffer, std::shared_ptr<RawSpatialImgDetections>> rawSpatialImgDetections(m, "RawSpatialImgDetections", DOC(dai, RawSpatialImgDetections));
-    py::class_<RawImageManipConfig, RawBuffer, std::shared_ptr<RawImageManipConfig>> rawImageManipConfig(m, "RawImageManipConfig", DOC(dai, RawImageManipConfig));
-    py::class_<RawImageManipConfig::CropRect> rawImageManipConfigCropRect(rawImageManipConfig, "CropRect", DOC(dai, RawImageManipConfig, CropRect));
-    py::class_<RawImageManipConfig::CropConfig> rawImageManipCropConfig(rawImageManipConfig, "CropConfig", DOC(dai, RawImageManipConfig, CropConfig));
-    py::class_<RawImageManipConfig::ResizeConfig>rawImageManipConfigResizeConfig(rawImageManipConfig, "ResizeConfig", DOC(dai, RawImageManipConfig, ResizeConfig));
-    py::class_<RawImageManipConfig::FormatConfig> rawImageManipConfigFormatConfig(rawImageManipConfig, "FormatConfig", DOC(dai, RawImageManipConfig, FormatConfig));
-    py::class_<RawCameraControl, RawBuffer, std::shared_ptr<RawCameraControl>> rawCameraControl(m, "RawCameraControl", DOC(dai, RawCameraControl));
-    py::class_<Tracklet> tracklet(m, "Tracklet", DOC(dai, Tracklet));
-    py::enum_<Tracklet::TrackingStatus> trackletTrackingStatus(tracklet, "TrackingStatus", DOC(dai, Tracklet, TrackingStatus));
-    py::class_<RawTracklets, RawBuffer, std::shared_ptr<RawTracklets>> rawTacklets(m, "RawTracklets", DOC(dai, RawTracklets));
-    py::class_<IMUReport, std::shared_ptr<IMUReport>> imuReport(m, "IMUReport", DOC(dai, IMUReport));
-    py::enum_<IMUReport::Accuracy> imuReportAccuracy(imuReport, "Accuracy");
-    py::class_<IMUReportAccelerometer, IMUReport, std::shared_ptr<IMUReportAccelerometer>> imuReportAccelerometer(m, "IMUReportAccelerometer", DOC(dai, IMUReportAccelerometer));
-    py::class_<IMUReportGyroscope, IMUReport, std::shared_ptr<IMUReportGyroscope>> imuReportGyroscope(m, "IMUReportGyroscope", DOC(dai, IMUReportGyroscope));
-    py::class_<IMUReportMagneticField, IMUReport, std::shared_ptr<IMUReportMagneticField>> imuReportMagneticField(m, "IMUReportMagneticField", DOC(dai, IMUReportMagneticField));
-    py::class_<IMUReportRotationVectorWAcc, IMUReport, std::shared_ptr<IMUReportRotationVectorWAcc>> imuReportRotationVectorWAcc(m, "IMUReportRotationVectorWAcc", DOC(dai, IMUReportRotationVectorWAcc));
-    py::class_<IMUPacket> imuPacket(m, "IMUPacket", DOC(dai, IMUPacket));
-    py::class_<RawIMUData, RawBuffer, std::shared_ptr<RawIMUData>> rawIMUPackets(m, "RawIMUData", DOC(dai, RawIMUData));
-    py::enum_<RawCameraControl::Command> rawCameraControlCommand(rawCameraControl, "Command", DOC(dai, RawCameraControl, Command));
-    py::enum_<RawCameraControl::AutoFocusMode> rawCameraControlAutoFocusMode(rawCameraControl, "AutoFocusMode", DOC(dai, RawCameraControl, AutoFocusMode));
-    py::enum_<RawCameraControl::AutoWhiteBalanceMode> rawCameraControlAutoWhiteBalanceMode(rawCameraControl, "AutoWhiteBalanceMode", DOC(dai, RawCameraControl, AutoWhiteBalanceMode));
-    py::enum_<RawCameraControl::SceneMode> rawCameraControlSceneMode(rawCameraControl, "SceneMode", DOC(dai, RawCameraControl, SceneMode));
-    py::enum_<RawCameraControl::AntiBandingMode> rawCameraControlAntiBandingMode(rawCameraControl, "AntiBandingMode", DOC(dai, RawCameraControl, AntiBandingMode));
-    py::enum_<RawCameraControl::EffectMode> rawCameraControlEffectMode(rawCameraControl, "EffectMode", DOC(dai, RawCameraControl, EffectMode));
-    py::enum_<RawCameraControl::FrameSyncMode> rawCameraControlFrameSyncMode(rawCameraControl, "FrameSyncMode", DOC(dai, RawCameraControl, FrameSyncMode));
-    py::class_<RawSystemInformation, RawBuffer, std::shared_ptr<RawSystemInformation>> rawSystemInformation(m, "RawSystemInformation", DOC(dai, RawSystemInformation));
-    py::class_<ADatatype, std::shared_ptr<ADatatype>> adatatype(m, "ADatatype", DOC(dai, ADatatype));
-    py::class_<Buffer, ADatatype, std::shared_ptr<Buffer>> buffer(m, "Buffer", DOC(dai, Buffer));
-    py::class_<ImgFrame, Buffer, std::shared_ptr<ImgFrame>> imgFrame(m, "ImgFrame", DOC(dai, ImgFrame));
-    py::class_<RotatedRect> rotatedRect(m, "RotatedRect", DOC(dai, RotatedRect));
-    py::class_<NNData, Buffer, std::shared_ptr<NNData>> nnData(m, "NNData", DOC(dai, NNData));
-    py::class_<ImgDetections, Buffer, std::shared_ptr<ImgDetections>> imgDetections(m, "ImgDetections", DOC(dai, ImgDetections));
-    py::class_<SpatialImgDetections, Buffer, std::shared_ptr<SpatialImgDetections>> spatialImgDetections(m, "SpatialImgDetections", DOC(dai, SpatialImgDetections));
-    py::class_<ImageManipConfig, Buffer, std::shared_ptr<ImageManipConfig>> imageManipConfig(m, "ImageManipConfig", DOC(dai, ImageManipConfig));
-    py::class_<CameraControl, Buffer, std::shared_ptr<CameraControl>> cameraControl(m, "CameraControl", DOC(dai, CameraControl));
-    py::class_<SystemInformation, Buffer, std::shared_ptr<SystemInformation>> systemInformation(m, "SystemInformation", DOC(dai, SystemInformation));
-    py::class_<SpatialLocations> spatialLocations(m, "SpatialLocations", DOC(dai, SpatialLocations));
-    py::class_<Rect> rect(m, "Rect", DOC(dai, Rect));
-    py::class_<SpatialLocationCalculatorConfigThresholds> spatialLocationCalculatorConfigThresholds(m, "SpatialLocationCalculatorConfigThresholds", DOC(dai, SpatialLocationCalculatorConfigThresholds));
-    py::enum_<SpatialLocationCalculatorAlgorithm> spatialLocationCalculatorAlgorithm(m, "SpatialLocationCalculatorAlgorithm", DOC(dai, SpatialLocationCalculatorAlgorithm));
-    py::class_<SpatialLocationCalculatorConfigData> spatialLocationCalculatorConfigData(m, "SpatialLocationCalculatorConfigData", DOC(dai, SpatialLocationCalculatorConfigData));
-    py::class_<SpatialLocationCalculatorData, Buffer, std::shared_ptr<SpatialLocationCalculatorData>> spatialLocationCalculatorData(m, "SpatialLocationCalculatorData", DOC(dai, SpatialLocationCalculatorData));
-    py::class_<SpatialLocationCalculatorConfig, Buffer, std::shared_ptr<SpatialLocationCalculatorConfig>> spatialLocationCalculatorConfig(m, "SpatialLocationCalculatorConfig", DOC(dai, SpatialLocationCalculatorConfig));
-    py::class_<Tracklets, Buffer, std::shared_ptr<Tracklets>> tracklets(m, "Tracklets", DOC(dai, Tracklets));
-    py::class_<IMUData, Buffer, std::shared_ptr<IMUData>> imuData(m, "IMUData", DOC(dai, IMUData));
-    // Stereo depth
-    py::class_<RawStereoDepthConfig, RawBuffer, std::shared_ptr<RawStereoDepthConfig>> rawStereoDepthConfig(m, "RawStereoDepthConfig", DOC(dai, RawStereoDepthConfig));
-    py::enum_<MedianFilter> medianFilter(m, "MedianFilter", DOC(dai, MedianFilter));
-    py::class_<RawStereoDepthConfig::AlgorithmControl> algorithmControl(rawStereoDepthConfig, "AlgorithmControl", DOC(dai, RawStereoDepthConfig, AlgorithmControl));
-    py::enum_<RawStereoDepthConfig::AlgorithmControl::DepthAlign> depthAlign(algorithmControl, "DepthAlign", DOC(dai, RawStereoDepthConfig, AlgorithmControl, DepthAlign));
-    py::enum_<RawStereoDepthConfig::AlgorithmControl::DepthUnit> depthUnit(algorithmControl, "DepthUnit", DOC(dai, RawStereoDepthConfig, AlgorithmControl, DepthUnit));
-    py::class_<RawStereoDepthConfig::PostProcessing> postProcessing(rawStereoDepthConfig, "PostProcessing", DOC(dai, RawStereoDepthConfig, PostProcessing));
-    py::class_<RawStereoDepthConfig::PostProcessing::SpatialFilter> spatialFilter(postProcessing, "SpatialFilter", DOC(dai, RawStereoDepthConfig, PostProcessing, SpatialFilter));
-    py::class_<RawStereoDepthConfig::PostProcessing::TemporalFilter> temporalFilter(postProcessing, "TemporalFilter", DOC(dai, RawStereoDepthConfig, PostProcessing, TemporalFilter));
-    py::enum_<RawStereoDepthConfig::PostProcessing::TemporalFilter::PersistencyMode> persistencyMode(temporalFilter, "PersistencyMode", DOC(dai, RawStereoDepthConfig, PostProcessing, TemporalFilter, PersistencyMode));
-    py::class_<RawStereoDepthConfig::PostProcessing::ThresholdFilter> thresholdFilter(postProcessing, "ThresholdFilter", DOC(dai, RawStereoDepthConfig, PostProcessing, ThresholdFilter));
-    py::class_<RawStereoDepthConfig::PostProcessing::SpeckleFilter> speckleFilter(postProcessing, "SpeckleFilter", DOC(dai, RawStereoDepthConfig, PostProcessing, SpeckleFilter));
-    py::class_<RawStereoDepthConfig::PostProcessing::DecimationFilter> decimationFilter(postProcessing, "DecimationFilter", DOC(dai, RawStereoDepthConfig, PostProcessing, DecimationFilter));
-    py::enum_<RawStereoDepthConfig::PostProcessing::DecimationFilter::DecimationMode> decimationMode(decimationFilter, "DecimationMode", DOC(dai, RawStereoDepthConfig, PostProcessing, DecimationFilter, DecimationMode));
-    py::class_<RawStereoDepthConfig::CostAggregation> costAggregation(rawStereoDepthConfig, "CostAggregation", DOC(dai, RawStereoDepthConfig, CostAggregation));
-    py::class_<RawStereoDepthConfig::CostMatching> costMatching(rawStereoDepthConfig, "CostMatching", DOC(dai, RawStereoDepthConfig, CostMatching));
-    py::class_<RawStereoDepthConfig::CostMatching::LinearEquationParameters> costMatchingLinearEquationParameters(costMatching, "LinearEquationParameters", DOC(dai, RawStereoDepthConfig, CostMatching, LinearEquationParameters));
-    py::enum_<RawStereoDepthConfig::CostMatching::DisparityWidth> costMatchingDisparityWidth(costMatching, "DisparityWidth", DOC(dai, RawStereoDepthConfig, CostMatching, DisparityWidth));
-    py::class_<RawStereoDepthConfig::CensusTransform> censusTransform(rawStereoDepthConfig, "CensusTransform", DOC(dai, RawStereoDepthConfig, CensusTransform));
-    py::enum_<RawStereoDepthConfig::CensusTransform::KernelSize> censusTransformKernelSize(censusTransform, "KernelSize", DOC(dai, RawStereoDepthConfig, CensusTransform, KernelSize));
-    py::class_<StereoDepthConfig, Buffer, std::shared_ptr<StereoDepthConfig>> stereoDepthConfig(m, "StereoDepthConfig", DOC(dai, StereoDepthConfig));
-    // Edge detector
-    py::class_<EdgeDetectorConfigData> edgeDetectorConfigData(m, "EdgeDetectorConfigData", DOC(dai, EdgeDetectorConfigData));
-    py::class_<RawEdgeDetectorConfig, RawBuffer, std::shared_ptr<RawEdgeDetectorConfig>> rawEdgeDetectorConfig(m, "RawEdgeDetectorConfig", DOC(dai, RawEdgeDetectorConfig));
-    py::class_<EdgeDetectorConfig, Buffer, std::shared_ptr<EdgeDetectorConfig>> edgeDetectorConfig(m, "EdgeDetectorConfig", DOC(dai, EdgeDetectorConfig));
-    // Feature tracker
-    py::class_<RawTrackedFeatures, RawBuffer, std::shared_ptr<RawTrackedFeatures>> rawTrackedFeatures(m, "RawTrackedFeatures", DOC(dai, RawTrackedFeatures));
-    py::class_<TrackedFeature> trackedFeature(m, "TrackedFeature", DOC(dai, TrackedFeature));
-    py::class_<RawFeatureTrackerConfig, RawBuffer, std::shared_ptr<RawFeatureTrackerConfig>> rawFeatureTrackerConfig(m, "RawFeatureTrackerConfig", DOC(dai, RawFeatureTrackerConfig));
-    py::class_<RawFeatureTrackerConfig::CornerDetector> cornerDetector(rawFeatureTrackerConfig, "CornerDetector", DOC(dai, RawFeatureTrackerConfig, CornerDetector));
-    py::enum_<RawFeatureTrackerConfig::CornerDetector::Type> cornerDetectorType(cornerDetector, "Type", DOC(dai, RawFeatureTrackerConfig, CornerDetector, Type));
-    py::class_<RawFeatureTrackerConfig::CornerDetector::Thresholds> cornerDetectorThresholds(cornerDetector, "Thresholds", DOC(dai, RawFeatureTrackerConfig, CornerDetector, Thresholds));
-    py::class_<RawFeatureTrackerConfig::MotionEstimator> motionEstimator(rawFeatureTrackerConfig, "MotionEstimator", DOC(dai, RawFeatureTrackerConfig, MotionEstimator));
-    py::enum_<RawFeatureTrackerConfig::MotionEstimator::Type> motionEstimatorType(motionEstimator, "Type", DOC(dai, RawFeatureTrackerConfig, MotionEstimator, Type));
-    py::class_<RawFeatureTrackerConfig::MotionEstimator::OpticalFlow> motionEstimatorOpticalFlow(motionEstimator, "OpticalFlow", DOC(dai, RawFeatureTrackerConfig, MotionEstimator, OpticalFlow));
-    py::class_<RawFeatureTrackerConfig::FeatureMaintainer> featureMaintainer(rawFeatureTrackerConfig, "FeatureMaintainer", DOC(dai, RawFeatureTrackerConfig, FeatureMaintainer));
-    py::class_<FeatureTrackerConfig, Buffer, std::shared_ptr<FeatureTrackerConfig>> featureTrackerConfig(m, "FeatureTrackerConfig", DOC(dai, FeatureTrackerConfig));
-    // April tags
-    py::class_<AprilTag> aprilTags(m, "AprilTag", DOC(dai, AprilTag));
-    py::class_<RawAprilTagConfig, RawBuffer, std::shared_ptr<RawAprilTagConfig>> rawAprilTagConfig(m, "RawAprilTagConfig", DOC(dai, RawAprilTagConfig));
-    py::enum_<RawAprilTagConfig::Family> aprilTagFamily(rawAprilTagConfig, "Family", DOC(dai, RawAprilTagConfig, Family));
-    py::class_<RawAprilTagConfig::QuadThresholds> quadThresholds(rawAprilTagConfig, "QuadThresholds", DOC(dai, RawAprilTagConfig, QuadThresholds));
-    py::class_<AprilTagConfig, Buffer, std::shared_ptr<AprilTagConfig>> aprilTagConfig(m, "AprilTagConfig", DOC(dai, AprilTagConfig));
-    py::class_<AprilTags, Buffer, std::shared_ptr<AprilTags>> aprilTagData(m, "AprilTags", DOC(dai, AprilTags));
-=======
     py::enum_<DatatypeEnum> datatypeEnum(m, "DatatypeEnum", DOC(dai, DatatypeEnum));
->>>>>>> 4c65bfaa
 
     ///////////////////////////////////////////////////////////////////////
     ///////////////////////////////////////////////////////////////////////
@@ -170,1442 +67,6 @@
     ///////////////////////////////////////////////////////////////////////
     ///////////////////////////////////////////////////////////////////////
 
-<<<<<<< HEAD
-
-    rawBuffer
-        .def(py::init<>())
-        .def_property("data", [](py::object &obj){
-            dai::RawBuffer &a = obj.cast<dai::RawBuffer&>();
-            return py::array_t<uint8_t>(a.data.size(), a.data.data(), obj);
-        }, [](py::object &obj, py::array_t<std::uint8_t, py::array::c_style> array){
-            dai::RawBuffer &a = obj.cast<dai::RawBuffer&>();
-            a.data = {array.data(), array.data() + array.size()};
-        })
-        ;
-
-
-
-    rawImgFrame
-        .def(py::init<>())
-        .def_readwrite("fb", &RawImgFrame::fb)
-        .def_readwrite("category", &RawImgFrame::category)
-        .def_readwrite("instanceNum", &RawImgFrame::instanceNum)
-        .def_readwrite("sequenceNum", &RawImgFrame::sequenceNum)
-        .def_property("ts",
-            [](const RawImgFrame& o){
-                double ts = o.ts.sec + o.ts.nsec / 1000000000.0;
-                return ts;
-            },
-            [](RawImgFrame& o, double ts){
-                o.ts.sec = ts;
-                o.ts.nsec = (ts - o.ts.sec) * 1000000000.0;
-            }
-        )
-        .def_property("tsDevice",
-            [](const RawImgFrame& o){
-                double ts = o.tsDevice.sec + o.tsDevice.nsec / 1000000000.0;
-                return ts;
-            },
-            [](RawImgFrame& o, double ts){
-                o.tsDevice.sec = ts;
-                o.tsDevice.nsec = (ts - o.tsDevice.sec) * 1000000000.0;
-            }
-        )
-        ;
-
-
-    rawImgFrameType
-        .value("YUV422i", RawImgFrame::Type::YUV422i)
-        .value("YUV444p", RawImgFrame::Type::YUV444p)
-        .value("YUV420p", RawImgFrame::Type::YUV420p)
-        .value("YUV422p", RawImgFrame::Type::YUV422p)
-        .value("YUV400p", RawImgFrame::Type::YUV400p)
-        .value("RGBA8888", RawImgFrame::Type::RGBA8888)
-        .value("RGB161616", RawImgFrame::Type::RGB161616)
-        .value("RGB888p", RawImgFrame::Type::RGB888p)
-        .value("BGR888p", RawImgFrame::Type::BGR888p)
-        .value("RGB888i", RawImgFrame::Type::RGB888i)
-        .value("BGR888i", RawImgFrame::Type::BGR888i)
-        .value("RGBF16F16F16p", RawImgFrame::Type::RGBF16F16F16p)
-        .value("BGRF16F16F16p", RawImgFrame::Type::BGRF16F16F16p)
-        .value("RGBF16F16F16i", RawImgFrame::Type::RGBF16F16F16i)
-        .value("BGRF16F16F16i", RawImgFrame::Type::BGRF16F16F16i)
-        .value("GRAY8", RawImgFrame::Type::GRAY8)
-        .value("GRAYF16", RawImgFrame::Type::GRAYF16)
-        .value("LUT2", RawImgFrame::Type::LUT2)
-        .value("LUT4", RawImgFrame::Type::LUT4)
-        .value("LUT16", RawImgFrame::Type::LUT16)
-        .value("RAW16", RawImgFrame::Type::RAW16)
-        .value("RAW14", RawImgFrame::Type::RAW14)
-        .value("RAW12", RawImgFrame::Type::RAW12)
-        .value("RAW10", RawImgFrame::Type::RAW10)
-        .value("RAW8", RawImgFrame::Type::RAW8)
-        .value("PACK10", RawImgFrame::Type::PACK10)
-        .value("PACK12", RawImgFrame::Type::PACK12)
-        .value("YUV444i", RawImgFrame::Type::YUV444i)
-        .value("NV12", RawImgFrame::Type::NV12)
-        .value("NV21", RawImgFrame::Type::NV21)
-        .value("BITSTREAM", RawImgFrame::Type::BITSTREAM)
-        .value("HDR", RawImgFrame::Type::HDR)
-        .value("NONE", RawImgFrame::Type::NONE)
-        ;
-
-    rawImgFrameSpecs
-        .def(py::init<>())
-        .def_readwrite("type", &RawImgFrame::Specs::type)
-        .def_readwrite("width", &RawImgFrame::Specs::width)
-        .def_readwrite("height", &RawImgFrame::Specs::height)
-        .def_readwrite("stride", &RawImgFrame::Specs::stride)
-        .def_readwrite("bytesPP", &RawImgFrame::Specs::bytesPP)
-        .def_readwrite("p1Offset", &RawImgFrame::Specs::p1Offset)
-        .def_readwrite("p2Offset", &RawImgFrame::Specs::p2Offset)
-        .def_readwrite("p3Offset", &RawImgFrame::Specs::p3Offset)
-        ;
-
-        // TODO add RawImgFrame::CameraSettings
-
-    rawNnData
-        .def(py::init<>())
-        .def_readwrite("tensors", &RawNNData::tensors)
-        .def_readwrite("batchSize", &RawNNData::batchSize)
-        .def_property("ts",
-            [](const RawNNData& o){
-                double ts = o.ts.sec + o.ts.nsec / 1000000000.0;
-                return ts;
-            },
-            [](RawNNData& o, double ts){
-                o.ts.sec = ts;
-                o.ts.nsec = (ts - o.ts.sec) * 1000000000.0;
-            }
-        )
-        .def_property("tsDevice",
-            [](const RawNNData& o){
-                double ts = o.tsDevice.sec + o.tsDevice.nsec / 1000000000.0;
-                return ts;
-            },
-            [](RawNNData& o, double ts){
-                o.tsDevice.sec = ts;
-                o.tsDevice.nsec = (ts - o.tsDevice.sec) * 1000000000.0;
-            }
-        )
-        .def_readwrite("sequenceNum", &RawNNData::sequenceNum)
-        ;
-
-    tensorInfo
-        .def(py::init<>())
-        .def_readwrite("order", &TensorInfo::order)
-        .def_readwrite("dataType", &TensorInfo::dataType)
-        .def_readwrite("numDimensions", &TensorInfo::numDimensions)
-        .def_readwrite("dims", &TensorInfo::dims)
-        .def_readwrite("strides", &TensorInfo::strides)
-        .def_readwrite("name", &TensorInfo::name)
-        .def_readwrite("offset", &TensorInfo::offset)
-        ;
-
-    tensorInfoDataType
-        .value("FP16", TensorInfo::DataType::FP16)
-        .value("U8F", TensorInfo::DataType::U8F)
-        .value("INT", TensorInfo::DataType::INT)
-        .value("FP32", TensorInfo::DataType::FP32)
-        .value("I8", TensorInfo::DataType::I8)
-        ;
-
-    tensorInfoStorageOrder
-        .value("NHWC", TensorInfo::StorageOrder::NHWC)
-        .value("NHCW", TensorInfo::StorageOrder::NHCW)
-        .value("NCHW", TensorInfo::StorageOrder::NCHW)
-        .value("HWC", TensorInfo::StorageOrder::HWC)
-        .value("CHW", TensorInfo::StorageOrder::CHW)
-        .value("WHC", TensorInfo::StorageOrder::WHC)
-        .value("HCW", TensorInfo::StorageOrder::HCW)
-        .value("WCH", TensorInfo::StorageOrder::WCH)
-        .value("CWH", TensorInfo::StorageOrder::CWH)
-        .value("NC", TensorInfo::StorageOrder::NC)
-        .value("CN", TensorInfo::StorageOrder::CN)
-        .value("C", TensorInfo::StorageOrder::C)
-        .value("H", TensorInfo::StorageOrder::H)
-        .value("W", TensorInfo::StorageOrder::W)
-        ;
-
-    imgDetection
-        .def(py::init<>())
-        .def_readwrite("label", &ImgDetection::label)
-        .def_readwrite("confidence", &ImgDetection::confidence)
-        .def_readwrite("xmin", &ImgDetection::xmin)
-        .def_readwrite("ymin", &ImgDetection::ymin)
-        .def_readwrite("xmax", &ImgDetection::xmax)
-        .def_readwrite("ymax", &ImgDetection::ymax)
-        ;
-
-
-    spatialImgDetection
-        .def(py::init<>())
-        .def_readwrite("spatialCoordinates", &SpatialImgDetection::spatialCoordinates)
-        ;
-
-    rawImgDetections
-        .def(py::init<>())
-        .def_readwrite("detections", &RawImgDetections::detections)
-        .def_property("ts",
-            [](const RawImgDetections& o){
-                double ts = o.ts.sec + o.ts.nsec / 1000000000.0;
-                return ts;
-            },
-            [](RawImgDetections& o, double ts){
-                o.ts.sec = ts;
-                o.ts.nsec = (ts - o.ts.sec) * 1000000000.0;
-            }
-        )
-        .def_property("tsDevice",
-            [](const RawImgDetections& o){
-                double ts = o.tsDevice.sec + o.tsDevice.nsec / 1000000000.0;
-                return ts;
-            },
-            [](RawImgDetections& o, double ts){
-                o.tsDevice.sec = ts;
-                o.tsDevice.nsec = (ts - o.tsDevice.sec) * 1000000000.0;
-            }
-        )
-        .def_readwrite("sequenceNum", &RawImgDetections::sequenceNum)
-        ;
-
-    rawSpatialImgDetections
-        .def(py::init<>())
-        .def_readwrite("detections", &RawSpatialImgDetections::detections)
-        .def_property("ts",
-            [](const RawSpatialImgDetections& o){
-                double ts = o.ts.sec + o.ts.nsec / 1000000000.0;
-                return ts;
-            },
-            [](RawSpatialImgDetections& o, double ts){
-                o.ts.sec = ts;
-                o.ts.nsec = (ts - o.ts.sec) * 1000000000.0;
-            }
-        )
-        .def_property("tsDevice",
-            [](const RawSpatialImgDetections& o){
-                double ts = o.tsDevice.sec + o.tsDevice.nsec / 1000000000.0;
-                return ts;
-            },
-            [](RawSpatialImgDetections& o, double ts){
-                o.tsDevice.sec = ts;
-                o.tsDevice.nsec = (ts - o.tsDevice.sec) * 1000000000.0;
-            }
-        )
-        .def_readwrite("sequenceNum", &RawSpatialImgDetections::sequenceNum)
-        ;
-
-    // Bind RawImageManipConfig
-    rawImageManipConfig
-        .def(py::init<>())
-        .def_readwrite("enableFormat", &RawImageManipConfig::enableFormat)
-        .def_readwrite("enableResize", &RawImageManipConfig::enableResize)
-        .def_readwrite("enableCrop", &RawImageManipConfig::enableCrop)
-        .def_readwrite("cropConfig", &RawImageManipConfig::cropConfig)
-        .def_readwrite("resizeConfig", &RawImageManipConfig::resizeConfig)
-        .def_readwrite("formatConfig", &RawImageManipConfig::formatConfig)
-        ;
-
-    rawImageManipConfigCropRect
-        .def(py::init<>())
-        .def_readwrite("xmin", &RawImageManipConfig::CropRect::xmin)
-        .def_readwrite("ymin", &RawImageManipConfig::CropRect::ymin)
-        .def_readwrite("xmax", &RawImageManipConfig::CropRect::xmax)
-        .def_readwrite("ymax", &RawImageManipConfig::CropRect::ymax)
-        ;
-
-    rawImageManipCropConfig
-        .def(py::init<>())
-        .def_readwrite("cropRect", &RawImageManipConfig::CropConfig::cropRect)
-        .def_readwrite("cropRotatedRect", &RawImageManipConfig::CropConfig::cropRotatedRect)
-        .def_readwrite("enableCenterCropRectangle", &RawImageManipConfig::CropConfig::enableCenterCropRectangle)
-        .def_readwrite("cropRatio", &RawImageManipConfig::CropConfig::cropRatio)
-        .def_readwrite("widthHeightAspectRatio", &RawImageManipConfig::CropConfig::widthHeightAspectRatio)
-        .def_readwrite("enableRotatedRect", &RawImageManipConfig::CropConfig::enableRotatedRect)
-        .def_readwrite("normalizedCoords", &RawImageManipConfig::CropConfig::normalizedCoords)
-        ;
-
-    rawImageManipConfigResizeConfig
-        .def(py::init<>())
-        .def_readwrite("width", &RawImageManipConfig::ResizeConfig::width)
-        .def_readwrite("height", &RawImageManipConfig::ResizeConfig::height)
-        .def_readwrite("lockAspectRatioFill", &RawImageManipConfig::ResizeConfig::lockAspectRatioFill)
-        .def_readwrite("bgRed", &RawImageManipConfig::ResizeConfig::bgRed)
-        .def_readwrite("bgGreen", &RawImageManipConfig::ResizeConfig::bgGreen)
-        .def_readwrite("bgBlue", &RawImageManipConfig::ResizeConfig::bgBlue)
-        .def_readwrite("warpFourPoints", &RawImageManipConfig::ResizeConfig::warpFourPoints)
-        .def_readwrite("normalizedCoords", &RawImageManipConfig::ResizeConfig::normalizedCoords)
-        .def_readwrite("enableWarp4pt", &RawImageManipConfig::ResizeConfig::enableWarp4pt)
-        .def_readwrite("warpMatrix3x3", &RawImageManipConfig::ResizeConfig::warpMatrix3x3)
-        .def_readwrite("enableWarpMatrix", &RawImageManipConfig::ResizeConfig::enableWarpMatrix)
-        .def_readwrite("warpBorderReplicate", &RawImageManipConfig::ResizeConfig::warpBorderReplicate)
-        .def_readwrite("rotationAngleDeg", &RawImageManipConfig::ResizeConfig::rotationAngleDeg)
-        .def_readwrite("enableRotation", &RawImageManipConfig::ResizeConfig::enableRotation)
-        .def_readwrite("keepAspectRatio", &RawImageManipConfig::ResizeConfig::keepAspectRatio)
-        ;
-
-    rawImageManipConfigFormatConfig
-        .def(py::init<>())
-        .def_readwrite("type", &RawImageManipConfig::FormatConfig::type)
-        .def_readwrite("flipHorizontal", &RawImageManipConfig::FormatConfig::flipHorizontal)
-        ;
-
-
-    // Bind RawCameraControl
-    rawCameraControl
-        .def(py::init<>())
-        .def_readwrite("cmdMask", &RawCameraControl::cmdMask)
-        .def_readwrite("autoFocusMode", &RawCameraControl::autoFocusMode)
-        .def_readwrite("lensPosition", &RawCameraControl::lensPosition)
-        .def_readwrite("expManual", &RawCameraControl::expManual)
-        .def_readwrite("afRegion", &RawCameraControl::afRegion)
-        .def_readwrite("awbMode", &RawCameraControl::awbMode)
-        .def_readwrite("sceneMode", &RawCameraControl::sceneMode)
-        .def_readwrite("antiBandingMode", &RawCameraControl::antiBandingMode)
-        .def_readwrite("effectMode", &RawCameraControl::effectMode)
-        .def_readwrite("aeLockMode", &RawCameraControl::aeLockMode)
-        .def_readwrite("awbLockMode", &RawCameraControl::awbLockMode)
-        .def_readwrite("expCompensation", &RawCameraControl::expCompensation)
-        .def_readwrite("brightness", &RawCameraControl::brightness)
-        .def_readwrite("contrast", &RawCameraControl::contrast)
-        .def_readwrite("saturation", &RawCameraControl::saturation)
-        .def_readwrite("sharpness", &RawCameraControl::sharpness)
-        .def_readwrite("lumaDenoise", &RawCameraControl::lumaDenoise)
-        .def_readwrite("chromaDenoise", &RawCameraControl::chromaDenoise)
-        .def_readwrite("wbColorTemp", &RawCameraControl::wbColorTemp)
-        .def("setCommand", &RawCameraControl::setCommand)
-        .def("clearCommand", &RawCameraControl::clearCommand)
-        .def("getCommand", &RawCameraControl::getCommand)
-        ;
-
-    tracklet
-        .def(py::init<>())
-        .def_readwrite("roi", &Tracklet::roi)
-        .def_readwrite("id", &Tracklet::id)
-        .def_readwrite("label", &Tracklet::label)
-        .def_readwrite("status", &Tracklet::status)
-        .def_readwrite("srcImgDetection", &Tracklet::srcImgDetection)
-        .def_readwrite("spatialCoordinates", &Tracklet::spatialCoordinates)
-        ;
-
-    trackletTrackingStatus
-        .value("NEW", Tracklet::TrackingStatus::NEW)
-        .value("TRACKED", Tracklet::TrackingStatus::TRACKED)
-        .value("LOST", Tracklet::TrackingStatus::LOST)
-        .value("REMOVED", Tracklet::TrackingStatus::REMOVED)
-        ;
-
-    // Bind RawTracklets
-    rawTacklets
-        .def(py::init<>())
-        .def_readwrite("tracklets", &RawTracklets::tracklets)
-        ;
-
-
-    imuReport
-        .def(py::init<>())
-        .def_readwrite("sequence", &IMUReport::sequence)
-        .def_readwrite("accuracy", &IMUReport::accuracy)
-        .def_readwrite("timestamp", &IMUReport::timestamp)
-        .def_readwrite("tsDevice", &IMUReport::tsDevice)
-        ;
-
-
-    imuReportAccuracy
-        .value("UNRELIABLE", IMUReport::Accuracy::UNRELIABLE)
-        .value("LOW", IMUReport::Accuracy::LOW)
-        .value("MEDIUM", IMUReport::Accuracy::MEDIUM)
-        .value("HIGH", IMUReport::Accuracy::HIGH)
-        ;
-
-    imuReportAccelerometer
-        .def(py::init<>())
-        .def_readwrite("x", &IMUReportAccelerometer::x)
-        .def_readwrite("y", &IMUReportAccelerometer::y)
-        .def_readwrite("z", &IMUReportAccelerometer::z)
-        ;
-
-    imuReportGyroscope
-        .def(py::init<>())
-        .def_readwrite("x", &IMUReportGyroscope::x)
-        .def_readwrite("y", &IMUReportGyroscope::y)
-        .def_readwrite("z", &IMUReportGyroscope::z)
-        ;
-
-    imuReportMagneticField
-        .def(py::init<>())
-        .def_readwrite("x", &IMUReportMagneticField::x)
-        .def_readwrite("y", &IMUReportMagneticField::y)
-        .def_readwrite("z", &IMUReportMagneticField::z)
-        ;
-
-    imuReportRotationVectorWAcc
-        .def(py::init<>())
-        .def_readwrite("i", &IMUReportRotationVectorWAcc::i)
-        .def_readwrite("j", &IMUReportRotationVectorWAcc::j)
-        .def_readwrite("k", &IMUReportRotationVectorWAcc::k)
-        .def_readwrite("real", &IMUReportRotationVectorWAcc::real)
-        .def_readwrite("rotationVectorAccuracy", &IMUReportRotationVectorWAcc::rotationVectorAccuracy)
-        ;
-
-#if 0
-    py::class_<IMUReportRotationVector, IMUReport, std::shared_ptr<IMUReportRotationVector>>(m, "IMUReportRotationVector", DOC(dai, IMUReportRotationVector))
-        .def(py::init<>())
-        .def_readwrite("i", &IMUReportRotationVector::i)
-        .def_readwrite("j", &IMUReportRotationVector::j)
-        .def_readwrite("k", &IMUReportRotationVector::k)
-        .def_readwrite("real", &IMUReportRotationVector::real)
-        ;
-
-    py::class_<IMUReportGyroscopeUncalibrated, IMUReport, std::shared_ptr<IMUReportGyroscopeUncalibrated>>(m, "IMUReportGyroscopeUncalibrated", DOC(dai, IMUReportGyroscopeUncalibrated))
-        .def(py::init<>())
-        .def_readwrite("x", &IMUReportGyroscopeUncalibrated::x)
-        .def_readwrite("y", &IMUReportGyroscopeUncalibrated::y)
-        .def_readwrite("z", &IMUReportGyroscopeUncalibrated::z)
-        .def_readwrite("biasX", &IMUReportGyroscopeUncalibrated::biasX)
-        .def_readwrite("biasY", &IMUReportGyroscopeUncalibrated::biasY)
-        .def_readwrite("biasZ", &IMUReportGyroscopeUncalibrated::biasZ)
-        ;
-
-    py::class_<IMUReportMagneticFieldUncalibrated, IMUReport, std::shared_ptr<IMUReportMagneticFieldUncalibrated>>(m, "IMUReportMagneticFieldUncalibrated", DOC(dai, IMUReportMagneticFieldUncalibrated))
-        .def(py::init<>())
-        .def_readwrite("x", &IMUReportMagneticFieldUncalibrated::x)
-        .def_readwrite("y", &IMUReportMagneticFieldUncalibrated::y)
-        .def_readwrite("z", &IMUReportMagneticFieldUncalibrated::z)
-        .def_readwrite("biasX", &IMUReportMagneticFieldUncalibrated::biasX)
-        .def_readwrite("biasY", &IMUReportMagneticFieldUncalibrated::biasY)
-        .def_readwrite("biasZ", &IMUReportMagneticFieldUncalibrated::biasZ)
-        ;
-
-    py::class_<IMUReportGyroIntegratedRV, IMUReport, std::shared_ptr<IMUReportGyroIntegratedRV>>(m, "IMUReportGyroIntegratedRV", DOC(dai, IMUReportGyroIntegratedRV))
-        .def(py::init<>())
-        .def_readwrite("i", &IMUReportGyroIntegratedRV::i)
-        .def_readwrite("j", &IMUReportGyroIntegratedRV::j)
-        .def_readwrite("k", &IMUReportGyroIntegratedRV::k)
-        .def_readwrite("real", &IMUReportGyroIntegratedRV::real)
-        .def_readwrite("angVelX", &IMUReportGyroIntegratedRV::angVelX)
-        .def_readwrite("angVelY", &IMUReportGyroIntegratedRV::angVelY)
-        .def_readwrite("angVelZ", &IMUReportGyroIntegratedRV::angVelZ)
-        ;
-
-#endif
-
-    imuPacket
-        .def(py::init<>())
-        .def_readwrite("acceleroMeter", &IMUPacket::acceleroMeter)
-        .def_readwrite("gyroscope", &IMUPacket::gyroscope)
-        .def_readwrite("magneticField", &IMUPacket::magneticField)
-        .def_readwrite("rotationVector", &IMUPacket::rotationVector)
-#if 0
-        .def_readwrite("rawAcceleroMeter", &IMUPacket::rawAcceleroMeter)
-        .def_readwrite("linearAcceleroMeter", &IMUPacket::linearAcceleroMeter)
-        .def_readwrite("gravity", &IMUPacket::gravity)
-        .def_readwrite("rawGyroscope", &IMUPacket::rawGyroscope)
-        .def_readwrite("gyroscopeUncalibrated", &IMUPacket::gyroscopeUncalibrated)
-        .def_readwrite("rawMagneticField", &IMUPacket::rawMagneticField)
-        .def_readwrite("magneticFieldUncalibrated", &IMUPacket::magneticFieldUncalibrated)
-        .def_readwrite("gameRotationVector", &IMUPacket::gameRotationVector)
-        .def_readwrite("geoMagRotationVector", &IMUPacket::geoMagRotationVector)
-        .def_readwrite("arvrStabilizedRotationVector", &IMUPacket::arvrStabilizedRotationVector)
-        .def_readwrite("arvrStabilizedGameRotationVector", &IMUPacket::arvrStabilizedGameRotationVector)
-        .def_readwrite("gyroIntegratedRotationVector", &IMUPacket::gyroIntegratedRotationVector)
-#endif
-        ;
-
-
-    // Bind RawIMUData
-    rawIMUPackets
-        .def(py::init<>())
-        .def_readwrite("packets", &RawIMUData::packets)
-        ;
-
-    // RawCameraControl enum bindings
-    // The enum fields will also be exposed in 'CameraControl', store them for later
-    std::vector<const char *> camCtrlAttr;
-    camCtrlAttr.push_back("Command");
-    rawCameraControlCommand
-        .value("START_STREAM", RawCameraControl::Command::START_STREAM)
-        .value("STOP_STREAM", RawCameraControl::Command::STOP_STREAM)
-        .value("STILL_CAPTURE", RawCameraControl::Command::STILL_CAPTURE)
-        .value("MOVE_LENS", RawCameraControl::Command::MOVE_LENS)
-        .value("AF_TRIGGER", RawCameraControl::Command::AF_TRIGGER)
-        .value("AE_MANUAL", RawCameraControl::Command::AE_MANUAL)
-        .value("AE_AUTO", RawCameraControl::Command::AE_AUTO)
-        .value("AWB_MODE", RawCameraControl::Command::AWB_MODE)
-        .value("SCENE_MODE", RawCameraControl::Command::SCENE_MODE)
-        .value("ANTIBANDING_MODE", RawCameraControl::Command::ANTIBANDING_MODE)
-        .value("EXPOSURE_COMPENSATION", RawCameraControl::Command::EXPOSURE_COMPENSATION)
-        .value("AE_LOCK", RawCameraControl::Command::AE_LOCK)
-        .value("AE_TARGET_FPS_RANGE", RawCameraControl::Command::AE_TARGET_FPS_RANGE)
-        .value("AWB_LOCK", RawCameraControl::Command::AWB_LOCK)
-        .value("CAPTURE_INTENT", RawCameraControl::Command::CAPTURE_INTENT)
-        .value("CONTROL_MODE", RawCameraControl::Command::CONTROL_MODE)
-        .value("FRAME_DURATION", RawCameraControl::Command::FRAME_DURATION)
-        .value("SENSITIVITY", RawCameraControl::Command::SENSITIVITY)
-        .value("EFFECT_MODE", RawCameraControl::Command::EFFECT_MODE)
-        .value("AF_MODE", RawCameraControl::Command::AF_MODE)
-        .value("NOISE_REDUCTION_STRENGTH", RawCameraControl::Command::NOISE_REDUCTION_STRENGTH)
-        .value("SATURATION", RawCameraControl::Command::SATURATION)
-        .value("BRIGHTNESS", RawCameraControl::Command::BRIGHTNESS)
-        .value("STREAM_FORMAT", RawCameraControl::Command::STREAM_FORMAT)
-        .value("RESOLUTION", RawCameraControl::Command::RESOLUTION)
-        .value("SHARPNESS", RawCameraControl::Command::SHARPNESS)
-        .value("CUSTOM_USECASE", RawCameraControl::Command::CUSTOM_USECASE)
-        .value("CUSTOM_CAPT_MODE", RawCameraControl::Command::CUSTOM_CAPT_MODE)
-        .value("CUSTOM_EXP_BRACKETS", RawCameraControl::Command::CUSTOM_EXP_BRACKETS)
-        .value("CUSTOM_CAPTURE", RawCameraControl::Command::CUSTOM_CAPTURE)
-        .value("CONTRAST", RawCameraControl::Command::CONTRAST)
-        .value("AE_REGION", RawCameraControl::Command::AE_REGION)
-        .value("AF_REGION", RawCameraControl::Command::AF_REGION)
-        .value("LUMA_DENOISE", RawCameraControl::Command::LUMA_DENOISE)
-        .value("CHROMA_DENOISE", RawCameraControl::Command::CHROMA_DENOISE)
-        .value("WB_COLOR_TEMP", RawCameraControl::Command::WB_COLOR_TEMP)
-        ;
-
-    camCtrlAttr.push_back("AutoFocusMode");
-    rawCameraControlAutoFocusMode
-        .value("OFF", RawCameraControl::AutoFocusMode::OFF)
-        .value("AUTO", RawCameraControl::AutoFocusMode::AUTO)
-        .value("MACRO", RawCameraControl::AutoFocusMode::MACRO)
-        .value("CONTINUOUS_VIDEO", RawCameraControl::AutoFocusMode::CONTINUOUS_VIDEO)
-        .value("CONTINUOUS_PICTURE", RawCameraControl::AutoFocusMode::CONTINUOUS_PICTURE)
-        .value("EDOF", RawCameraControl::AutoFocusMode::EDOF)
-    ;
-
-    camCtrlAttr.push_back("AutoWhiteBalanceMode");
-    rawCameraControlAutoWhiteBalanceMode
-        .value("OFF", RawCameraControl::AutoWhiteBalanceMode::OFF)
-        .value("AUTO", RawCameraControl::AutoWhiteBalanceMode::AUTO)
-        .value("INCANDESCENT", RawCameraControl::AutoWhiteBalanceMode::INCANDESCENT)
-        .value("FLUORESCENT", RawCameraControl::AutoWhiteBalanceMode::FLUORESCENT)
-        .value("WARM_FLUORESCENT", RawCameraControl::AutoWhiteBalanceMode::WARM_FLUORESCENT)
-        .value("DAYLIGHT", RawCameraControl::AutoWhiteBalanceMode::DAYLIGHT)
-        .value("CLOUDY_DAYLIGHT", RawCameraControl::AutoWhiteBalanceMode::CLOUDY_DAYLIGHT)
-        .value("TWILIGHT", RawCameraControl::AutoWhiteBalanceMode::TWILIGHT)
-        .value("SHADE", RawCameraControl::AutoWhiteBalanceMode::SHADE)
-    ;
-
-    camCtrlAttr.push_back("SceneMode");
-    rawCameraControlSceneMode
-        .value("UNSUPPORTED", RawCameraControl::SceneMode::UNSUPPORTED)
-        .value("FACE_PRIORITY", RawCameraControl::SceneMode::FACE_PRIORITY)
-        .value("ACTION", RawCameraControl::SceneMode::ACTION)
-        .value("PORTRAIT", RawCameraControl::SceneMode::PORTRAIT)
-        .value("LANDSCAPE", RawCameraControl::SceneMode::LANDSCAPE)
-        .value("NIGHT", RawCameraControl::SceneMode::NIGHT)
-        .value("NIGHT_PORTRAIT", RawCameraControl::SceneMode::NIGHT_PORTRAIT)
-        .value("THEATRE", RawCameraControl::SceneMode::THEATRE)
-        .value("BEACH", RawCameraControl::SceneMode::BEACH)
-        .value("SNOW", RawCameraControl::SceneMode::SNOW)
-        .value("SUNSET", RawCameraControl::SceneMode::SUNSET)
-        .value("STEADYPHOTO", RawCameraControl::SceneMode::STEADYPHOTO)
-        .value("FIREWORKS", RawCameraControl::SceneMode::FIREWORKS)
-        .value("SPORTS", RawCameraControl::SceneMode::SPORTS)
-        .value("PARTY", RawCameraControl::SceneMode::PARTY)
-        .value("CANDLELIGHT", RawCameraControl::SceneMode::CANDLELIGHT)
-        .value("BARCODE", RawCameraControl::SceneMode::BARCODE)
-    ;
-
-    camCtrlAttr.push_back("AntiBandingMode");
-    rawCameraControlAntiBandingMode
-        .value("OFF", RawCameraControl::AntiBandingMode::OFF)
-        .value("MAINS_50_HZ", RawCameraControl::AntiBandingMode::MAINS_50_HZ)
-        .value("MAINS_60_HZ", RawCameraControl::AntiBandingMode::MAINS_60_HZ)
-        .value("AUTO", RawCameraControl::AntiBandingMode::AUTO)
-    ;
-
-    camCtrlAttr.push_back("EffectMode");
-    rawCameraControlEffectMode
-        .value("OFF", RawCameraControl::EffectMode::OFF)
-        .value("MONO", RawCameraControl::EffectMode::MONO)
-        .value("NEGATIVE", RawCameraControl::EffectMode::NEGATIVE)
-        .value("SOLARIZE", RawCameraControl::EffectMode::SOLARIZE)
-        .value("SEPIA", RawCameraControl::EffectMode::SEPIA)
-        .value("POSTERIZE", RawCameraControl::EffectMode::POSTERIZE)
-        .value("WHITEBOARD", RawCameraControl::EffectMode::WHITEBOARD)
-        .value("BLACKBOARD", RawCameraControl::EffectMode::BLACKBOARD)
-        .value("AQUA", RawCameraControl::EffectMode::AQUA)
-    ;
-
-    camCtrlAttr.push_back("FrameSyncMode");
-    rawCameraControlFrameSyncMode
-        .value("OFF", RawCameraControl::FrameSyncMode::OFF)
-        .value("OUTPUT", RawCameraControl::FrameSyncMode::OUTPUT)
-        .value("INPUT", RawCameraControl::FrameSyncMode::INPUT)
-    ;
-
-    // Bind RawSystemInformation
-    rawSystemInformation
-        .def(py::init<>())
-        .def_readwrite("ddrMemoryUsage", &RawSystemInformation::ddrMemoryUsage)
-        .def_readwrite("cmxMemoryUsage", &RawSystemInformation::cmxMemoryUsage)
-        .def_readwrite("leonCssMemoryUsage", &RawSystemInformation::leonCssMemoryUsage)
-        .def_readwrite("leonMssMemoryUsage", &RawSystemInformation::leonMssMemoryUsage)
-        .def_readwrite("leonCssCpuUsage", &RawSystemInformation::leonCssCpuUsage)
-        .def_readwrite("leonMssCpuUsage", &RawSystemInformation::leonMssCpuUsage)
-        .def_readwrite("chipTemperature", &RawSystemInformation::chipTemperature)
-        ;
-
-
-    // Bind non-raw 'helper' datatypes
-    adatatype
-        .def("getRaw", &ADatatype::getRaw);
-
-
-    buffer
-        .def(py::init<>(), DOC(dai, Buffer, Buffer))
-
-        // obj is "Python" object, which we used then to bind the numpy arrays lifespan to
-        .def("getData", [](py::object &obj){
-            // creates numpy array (zero-copy) which holds correct information such as shape, ...
-            dai::Buffer &a = obj.cast<dai::Buffer&>();
-            return py::array_t<uint8_t>(a.getData().size(), a.getData().data(), obj);
-        }, DOC(dai, Buffer, getData))
-        .def("setData", py::overload_cast<const std::vector<std::uint8_t>&>(&Buffer::setData), DOC(dai, Buffer, setData))
-        .def("setData", [](Buffer& buffer, py::array_t<std::uint8_t, py::array::c_style | py::array::forcecast> array){
-            buffer.getData().clear();
-            buffer.getData().insert(buffer.getData().begin(), array.data(), array.data() + array.nbytes());
-        }, DOC(dai, Buffer, setData))
-        ;
-
-    // Bind ImgFrame
-    imgFrame
-        .def(py::init<>())
-        // getters
-        .def("getTimestamp", &ImgFrame::getTimestamp, DOC(dai, ImgFrame, getTimestamp))
-        .def("getTimestampDevice", &ImgFrame::getTimestampDevice, DOC(dai, ImgFrame, getTimestampDevice))
-        .def("getInstanceNum", &ImgFrame::getInstanceNum, DOC(dai, ImgFrame, getInstanceNum))
-        .def("getCategory", &ImgFrame::getCategory, DOC(dai, ImgFrame, getCategory))
-        .def("getSequenceNum", &ImgFrame::getSequenceNum, DOC(dai, ImgFrame, getSequenceNum))
-        .def("getWidth", &ImgFrame::getWidth, DOC(dai, ImgFrame, getWidth))
-        .def("getHeight", &ImgFrame::getHeight, DOC(dai, ImgFrame, getHeight))
-        .def("getType", &ImgFrame::getType, DOC(dai, ImgFrame, getType))
-        .def("getExposureTime", &ImgFrame::getExposureTime, DOC(dai, ImgFrame, getExposureTime))
-        .def("getSensitivity", &ImgFrame::getSensitivity, DOC(dai, ImgFrame, getSensitivity))
-        .def("getLensPosition", &ImgFrame::getLensPosition, DOC(dai, ImgFrame, getLensPosition))
-
-        // OpenCV Support section
-        .def("setFrame", [](dai::ImgFrame& frm, py::array arr){
-             // Try importing 'numpy' module
-            py::module numpy;
-            try {
-                numpy = py::module::import("numpy");
-            } catch (const py::error_already_set& err){
-                throw std::runtime_error("Function 'setFrame' requires 'numpy' module");
-            }
-
-            py::array contiguous = numpy.attr("ascontiguousarray")(arr);
-            frm.getData().resize(contiguous.nbytes());
-            memcpy(frm.getData().data(), contiguous.data(), contiguous.nbytes());
-
-        }, py::arg("array"), "Copies array bytes to ImgFrame buffer")
-        .def("getFrame", [](py::object &obj, bool copy){
-
-            // Try importing 'numpy' module
-            py::module numpy;
-            try {
-                numpy = py::module::import("numpy");
-            } catch (const py::error_already_set& err){
-                throw std::runtime_error("Function 'getFrame' requires 'numpy' module");
-            }
-
-            // obj is "Python" object, which we used then to bind the numpy view lifespan to
-            // creates numpy array (zero-copy) which holds correct information such as shape, ...
-            auto& img = obj.cast<dai::ImgFrame&>();
-
-            // shape
-            bool valid = img.getWidth() > 0 && img.getHeight() > 0;
-            std::vector<std::size_t> shape = {img.getData().size()};
-            py::dtype dtype = py::dtype::of<uint8_t>();
-
-            switch(img.getType()){
-
-                case ImgFrame::Type::RGB888i :
-                case ImgFrame::Type::BGR888i :
-                    // HWC
-                    shape = {img.getHeight(), img.getWidth(), 3};
-                    dtype = py::dtype::of<uint8_t>();
-                break;
-
-                case ImgFrame::Type::RGB888p :
-                case ImgFrame::Type::BGR888p :
-                    // CHW
-                    shape = {3, img.getHeight(), img.getWidth()};
-                    dtype = py::dtype::of<uint8_t>();
-                break;
-
-                case ImgFrame::Type::YUV420p:
-                case ImgFrame::Type::NV12:
-                case ImgFrame::Type::NV21:
-                    // Height 1.5x actual size
-                    shape = {img.getHeight() * 3 / 2, img.getWidth()};
-                    dtype = py::dtype::of<uint8_t>();
-                break;
-
-                case ImgFrame::Type::RAW8:
-                case ImgFrame::Type::GRAY8:
-                    shape = {img.getHeight(), img.getWidth()};
-                    dtype = py::dtype::of<uint8_t>();
-                break;
-
-                case ImgFrame::Type::GRAYF16:
-                    shape = {img.getHeight(), img.getWidth()};
-                    dtype = py::dtype("half");
-                break;
-
-                case ImgFrame::Type::RAW16:
-                    shape = {img.getHeight(), img.getWidth()};
-                    dtype = py::dtype::of<uint16_t>();
-                break;
-
-                case ImgFrame::Type::RGBF16F16F16i:
-                case ImgFrame::Type::BGRF16F16F16i:
-                    shape = {img.getHeight(), img.getWidth(), 3};
-                    dtype = py::dtype("half");
-                break;
-
-                case ImgFrame::Type::RGBF16F16F16p:
-                case ImgFrame::Type::BGRF16F16F16p:
-                    shape = {3, img.getHeight(), img.getWidth()};
-                    dtype = py::dtype("half");
-                break;
-
-                case ImgFrame::Type::BITSTREAM :
-                default:
-                    shape = {img.getData().size()};
-                    dtype = py::dtype::of<uint8_t>();
-                    break;
-            }
-
-            // Check if enough data
-            long actualSize = img.getData().size();
-            long requiredSize = dtype.itemsize();
-            for(const auto& dim : shape) requiredSize *= dim;
-            if(actualSize < requiredSize){
-                throw std::runtime_error("ImgFrame doesn't have enough data to encode specified frame, required " + std::to_string(requiredSize)
-                        + ", actual " + std::to_string(actualSize) + ". Maybe metadataOnly transfer was made?");
-            } else if(actualSize > requiredSize) {
-                // FIXME check build on Windows
-                // spdlog::warn("ImgFrame has excess data: actual {}, expected {}", actualSize, requiredSize);
-            }
-            if(img.getWidth() <= 0 || img.getHeight() <= 0){
-                throw std::runtime_error("ImgFrame size invalid (width: " + std::to_string(img.getWidth()) + ", height: " + std::to_string(img.getHeight()) + ")");
-            }
-
-            if(copy){
-                py::array a(dtype, shape);
-                std::memcpy(a.mutable_data(), img.getData().data(), std::min( (long) (img.getData().size()), (long) (a.nbytes())));
-                return a;
-            } else {
-                return py::array(dtype, shape, img.getData().data(), obj);
-            }
-
-        }, py::arg("copy") = false, "Returns numpy array with shape as specified by width, height and type")
-
-        .def("getCvFrame", [](py::object &obj){
-            using namespace pybind11::literals;
-
-            // Try importing 'cv2' module
-            py::module cv2;
-            py::module numpy;
-            try {
-                cv2 = py::module::import("cv2");
-                numpy = py::module::import("numpy");
-            } catch (const py::error_already_set& err){
-                throw std::runtime_error("Function 'getCvFrame' requires 'cv2' module (opencv-python package)");
-            }
-
-            // ImgFrame
-            auto& img = obj.cast<dai::ImgFrame&>();
-
-            // Get numpy frame (python object) by calling getFrame
-            auto frame = obj.attr("getFrame")();
-
-            // Convert numpy array to bgr frame using cv2 module
-            switch(img.getType()) {
-
-                case ImgFrame::Type::BGR888p:
-                    return numpy.attr("ascontiguousarray")(frame.attr("transpose")(1, 2, 0));
-                    break;
-
-                case ImgFrame::Type::BGR888i:
-                    return frame.attr("copy")();
-                    break;
-
-                case ImgFrame::Type::RGB888p:
-                    // Transpose to RGB888i then convert to BGR
-                    return cv2.attr("cvtColor")(frame.attr("transpose")(1, 2, 0), cv2.attr("COLOR_RGB2BGR"));
-                    break;
-
-                case ImgFrame::Type::RGB888i:
-                    return cv2.attr("cvtColor")(frame, cv2.attr("COLOR_RGB2BGR"));
-                    break;
-
-                case ImgFrame::Type::YUV420p:
-                    return cv2.attr("cvtColor")(frame, cv2.attr("COLOR_YUV2BGR_IYUV"));
-                    break;
-
-                case ImgFrame::Type::NV12:
-                    return cv2.attr("cvtColor")(frame, cv2.attr("COLOR_YUV2BGR_NV12"));
-                    break;
-
-                case ImgFrame::Type::NV21:
-                    return cv2.attr("cvtColor")(frame, cv2.attr("COLOR_YUV2BGR_NV21"));
-                    break;
-
-                case ImgFrame::Type::RAW8:
-                case ImgFrame::Type::RAW16:
-                case ImgFrame::Type::GRAY8:
-                case ImgFrame::Type::GRAYF16:
-                default:
-                    return frame.attr("copy")();
-                    break;
-            }
-
-            // Default case
-            return frame.attr("copy")();
-
-        }, "Returns BGR or grayscale frame compatible with use in other opencv functions")
-
-        // setters
-        .def("setTimestamp", &ImgFrame::setTimestamp, py::arg("timestamp"), DOC(dai, ImgFrame, setTimestamp))
-        .def("setTimestampDevice", &ImgFrame::setTimestampDevice, DOC(dai, ImgFrame, setTimestampDevice))
-        .def("setInstanceNum", &ImgFrame::setInstanceNum, py::arg("instance"), DOC(dai, ImgFrame, setInstanceNum))
-        .def("setCategory", &ImgFrame::setCategory, py::arg("category"), DOC(dai, ImgFrame, setCategory))
-        .def("setSequenceNum", &ImgFrame::setSequenceNum, py::arg("seq"), DOC(dai, ImgFrame, setSequenceNum))
-        .def("setWidth", &ImgFrame::setWidth, py::arg("width"), DOC(dai, ImgFrame, setWidth))
-        .def("setHeight", &ImgFrame::setHeight, py::arg("height"), DOC(dai, ImgFrame, setHeight))
-        .def("setSize", static_cast<ImgFrame&(ImgFrame::*)(unsigned int, unsigned int)>(&ImgFrame::setSize), py::arg("width"), py::arg("height"), DOC(dai, ImgFrame, setSize))
-        .def("setSize", static_cast<ImgFrame&(ImgFrame::*)(std::tuple<unsigned int, unsigned int>)>(&ImgFrame::setSize), py::arg("sizer"), DOC(dai, ImgFrame, setSize, 2))
-        .def("setType", &ImgFrame::setType, py::arg("type"), DOC(dai, ImgFrame, setType))
-        ;
-    // add aliases dai.ImgFrame.Type and dai.ImgFrame.Specs
-    m.attr("ImgFrame").attr("Type") = m.attr("RawImgFrame").attr("Type");
-    m.attr("ImgFrame").attr("Specs") = m.attr("RawImgFrame").attr("Specs");
-
-    rotatedRect
-        .def(py::init<>())
-        .def_readwrite("center", &RotatedRect::center)
-        .def_readwrite("size", &RotatedRect::size)
-        .def_readwrite("angle", &RotatedRect::angle)
-        ;
-
-    // Bind NNData
-
-    nnData
-        .def(py::init<>(), DOC(dai, NNData, NNData))
-        // setters
-        .def("setLayer", [](NNData& obj, const std::string& name, py::array_t<std::uint8_t, py::array::c_style | py::array::forcecast> data){
-            std::vector<std::uint8_t> vec(data.data(), data.data() + data.size());
-            obj.setLayer(name, std::move(vec));
-        }, py::arg("name"), py::arg("data"), DOC(dai, NNData, setLayer))
-        .def("setLayer", static_cast<NNData&(NNData::*)(const std::string&, const std::vector<int>&)>(&NNData::setLayer), py::arg("name"), py::arg("data"), DOC(dai, NNData, setLayer, 2))
-        .def("setLayer", static_cast<NNData&(NNData::*)(const std::string&, std::vector<float>)>(&NNData::setLayer), py::arg("name"), py::arg("data"), DOC(dai, NNData, setLayer, 3))
-        .def("setLayer", static_cast<NNData&(NNData::*)(const std::string&, std::vector<double>)>(&NNData::setLayer), py::arg("name"), py::arg("data"), DOC(dai, NNData, setLayer, 4))
-        .def("getLayer", &NNData::getLayer, py::arg("name"), py::arg("tensor"), DOC(dai, NNData, getLayer))
-        .def("hasLayer", &NNData::hasLayer, py::arg("name"), DOC(dai, NNData, hasLayer))
-        .def("getAllLayerNames", &NNData::getAllLayerNames, DOC(dai, NNData, getAllLayerNames))
-        .def("getAllLayers", &NNData::getAllLayers, DOC(dai, NNData, getAllLayers))
-        .def("getLayerDatatype", &NNData::getLayerDatatype, py::arg("name"), py::arg("datatype"), DOC(dai, NNData, getLayerDatatype))
-        .def("getLayerUInt8", &NNData::getLayerUInt8, py::arg("name"), DOC(dai, NNData, getLayerUInt8))
-        .def("getLayerFp16", &NNData::getLayerFp16, py::arg("name"), DOC(dai, NNData, getLayerFp16))
-        .def("getLayerInt32", &NNData::getLayerInt32, py::arg("name"), DOC(dai, NNData, getLayerInt32))
-        .def("getFirstLayerUInt8", &NNData::getFirstLayerUInt8, DOC(dai, NNData, getFirstLayerUInt8))
-        .def("getFirstLayerFp16", &NNData::getFirstLayerFp16, DOC(dai, NNData, getFirstLayerFp16))
-        .def("getFirstLayerInt32", &NNData::getFirstLayerInt32, DOC(dai, NNData, getFirstLayerInt32))
-        .def("getTimestamp", &NNData::getTimestamp, DOC(dai, NNData, getTimestamp))
-        .def("getTimestampDevice", &NNData::getTimestampDevice, DOC(dai, NNData, getTimestampDevice))
-        .def("getSequenceNum", &NNData::getSequenceNum, DOC(dai, NNData, getSequenceNum))
-        .def("setTimestamp", &NNData::setTimestamp, DOC(dai, NNData, setTimestamp))
-        .def("setTimestampDevice", &NNData::setTimestampDevice, DOC(dai, NNData, setTimestampDevice))
-        .def("setSequenceNum", &NNData::setSequenceNum, DOC(dai, NNData, setSequenceNum))
-        ;
-
-    // Bind ImgDetections
-
-    imgDetections
-        .def(py::init<>(), DOC(dai, ImgDetections, ImgDetections))
-        .def_property("detections", [](ImgDetections& det) { return &det.detections; }, [](ImgDetections& det, std::vector<ImgDetection> val) { det.detections = val; }, DOC(dai, ImgDetections, detections))
-        .def("getTimestamp", &ImgDetections::getTimestamp, DOC(dai, ImgDetections, getTimestamp))
-        .def("getTimestampDevice", &ImgDetections::getTimestampDevice, DOC(dai, ImgDetections, getTimestampDevice))
-        .def("getSequenceNum", &ImgDetections::getSequenceNum, DOC(dai, ImgDetections, getSequenceNum))
-        .def("setTimestamp", &ImgDetections::setTimestamp, DOC(dai, ImgDetections, setTimestamp))
-        .def("setTimestampDevice", &ImgDetections::setTimestampDevice, DOC(dai, ImgDetections, setTimestampDevice))
-        .def("setSequenceNum", &ImgDetections::setSequenceNum, DOC(dai, ImgDetections, setSequenceNum))
-        ;
-
-    // Bind SpatialImgDetections
-
-    spatialImgDetections
-        .def(py::init<>())
-        .def_property("detections", [](SpatialImgDetections& det) { return &det.detections; }, [](SpatialImgDetections& det, std::vector<SpatialImgDetection> val) { det.detections = val; })
-        .def("getTimestamp", &SpatialImgDetections::getTimestamp, DOC(dai, SpatialImgDetections, getTimestamp))
-        .def("getTimestampDevice", &SpatialImgDetections::getTimestampDevice, DOC(dai, SpatialImgDetections, getTimestampDevice))
-        .def("getSequenceNum", &SpatialImgDetections::getSequenceNum, DOC(dai, SpatialImgDetections, getSequenceNum))
-        .def("setTimestamp", &SpatialImgDetections::setTimestamp, DOC(dai, SpatialImgDetections, setTimestamp))
-        .def("setTimestampDevice", &SpatialImgDetections::setTimestampDevice, DOC(dai, SpatialImgDetections, setTimestampDevice))
-        .def("setSequenceNum", &SpatialImgDetections::setSequenceNum, DOC(dai, SpatialImgDetections, setSequenceNum))
-        ;
-
-     // Bind ImageManipConfig
-
-    imageManipConfig
-        .def(py::init<>())
-        // setters
-        .def("setCropRect", static_cast<ImageManipConfig&(ImageManipConfig::*)(float, float, float, float)>(&ImageManipConfig::setCropRect), py::arg("xmin"), py::arg("ymin"), py::arg("xmax"), py::arg("xmax"), DOC(dai, ImageManipConfig, setCropRect))
-        .def("setCropRect", static_cast<ImageManipConfig&(ImageManipConfig::*)(std::tuple<float, float, float, float>)>(&ImageManipConfig::setCropRect), py::arg("coordinates"), DOC(dai, ImageManipConfig, setCropRect, 2))
-        .def("setCropRotatedRect", &ImageManipConfig::setCropRotatedRect, py::arg("rr"), py::arg("normalizedCoords") = true, DOC(dai, ImageManipConfig, setCropRotatedRect))
-        .def("setCenterCrop", &ImageManipConfig::setCenterCrop, py::arg("ratio"), py::arg("whRatio")=1.0f, DOC(dai, ImageManipConfig, setCenterCrop))
-        .def("setWarpTransformFourPoints", &ImageManipConfig::setWarpTransformFourPoints, py::arg("pt"), py::arg("normalizedCoords"), DOC(dai, ImageManipConfig, setWarpTransformFourPoints))
-        .def("setWarpTransformMatrix3x3", &ImageManipConfig::setWarpTransformMatrix3x3, py::arg("mat"), DOC(dai, ImageManipConfig, setWarpTransformMatrix3x3))
-        .def("setWarpBorderReplicatePixels", &ImageManipConfig::setWarpBorderReplicatePixels, DOC(dai, ImageManipConfig, setWarpBorderReplicatePixels))
-        .def("setWarpBorderFillColor", &ImageManipConfig::setWarpBorderFillColor, py::arg("red"), py::arg("green"), py::arg("blue"), DOC(dai, ImageManipConfig, setWarpBorderFillColor))
-        .def("setRotationDegrees", &ImageManipConfig::setRotationDegrees, py::arg("deg"), DOC(dai, ImageManipConfig, setRotationDegrees))
-        .def("setRotationRadians", &ImageManipConfig::setRotationRadians, py::arg("rad"), DOC(dai, ImageManipConfig, setRotationRadians))
-        .def("setResize", static_cast<ImageManipConfig&(ImageManipConfig::*)(int, int)>(&ImageManipConfig::setResize), py::arg("w"), py::arg("h"), DOC(dai, ImageManipConfig, setResize))
-        .def("setResize", static_cast<ImageManipConfig&(ImageManipConfig::*)(std::tuple<int, int>)>(&ImageManipConfig::setResize), py::arg("size"), DOC(dai, ImageManipConfig, setResize, 2))
-        .def("setResizeThumbnail", static_cast<ImageManipConfig&(ImageManipConfig::*)(int, int, int, int, int)>(&ImageManipConfig::setResizeThumbnail), py::arg("w"), py::arg("h"), py::arg("bgRed")=0, py::arg("bgGreen")=0, py::arg("bgBlue")=0, DOC(dai, ImageManipConfig, setResizeThumbnail))
-        .def("setResizeThumbnail", static_cast<ImageManipConfig&(ImageManipConfig::*)(std::tuple<int, int>, int, int, int)>(&ImageManipConfig::setResizeThumbnail), py::arg("size"), py::arg("bgRed")=0, py::arg("bgGreen")=0, py::arg("bgBlue")=0, DOC(dai, ImageManipConfig, setResizeThumbnail, 2))
-        .def("setFrameType", &ImageManipConfig::setFrameType, py::arg("name"), DOC(dai, ImageManipConfig, setFrameType))
-        .def("setHorizontalFlip", &ImageManipConfig::setHorizontalFlip, py::arg("flip"), DOC(dai, ImageManipConfig, setHorizontalFlip))
-        .def("setReusePreviousImage", &ImageManipConfig::setReusePreviousImage, py::arg("reuse"), DOC(dai, ImageManipConfig, setReusePreviousImage))
-        .def("setSkipCurrentImage", &ImageManipConfig::setSkipCurrentImage, py::arg("skip"), DOC(dai, ImageManipConfig, setSkipCurrentImage))
-        .def("setKeepAspectRatio", &ImageManipConfig::setKeepAspectRatio, py::arg("keep"), DOC(dai, ImageManipConfig, setKeepAspectRatio))
-
-        // getters
-        .def("getCropXMin", &ImageManipConfig::getCropXMin, DOC(dai, ImageManipConfig, getCropXMin))
-        .def("getCropYMin", &ImageManipConfig::getCropYMin, DOC(dai, ImageManipConfig, getCropYMin))
-        .def("getCropXMax", &ImageManipConfig::getCropXMax, DOC(dai, ImageManipConfig, getCropXMax))
-        .def("getCropYMax", &ImageManipConfig::getCropYMax, DOC(dai, ImageManipConfig, getCropYMax))
-        .def("getResizeWidth", &ImageManipConfig::getResizeWidth, DOC(dai, ImageManipConfig, getResizeWidth))
-        .def("getResizeHeight", &ImageManipConfig::getResizeHeight, DOC(dai, ImageManipConfig, getResizeHeight))
-        .def("getCropConfig", &ImageManipConfig::getCropConfig, DOC(dai, ImageManipConfig, getCropConfig))
-        .def("getResizeConfig", &ImageManipConfig::getResizeConfig, DOC(dai, ImageManipConfig, getResizeConfig))
-        .def("getFormatConfig", &ImageManipConfig::getFormatConfig, DOC(dai, ImageManipConfig, getFormatConfig))
-        .def("isResizeThumbnail", &ImageManipConfig::isResizeThumbnail, DOC(dai, ImageManipConfig, isResizeThumbnail))
-        ;
-
-    // Bind CameraControl
-
-    cameraControl
-        .def(py::init<>(), DOC(dai, CameraControl, CameraControl))
-        // setters
-        .def("setCaptureStill", &CameraControl::setCaptureStill, py::arg("capture"), DOC(dai, CameraControl, setCaptureStill))
-        .def("setStartStreaming", &CameraControl::setStartStreaming, DOC(dai, CameraControl, setStartStreaming))
-        .def("setStopStreaming", &CameraControl::setStopStreaming, DOC(dai, CameraControl, setStopStreaming))
-        .def("setExternalTrigger", &CameraControl::setExternalTrigger, py::arg("numFramesBurst"), py::arg("numFramesDiscard"), DOC(dai, CameraControl, setExternalTrigger))
-        .def("setFrameSyncMode", &CameraControl::setFrameSyncMode, py::arg("mode"), DOC(dai, CameraControl, setFrameSyncMode))
-        .def("setAutoFocusMode", &CameraControl::setAutoFocusMode, py::arg("mode"), DOC(dai, CameraControl, setAutoFocusMode))
-        .def("setAutoFocusTrigger", &CameraControl::setAutoFocusTrigger, DOC(dai, CameraControl, setAutoFocusTrigger))
-        .def("setAutoFocusLensRange", &CameraControl::setAutoFocusLensRange, py::arg("infinityPosition"), py::arg("macroPosition"), DOC(dai, CameraControl, setAutoFocusLensRange))
-        .def("setAutoFocusRegion", &CameraControl::setAutoFocusRegion, py::arg("startX"), py::arg("startY"), py::arg("width"), py::arg("height"), DOC(dai, CameraControl, setAutoFocusRegion))
-        .def("setManualFocus", &CameraControl::setManualFocus, py::arg("lensPosition"), DOC(dai, CameraControl, setManualFocus))
-        .def("setAutoExposureEnable", &CameraControl::setAutoExposureEnable, DOC(dai, CameraControl, setAutoExposureEnable))
-        .def("setAutoExposureLock", &CameraControl::setAutoExposureLock, py::arg("lock"), DOC(dai, CameraControl, setAutoExposureLock))
-        .def("setAutoExposureRegion", &CameraControl::setAutoExposureRegion, py::arg("startX"), py::arg("startY"), py::arg("width"), py::arg("height"), DOC(dai, CameraControl, setAutoExposureRegion))
-        .def("setAutoExposureCompensation", &CameraControl::setAutoExposureCompensation, py::arg("compensation"), DOC(dai, CameraControl, setAutoExposureCompensation))
-        .def("setAntiBandingMode", &CameraControl::setAntiBandingMode, py::arg("mode"), DOC(dai, CameraControl, setAntiBandingMode))
-        .def("setManualExposure", &CameraControl::setManualExposure, py::arg("exposureTimeUs"), py::arg("sensitivityIso"), DOC(dai, CameraControl, setManualExposure))
-        .def("setAutoWhiteBalanceMode", &CameraControl::setAutoWhiteBalanceMode, py::arg("mode"), DOC(dai, CameraControl, setAutoWhiteBalanceMode))
-        .def("setAutoWhiteBalanceLock", &CameraControl::setAutoWhiteBalanceLock, py::arg("lock"), DOC(dai, CameraControl, setAutoWhiteBalanceLock))
-        .def("setManualWhiteBalance", &CameraControl::setManualWhiteBalance, py::arg("colorTemperatureK"), DOC(dai, CameraControl, setManualWhiteBalance))
-        .def("setBrightness", &CameraControl::setBrightness, py::arg("value"), DOC(dai, CameraControl, setBrightness))
-        .def("setContrast", &CameraControl::setContrast, py::arg("value"), DOC(dai, CameraControl, setContrast))
-        .def("setSaturation", &CameraControl::setSaturation, py::arg("value"), DOC(dai, CameraControl, setSaturation))
-        .def("setSharpness", &CameraControl::setSharpness, py::arg("value"), DOC(dai, CameraControl, setSharpness))
-        .def("setLumaDenoise", &CameraControl::setLumaDenoise, py::arg("value"), DOC(dai, CameraControl, setLumaDenoise))
-        .def("setChromaDenoise", &CameraControl::setChromaDenoise, py::arg("value"), DOC(dai, CameraControl, setChromaDenoise))
-        .def("setSceneMode", &CameraControl::setSceneMode, py::arg("mode"), DOC(dai, CameraControl, setSceneMode))
-        .def("setEffectMode", &CameraControl::setEffectMode, py::arg("mode"), DOC(dai, CameraControl, setEffectMode))
-        // getters
-        .def("getCaptureStill", &CameraControl::getCaptureStill, DOC(dai, CameraControl, getCaptureStill))
-        ;
-    // Add also enum attributes from RawCameraControl
-    for (const auto& a : camCtrlAttr) {
-        m.attr("CameraControl").attr(a) = m.attr("RawCameraControl").attr(a);
-    }
-
-    // Bind SystemInformation
-
-    systemInformation
-        .def(py::init<>())
-        .def_property("ddrMemoryUsage", [](SystemInformation& i) { return &i.ddrMemoryUsage; }, [](SystemInformation& i, MemoryInfo val) { i.ddrMemoryUsage = val; } )
-        .def_property("cmxMemoryUsage", [](SystemInformation& i) { return &i.cmxMemoryUsage; }, [](SystemInformation& i, MemoryInfo val) { i.cmxMemoryUsage = val; } )
-        .def_property("leonCssMemoryUsage", [](SystemInformation& i) { return &i.leonCssMemoryUsage; }, [](SystemInformation& i, MemoryInfo val) { i.leonCssMemoryUsage = val; } )
-        .def_property("leonMssMemoryUsage", [](SystemInformation& i) { return &i.leonMssMemoryUsage; }, [](SystemInformation& i, MemoryInfo val) { i.leonMssMemoryUsage = val; } )
-        .def_property("leonCssCpuUsage", [](SystemInformation& i) { return &i.leonCssCpuUsage; }, [](SystemInformation& i, CpuUsage val) { i.leonCssCpuUsage = val; } )
-        .def_property("leonMssCpuUsage", [](SystemInformation& i) { return &i.leonMssCpuUsage; }, [](SystemInformation& i, CpuUsage val) { i.leonMssCpuUsage = val; } )
-        .def_property("chipTemperature", [](SystemInformation& i) { return &i.chipTemperature; }, [](SystemInformation& i, ChipTemperature val) { i.chipTemperature = val; } )
-        ;
-
-
-    spatialLocations
-        .def(py::init<>())
-        .def_readwrite("config", &SpatialLocations::config, DOC(dai, SpatialLocations, config))
-        .def_readwrite("depthAverage", &SpatialLocations::depthAverage, DOC(dai, SpatialLocations, depthAverage))
-        .def_readwrite("depthMin", &SpatialLocations::depthMin, DOC(dai, SpatialLocations, depthMin))
-        .def_readwrite("depthMax", &SpatialLocations::depthMax, DOC(dai, SpatialLocations, depthMax))
-        .def_readwrite("depthAveragePixelCount", &SpatialLocations::depthAveragePixelCount, DOC(dai, SpatialLocations, depthAveragePixelCount))
-        .def_readwrite("spatialCoordinates", &SpatialLocations::spatialCoordinates, DOC(dai, SpatialLocations, spatialCoordinates))
-        ;
-
-
-
-    rect
-        .def(py::init<>())
-        .def(py::init<float, float, float, float>())
-        .def(py::init<Point2f, Point2f>())
-        .def(py::init<Point2f, Size2f>())
-
-        .def("topLeft", &Rect::topLeft, DOC(dai, Rect, topLeft))
-        .def("bottomRight", &Rect::bottomRight, DOC(dai, Rect, bottomRight))
-        .def("size", &Rect::size, DOC(dai, Rect, size))
-        .def("area", &Rect::area, DOC(dai, Rect, area))
-        .def("empty", &Rect::empty, DOC(dai, Rect, empty))
-        .def("contains", &Rect::contains, DOC(dai, Rect, contains))
-        .def("isNormalized", &Rect::isNormalized, DOC(dai, Rect, isNormalized))
-        .def("denormalize", &Rect::denormalize, py::arg("width"), py::arg("height"), DOC(dai, Rect, denormalize))
-        .def("normalize", &Rect::normalize, py::arg("width"), py::arg("height"), DOC(dai, Rect, normalize))
-        .def_readwrite("x", &Rect::x)
-        .def_readwrite("y", &Rect::y)
-        .def_readwrite("width", &Rect::width)
-        .def_readwrite("height", &Rect::height)
-        ;
-
-
-    spatialLocationCalculatorConfigThresholds
-        .def(py::init<>())
-        .def_readwrite("lowerThreshold", &SpatialLocationCalculatorConfigThresholds::lowerThreshold)
-        .def_readwrite("upperThreshold", &SpatialLocationCalculatorConfigThresholds::upperThreshold)
-        ;
-
-    spatialLocationCalculatorAlgorithm
-        .value("AVERAGE", SpatialLocationCalculatorAlgorithm::AVERAGE)
-        .value("MIN", SpatialLocationCalculatorAlgorithm::MIN)
-        .value("MAX", SpatialLocationCalculatorAlgorithm::MAX)
-        ;
-
-    spatialLocationCalculatorConfigData
-        .def(py::init<>())
-        .def_readwrite("roi", &SpatialLocationCalculatorConfigData::roi, DOC(dai, SpatialLocationCalculatorConfigData, roi))
-        .def_readwrite("depthThresholds", &SpatialLocationCalculatorConfigData::depthThresholds, DOC(dai, SpatialLocationCalculatorConfigData, depthThresholds))
-        .def_readwrite("calculationAlgorithm", &SpatialLocationCalculatorConfigData::calculationAlgorithm, DOC(dai, SpatialLocationCalculatorConfigData, calculationAlgorithm))
-        ;
-
-    // Bind SpatialLocationCalculatorData
-
-    spatialLocationCalculatorData
-        .def(py::init<>())
-        .def("getSpatialLocations", &SpatialLocationCalculatorData::getSpatialLocations, DOC(dai, SpatialLocationCalculatorData, getSpatialLocations))
-        .def_property("spatialLocations", [](SpatialLocationCalculatorData& loc) { return &loc.spatialLocations; }, [](SpatialLocationCalculatorData& loc, std::vector<SpatialLocations> val) { loc.spatialLocations = val; }, DOC(dai, SpatialLocationCalculatorData, spatialLocations))
-
-        ;
-
-    // SpatialLocationCalculatorConfig (after ConfigData)
-
-    spatialLocationCalculatorConfig
-        .def(py::init<>())
-        // setters
-        .def("setROIs", &SpatialLocationCalculatorConfig::setROIs, py::arg("ROIs"), DOC(dai, SpatialLocationCalculatorConfig, setROIs))
-        .def("addROI", &SpatialLocationCalculatorConfig::addROI, py::arg("ROI"), DOC(dai, SpatialLocationCalculatorConfig, addROI))
-        .def("getConfigData", &SpatialLocationCalculatorConfig::getConfigData, DOC(dai, SpatialLocationCalculatorConfig, getConfigData))
-        ;
-
-    // Tracklets (after ConfigData)
-
-    tracklets
-        .def(py::init<>())
-        .def_property("tracklets", [](Tracklets& track) { return &track.tracklets; }, [](Tracklets& track, std::vector<Tracklet> val) { track.tracklets = val; }, DOC(dai, Tracklets, tracklets))
-        ;
-
-
-    imuData
-        .def(py::init<>())
-        .def_property("packets", [](IMUData& imuDta) { return &imuDta.packets; }, [](IMUData& imuDta, std::vector<IMUPacket> val) { imuDta.packets = val; }, DOC(dai, IMUData, packets))
-        ;
-
-    // StereoDepth config
-
-    // MedianFilter
-    medianFilter
-        .value("MEDIAN_OFF", MedianFilter::MEDIAN_OFF)
-        .value("KERNEL_3x3", MedianFilter::KERNEL_3x3)
-        .value("KERNEL_5x5", MedianFilter::KERNEL_5x5)
-        .value("KERNEL_7x7", MedianFilter::KERNEL_7x7)
-        ;
-    m.attr("StereoDepthProperties").attr("MedianFilter") = medianFilter;
-
-    depthAlign
-        .value("RECTIFIED_RIGHT", RawStereoDepthConfig::AlgorithmControl::DepthAlign::RECTIFIED_RIGHT, DOC(dai, RawStereoDepthConfig, AlgorithmControl, DepthAlign, RECTIFIED_RIGHT))
-        .value("RECTIFIED_LEFT", RawStereoDepthConfig::AlgorithmControl::DepthAlign::RECTIFIED_LEFT, DOC(dai, RawStereoDepthConfig, AlgorithmControl, DepthAlign, RECTIFIED_LEFT))
-        .value("CENTER", RawStereoDepthConfig::AlgorithmControl::DepthAlign::CENTER, DOC(dai, RawStereoDepthConfig, AlgorithmControl, DepthAlign, CENTER));
-
-    m.attr("StereoDepthProperties").attr("DepthAlign") = depthAlign;
-
-    depthUnit
-        .value("METER", RawStereoDepthConfig::AlgorithmControl::DepthUnit::METER, DOC(dai, RawStereoDepthConfig, AlgorithmControl, DepthUnit, METER))
-        .value("CENTIMETER", RawStereoDepthConfig::AlgorithmControl::DepthUnit::CENTIMETER, DOC(dai, RawStereoDepthConfig, AlgorithmControl, DepthUnit, CENTIMETER))
-        .value("MILLIMETER", RawStereoDepthConfig::AlgorithmControl::DepthUnit::MILLIMETER, DOC(dai, RawStereoDepthConfig, AlgorithmControl, DepthUnit, MILLIMETER))
-        .value("INCH", RawStereoDepthConfig::AlgorithmControl::DepthUnit::INCH, DOC(dai, RawStereoDepthConfig, AlgorithmControl, DepthUnit, INCH))
-        .value("FOOT", RawStereoDepthConfig::AlgorithmControl::DepthUnit::FOOT, DOC(dai, RawStereoDepthConfig, AlgorithmControl, DepthUnit, FOOT))
-        .value("CUSTOM", RawStereoDepthConfig::AlgorithmControl::DepthUnit::CUSTOM, DOC(dai, RawStereoDepthConfig, AlgorithmControl, DepthUnit, CUSTOM))
-        ;
-
-    algorithmControl
-        .def(py::init<>())
-        .def_readwrite("depthAlign", &RawStereoDepthConfig::AlgorithmControl::depthAlign, DOC(dai, RawStereoDepthConfig, AlgorithmControl, depthAlign))
-        .def_readwrite("depthUnit", &RawStereoDepthConfig::AlgorithmControl::depthUnit, DOC(dai, RawStereoDepthConfig, AlgorithmControl, depthUnit))
-        .def_readwrite("customDepthUnitMultiplier", &RawStereoDepthConfig::AlgorithmControl::customDepthUnitMultiplier, DOC(dai, RawStereoDepthConfig, AlgorithmControl, customDepthUnitMultiplier))
-        .def_readwrite("enableLeftRightCheck", &RawStereoDepthConfig::AlgorithmControl::enableLeftRightCheck, DOC(dai, RawStereoDepthConfig, AlgorithmControl, enableLeftRightCheck))
-        .def_readwrite("enableExtended", &RawStereoDepthConfig::AlgorithmControl::enableExtended, DOC(dai, RawStereoDepthConfig, AlgorithmControl, enableExtended))
-        .def_readwrite("enableSubpixel", &RawStereoDepthConfig::AlgorithmControl::enableSubpixel, DOC(dai, RawStereoDepthConfig, AlgorithmControl, enableSubpixel))
-        .def_readwrite("leftRightCheckThreshold", &RawStereoDepthConfig::AlgorithmControl::leftRightCheckThreshold, DOC(dai, RawStereoDepthConfig, AlgorithmControl, leftRightCheckThreshold))
-        .def_readwrite("subpixelFractionalBits", &RawStereoDepthConfig::AlgorithmControl::subpixelFractionalBits, DOC(dai, RawStereoDepthConfig, AlgorithmControl, subpixelFractionalBits))
-        ;
-
-    spatialFilter
-        .def(py::init<>())
-        .def_readwrite("enable", &RawStereoDepthConfig::PostProcessing::SpatialFilter::enable, DOC(dai, RawStereoDepthConfig, PostProcessing, SpatialFilter, enable))
-        .def_readwrite("holeFillingRadius", &RawStereoDepthConfig::PostProcessing::SpatialFilter::holeFillingRadius, DOC(dai, RawStereoDepthConfig, PostProcessing, SpatialFilter, holeFillingRadius))
-        .def_readwrite("alpha", &RawStereoDepthConfig::PostProcessing::SpatialFilter::alpha, DOC(dai, RawStereoDepthConfig, PostProcessing, SpatialFilter, alpha))
-        .def_readwrite("delta", &RawStereoDepthConfig::PostProcessing::SpatialFilter::delta, DOC(dai, RawStereoDepthConfig, PostProcessing, SpatialFilter, delta))
-        .def_readwrite("numIterations", &RawStereoDepthConfig::PostProcessing::SpatialFilter::numIterations, DOC(dai, RawStereoDepthConfig, PostProcessing, SpatialFilter, numIterations))
-        ;
-
-    persistencyMode
-        .value("PERSISTENCY_OFF", RawStereoDepthConfig::PostProcessing::TemporalFilter::PersistencyMode::PERSISTENCY_OFF, DOC(dai, RawStereoDepthConfig, PostProcessing, TemporalFilter, PersistencyMode, PERSISTENCY_OFF))
-        .value("VALID_8_OUT_OF_8", RawStereoDepthConfig::PostProcessing::TemporalFilter::PersistencyMode::VALID_8_OUT_OF_8, DOC(dai, RawStereoDepthConfig, PostProcessing, TemporalFilter, PersistencyMode, VALID_8_OUT_OF_8))
-        .value("VALID_2_IN_LAST_3", RawStereoDepthConfig::PostProcessing::TemporalFilter::PersistencyMode::VALID_2_IN_LAST_3, DOC(dai, RawStereoDepthConfig, PostProcessing, TemporalFilter, PersistencyMode, VALID_2_IN_LAST_3))
-        .value("VALID_2_IN_LAST_4", RawStereoDepthConfig::PostProcessing::TemporalFilter::PersistencyMode::VALID_2_IN_LAST_4, DOC(dai, RawStereoDepthConfig, PostProcessing, TemporalFilter, PersistencyMode, VALID_2_IN_LAST_4))
-        .value("VALID_2_OUT_OF_8", RawStereoDepthConfig::PostProcessing::TemporalFilter::PersistencyMode::VALID_2_OUT_OF_8, DOC(dai, RawStereoDepthConfig, PostProcessing, TemporalFilter, PersistencyMode, VALID_2_OUT_OF_8))
-        .value("VALID_1_IN_LAST_2", RawStereoDepthConfig::PostProcessing::TemporalFilter::PersistencyMode::VALID_1_IN_LAST_2, DOC(dai, RawStereoDepthConfig, PostProcessing, TemporalFilter, PersistencyMode, VALID_1_IN_LAST_2))
-        .value("VALID_1_IN_LAST_5", RawStereoDepthConfig::PostProcessing::TemporalFilter::PersistencyMode::VALID_1_IN_LAST_5, DOC(dai, RawStereoDepthConfig, PostProcessing, TemporalFilter, PersistencyMode, VALID_1_IN_LAST_5))
-        .value("VALID_1_IN_LAST_8", RawStereoDepthConfig::PostProcessing::TemporalFilter::PersistencyMode::VALID_1_IN_LAST_8, DOC(dai, RawStereoDepthConfig, PostProcessing, TemporalFilter, PersistencyMode, VALID_1_IN_LAST_8))
-        .value("PERSISTENCY_INDEFINITELY", RawStereoDepthConfig::PostProcessing::TemporalFilter::PersistencyMode::PERSISTENCY_INDEFINITELY, DOC(dai, RawStereoDepthConfig, PostProcessing, TemporalFilter, PersistencyMode, PERSISTENCY_INDEFINITELY))
-        ;
-
-    temporalFilter
-        .def(py::init<>())
-        .def_readwrite("enable", &RawStereoDepthConfig::PostProcessing::TemporalFilter::enable, DOC(dai, RawStereoDepthConfig, PostProcessing, TemporalFilter, enable))
-        .def_readwrite("persistencyMode", &RawStereoDepthConfig::PostProcessing::TemporalFilter::persistencyMode, DOC(dai, RawStereoDepthConfig, PostProcessing, TemporalFilter, persistencyMode))
-        .def_readwrite("alpha", &RawStereoDepthConfig::PostProcessing::TemporalFilter::alpha, DOC(dai, RawStereoDepthConfig, PostProcessing, TemporalFilter, alpha))
-        .def_readwrite("delta", &RawStereoDepthConfig::PostProcessing::TemporalFilter::delta, DOC(dai, RawStereoDepthConfig, PostProcessing, TemporalFilter, delta))
-        ;
-
-    thresholdFilter
-        .def(py::init<>())
-        .def_readwrite("minRange", &RawStereoDepthConfig::PostProcessing::ThresholdFilter::minRange, DOC(dai, RawStereoDepthConfig, PostProcessing, ThresholdFilter, minRange))
-        .def_readwrite("maxRange", &RawStereoDepthConfig::PostProcessing::ThresholdFilter::maxRange, DOC(dai, RawStereoDepthConfig, PostProcessing, ThresholdFilter, maxRange))
-        ;
-
-    speckleFilter
-        .def(py::init<>())
-        .def_readwrite("enable", &RawStereoDepthConfig::PostProcessing::SpeckleFilter::enable, DOC(dai, RawStereoDepthConfig, PostProcessing, SpeckleFilter, enable))
-        .def_readwrite("speckleRange", &RawStereoDepthConfig::PostProcessing::SpeckleFilter::speckleRange, DOC(dai, RawStereoDepthConfig, PostProcessing, SpeckleFilter, speckleRange))
-        ;
-
-    decimationMode
-        .value("PIXEL_SKIPPING", RawStereoDepthConfig::PostProcessing::DecimationFilter::DecimationMode::PIXEL_SKIPPING, DOC(dai, RawStereoDepthConfig, PostProcessing, DecimationFilter, DecimationMode, PIXEL_SKIPPING))
-        .value("NON_ZERO_MEDIAN", RawStereoDepthConfig::PostProcessing::DecimationFilter::DecimationMode::NON_ZERO_MEDIAN, DOC(dai, RawStereoDepthConfig, PostProcessing, DecimationFilter, DecimationMode, NON_ZERO_MEDIAN))
-        .value("NON_ZERO_MEAN", RawStereoDepthConfig::PostProcessing::DecimationFilter::DecimationMode::NON_ZERO_MEAN, DOC(dai, RawStereoDepthConfig, PostProcessing, DecimationFilter, DecimationMode, NON_ZERO_MEAN))
-        ;
-
-    decimationFilter
-        .def(py::init<>())
-        .def_readwrite("decimationFactor", &RawStereoDepthConfig::PostProcessing::DecimationFilter::decimationFactor, DOC(dai, RawStereoDepthConfig, PostProcessing, DecimationFilter, decimationFactor))
-        .def_readwrite("decimationMode", &RawStereoDepthConfig::PostProcessing::DecimationFilter::decimationMode, DOC(dai, RawStereoDepthConfig, PostProcessing, DecimationFilter, decimationMode))
-        ;
-
-    postProcessing
-        .def(py::init<>())
-        .def_readwrite("median", &RawStereoDepthConfig::PostProcessing::median, DOC(dai, RawStereoDepthConfig, PostProcessing, median))
-        .def_readwrite("bilateralSigmaValue", &RawStereoDepthConfig::PostProcessing::bilateralSigmaValue, DOC(dai, RawStereoDepthConfig, PostProcessing, bilateralSigmaValue))
-        .def_readwrite("spatialFilter", &RawStereoDepthConfig::PostProcessing::spatialFilter, DOC(dai, RawStereoDepthConfig, PostProcessing, spatialFilter))
-        .def_readwrite("temporalFilter", &RawStereoDepthConfig::PostProcessing::temporalFilter, DOC(dai, RawStereoDepthConfig, PostProcessing, temporalFilter))
-        .def_readwrite("thresholdFilter", &RawStereoDepthConfig::PostProcessing::thresholdFilter, DOC(dai, RawStereoDepthConfig, PostProcessing, thresholdFilter))
-        .def_readwrite("speckleFilter", &RawStereoDepthConfig::PostProcessing::speckleFilter, DOC(dai, RawStereoDepthConfig, PostProcessing, speckleFilter))
-        .def_readwrite("decimationFilter", &RawStereoDepthConfig::PostProcessing::decimationFilter, DOC(dai, RawStereoDepthConfig, PostProcessing, decimationFilter))
-        ;
-
-    // KernelSize
-    censusTransformKernelSize
-        .value("AUTO", RawStereoDepthConfig::CensusTransform::KernelSize::AUTO, DOC(dai, RawStereoDepthConfig, CensusTransform, KernelSize, AUTO))
-        .value("KERNEL_5x5", RawStereoDepthConfig::CensusTransform::KernelSize::KERNEL_5x5, DOC(dai, RawStereoDepthConfig, CensusTransform, KernelSize, KERNEL_5x5))
-        .value("KERNEL_7x7", RawStereoDepthConfig::CensusTransform::KernelSize::KERNEL_7x7, DOC(dai, RawStereoDepthConfig, CensusTransform, KernelSize, KERNEL_7x7))
-        .value("KERNEL_7x9", RawStereoDepthConfig::CensusTransform::KernelSize::KERNEL_7x9, DOC(dai, RawStereoDepthConfig, CensusTransform, KernelSize, KERNEL_7x9))
-        ;
-
-    censusTransform
-        .def(py::init<>())
-        .def_readwrite("kernelSize", &RawStereoDepthConfig::CensusTransform::kernelSize, DOC(dai, RawStereoDepthConfig, CensusTransform, kernelSize))
-        .def_readwrite("kernelMask", &RawStereoDepthConfig::CensusTransform::kernelMask, DOC(dai, RawStereoDepthConfig, CensusTransform, kernelMask))
-        .def_readwrite("enableMeanMode", &RawStereoDepthConfig::CensusTransform::enableMeanMode, DOC(dai, RawStereoDepthConfig, CensusTransform, enableMeanMode))
-        .def_readwrite("threshold", &RawStereoDepthConfig::CensusTransform::threshold, DOC(dai, RawStereoDepthConfig, CensusTransform, threshold))
-        ;
-
-    costMatchingLinearEquationParameters
-        .def(py::init<>())
-        .def_readwrite("alpha", &RawStereoDepthConfig::CostMatching::LinearEquationParameters::alpha, DOC(dai, RawStereoDepthConfig, CostMatching, LinearEquationParameters, alpha))
-        .def_readwrite("beta", &RawStereoDepthConfig::CostMatching::LinearEquationParameters::beta, DOC(dai, RawStereoDepthConfig, CostMatching, LinearEquationParameters, beta))
-        .def_readwrite("threshold", &RawStereoDepthConfig::CostMatching::LinearEquationParameters::threshold, DOC(dai, RawStereoDepthConfig, CostMatching, LinearEquationParameters, threshold))
-        ;
-
-    // Disparity width
-    costMatchingDisparityWidth
-        .value("DISPARITY_64", RawStereoDepthConfig::CostMatching::DisparityWidth::DISPARITY_64, DOC(dai, RawStereoDepthConfig, CostMatching, DisparityWidth, DISPARITY_64))
-        .value("DISPARITY_96", RawStereoDepthConfig::CostMatching::DisparityWidth::DISPARITY_96, DOC(dai, RawStereoDepthConfig, CostMatching, DisparityWidth, DISPARITY_96))
-        ;
-
-    costMatching
-        .def(py::init<>())
-        .def_readwrite("disparityWidth", &RawStereoDepthConfig::CostMatching::disparityWidth, DOC(dai, RawStereoDepthConfig, CostMatching, disparityWidth))
-        .def_readwrite("enableCompanding", &RawStereoDepthConfig::CostMatching::enableCompanding, DOC(dai, RawStereoDepthConfig, CostMatching, enableCompanding))
-        .def_readwrite("invalidDisparityValue", &RawStereoDepthConfig::CostMatching::invalidDisparityValue, DOC(dai, RawStereoDepthConfig, CostMatching, invalidDisparityValue))
-        .def_readwrite("confidenceThreshold", &RawStereoDepthConfig::CostMatching::confidenceThreshold, DOC(dai, RawStereoDepthConfig, CostMatching, confidenceThreshold))
-        .def_readwrite("linearEquationParameters", &RawStereoDepthConfig::CostMatching::linearEquationParameters, DOC(dai, RawStereoDepthConfig, CostMatching, linearEquationParameters))
-        ;
-
-    costAggregation
-        .def(py::init<>())
-        .def_readwrite("divisionFactor", &RawStereoDepthConfig::CostAggregation::divisionFactor, DOC(dai, RawStereoDepthConfig, CostAggregation, divisionFactor))
-        .def_readwrite("horizontalPenaltyCostP1", &RawStereoDepthConfig::CostAggregation::horizontalPenaltyCostP1, DOC(dai, RawStereoDepthConfig, CostAggregation, horizontalPenaltyCostP1))
-        .def_readwrite("horizontalPenaltyCostP2", &RawStereoDepthConfig::CostAggregation::horizontalPenaltyCostP2, DOC(dai, RawStereoDepthConfig, CostAggregation, horizontalPenaltyCostP2))
-        .def_readwrite("verticalPenaltyCostP1", &RawStereoDepthConfig::CostAggregation::verticalPenaltyCostP1, DOC(dai, RawStereoDepthConfig, CostAggregation, verticalPenaltyCostP1))
-        .def_readwrite("verticalPenaltyCostP2", &RawStereoDepthConfig::CostAggregation::verticalPenaltyCostP2, DOC(dai, RawStereoDepthConfig, CostAggregation, verticalPenaltyCostP2))
-        ;
-
-    rawStereoDepthConfig
-        .def(py::init<>())
-        .def_readwrite("algorithmControl", &RawStereoDepthConfig::algorithmControl,  DOC(dai, RawStereoDepthConfig, algorithmControl))
-        .def_readwrite("postProcessing", &RawStereoDepthConfig::postProcessing,  DOC(dai, RawStereoDepthConfig, postProcessing))
-        .def_readwrite("censusTransform", &RawStereoDepthConfig::censusTransform,  DOC(dai, RawStereoDepthConfig, censusTransform))
-        .def_readwrite("costMatching", &RawStereoDepthConfig::costMatching,  DOC(dai, RawStereoDepthConfig, costMatching))
-        .def_readwrite("costAggregation", &RawStereoDepthConfig::costAggregation,  DOC(dai, RawStereoDepthConfig, costAggregation))
-        ;
-    // legacy
-    m.attr("RawStereoDepthConfig").attr("MedianFilter") = medianFilter;
-
-
-
-    stereoDepthConfig
-        .def(py::init<>())
-        .def("setDepthAlign", &StereoDepthConfig::setDepthAlign, py::arg("align"), DOC(dai, StereoDepthConfig, setDepthAlign))
-        .def("setConfidenceThreshold",  &StereoDepthConfig::setConfidenceThreshold, py::arg("confThr"), DOC(dai, StereoDepthConfig, setConfidenceThreshold))
-        .def("setMedianFilter",         &StereoDepthConfig::setMedianFilter, py::arg("median"), DOC(dai, StereoDepthConfig, setMedianFilter))
-        .def("setBilateralFilterSigma", &StereoDepthConfig::setBilateralFilterSigma, py::arg("sigma"), DOC(dai, StereoDepthConfig, setBilateralFilterSigma))
-        .def("setLeftRightCheckThreshold", &StereoDepthConfig::setLeftRightCheckThreshold, py::arg("sigma"), DOC(dai, StereoDepthConfig, setLeftRightCheckThreshold))
-        .def("getConfidenceThreshold",  &StereoDepthConfig::getConfidenceThreshold, DOC(dai, StereoDepthConfig, getConfidenceThreshold))
-        .def("getMedianFilter",         &StereoDepthConfig::getMedianFilter, DOC(dai, StereoDepthConfig, getMedianFilter))
-        .def("getBilateralFilterSigma", &StereoDepthConfig::getBilateralFilterSigma, DOC(dai, StereoDepthConfig, getBilateralFilterSigma))
-        .def("getLeftRightCheckThreshold",         &StereoDepthConfig::getLeftRightCheckThreshold, DOC(dai, StereoDepthConfig, getLeftRightCheckThreshold))
-        .def("setLeftRightCheck",       &StereoDepthConfig::setLeftRightCheck, py::arg("enable"), DOC(dai, StereoDepthConfig, setLeftRightCheck))
-        .def("setExtendedDisparity",    &StereoDepthConfig::setExtendedDisparity, py::arg("enable"), DOC(dai, StereoDepthConfig, setExtendedDisparity))
-        .def("setSubpixel",             &StereoDepthConfig::setSubpixel, py::arg("enable"), DOC(dai, StereoDepthConfig, setSubpixel))
-        .def("setSubpixelFractionalBits", &StereoDepthConfig::setSubpixelFractionalBits, py::arg("subpixelFractionalBits"), DOC(dai, StereoDepthConfig, setSubpixelFractionalBits))
-        .def("getMaxDisparity",         &StereoDepthConfig::getMaxDisparity, DOC(dai, StereoDepthConfig, getMaxDisparity))
-        .def("setDepthUnit",            &StereoDepthConfig::setDepthUnit, DOC(dai, StereoDepthConfig, setDepthUnit))
-        .def("getDepthUnit",            &StereoDepthConfig::getDepthUnit, DOC(dai, StereoDepthConfig, getDepthUnit))
-        .def("set",                     &StereoDepthConfig::set, py::arg("config"), DOC(dai, StereoDepthConfig, set))
-        .def("get",                     &StereoDepthConfig::get, DOC(dai, StereoDepthConfig, get))
-        ;
-
-    m.attr("StereoDepthConfig").attr("MedianFilter") = medianFilter;
-    m.attr("StereoDepthConfig").attr("AlgorithmControl") = algorithmControl;
-    m.attr("StereoDepthConfig").attr("PostProcessing") = postProcessing;
-    m.attr("StereoDepthConfig").attr("CensusTransform") = censusTransform;
-    m.attr("StereoDepthConfig").attr("CostMatching") = costMatching;
-    m.attr("StereoDepthConfig").attr("CostAggregation") = costAggregation;
-
-    edgeDetectorConfigData
-        .def(py::init<>())
-        .def_readwrite("sobelFilterHorizontalKernel", &EdgeDetectorConfigData::sobelFilterHorizontalKernel, DOC(dai, EdgeDetectorConfigData, sobelFilterHorizontalKernel))
-        .def_readwrite("sobelFilterVerticalKernel", &EdgeDetectorConfigData::sobelFilterVerticalKernel, DOC(dai, EdgeDetectorConfigData, sobelFilterVerticalKernel))
-        ;
-
-
-    rawEdgeDetectorConfig
-        .def(py::init<>())
-        .def_readwrite("config", &RawEdgeDetectorConfig::config)
-        ;
-
-
-    edgeDetectorConfig
-        .def(py::init<>())
-        .def("setSobelFilterKernels",  &EdgeDetectorConfig::setSobelFilterKernels, py::arg("horizontalKernel"), py::arg("verticalKernel"), DOC(dai, EdgeDetectorConfig, setSobelFilterKernels))
-        .def("getConfigData",         &EdgeDetectorConfig::getConfigData, DOC(dai, EdgeDetectorConfig, getConfigData))
-        ;
-
-    // Bind RawTrackedFeatures
-    rawTrackedFeatures
-        .def(py::init<>())
-        .def_readwrite("trackedFeatures", &RawTrackedFeatures::trackedFeatures)
-        ;
-
-    trackedFeature
-        .def(py::init<>())
-        .def_readwrite("position", &TrackedFeature::position, DOC(dai, TrackedFeature, position))
-        .def_readwrite("id", &TrackedFeature::id, DOC(dai, TrackedFeature, id))
-        .def_readwrite("age", &TrackedFeature::age, DOC(dai, TrackedFeature, age))
-        .def_readwrite("harrisScore", &TrackedFeature::harrisScore, DOC(dai, TrackedFeature, harrisScore))
-        .def_readwrite("trackingError", &TrackedFeature::trackingError, DOC(dai, TrackedFeature, trackingError))
-        ;
-
-
-
-    rawFeatureTrackerConfig
-        .def(py::init<>())
-        .def_readwrite("cornerDetector", &RawFeatureTrackerConfig::cornerDetector, DOC(dai, RawFeatureTrackerConfig, cornerDetector))
-        .def_readwrite("motionEstimator", &RawFeatureTrackerConfig::motionEstimator, DOC(dai, RawFeatureTrackerConfig, motionEstimator))
-        .def_readwrite("featureMaintainer", &RawFeatureTrackerConfig::featureMaintainer, DOC(dai, RawFeatureTrackerConfig, featureMaintainer))
-        ;
-
-    cornerDetectorType
-        .value("HARRIS", RawFeatureTrackerConfig::CornerDetector::Type::HARRIS)
-        .value("SHI_THOMASI", RawFeatureTrackerConfig::CornerDetector::Type::SHI_THOMASI)
-    ;
-
-    cornerDetectorThresholds
-        .def(py::init<>())
-        .def_readwrite("initialValue", &RawFeatureTrackerConfig::CornerDetector::Thresholds::initialValue, DOC(dai, RawFeatureTrackerConfig, CornerDetector, Thresholds, initialValue))
-        .def_readwrite("min", &RawFeatureTrackerConfig::CornerDetector::Thresholds::min, DOC(dai, RawFeatureTrackerConfig, CornerDetector, Thresholds, min))
-        .def_readwrite("max", &RawFeatureTrackerConfig::CornerDetector::Thresholds::max, DOC(dai, RawFeatureTrackerConfig, CornerDetector, Thresholds, max))
-        .def_readwrite("decreaseFactor", &RawFeatureTrackerConfig::CornerDetector::Thresholds::decreaseFactor, DOC(dai, RawFeatureTrackerConfig, CornerDetector, Thresholds, decreaseFactor))
-        .def_readwrite("increaseFactor", &RawFeatureTrackerConfig::CornerDetector::Thresholds::increaseFactor, DOC(dai, RawFeatureTrackerConfig, CornerDetector, Thresholds, increaseFactor))
-        ;
-
-    cornerDetector
-        .def(py::init<>())
-        .def_readwrite("type", &RawFeatureTrackerConfig::CornerDetector::type, DOC(dai, RawFeatureTrackerConfig, CornerDetector, type))
-        .def_readwrite("cellGridDimension", &RawFeatureTrackerConfig::CornerDetector::cellGridDimension, DOC(dai, RawFeatureTrackerConfig, CornerDetector, cellGridDimension))
-        .def_readwrite("numTargetFeatures", &RawFeatureTrackerConfig::CornerDetector::numTargetFeatures, DOC(dai, RawFeatureTrackerConfig, CornerDetector, numTargetFeatures))
-        .def_readwrite("numMaxFeatures", &RawFeatureTrackerConfig::CornerDetector::numMaxFeatures, DOC(dai, RawFeatureTrackerConfig, CornerDetector, numMaxFeatures))
-        .def_readwrite("enableSobel", &RawFeatureTrackerConfig::CornerDetector::enableSobel, DOC(dai, RawFeatureTrackerConfig, CornerDetector, enableSobel))
-        .def_readwrite("enableSorting", &RawFeatureTrackerConfig::CornerDetector::enableSorting, DOC(dai, RawFeatureTrackerConfig, CornerDetector, enableSorting))
-        .def_readwrite("thresholds", &RawFeatureTrackerConfig::CornerDetector::thresholds, DOC(dai, RawFeatureTrackerConfig, CornerDetector, thresholds))
-        ;
-
-    motionEstimatorType
-        .value("LUCAS_KANADE_OPTICAL_FLOW", RawFeatureTrackerConfig::MotionEstimator::Type::LUCAS_KANADE_OPTICAL_FLOW)
-        .value("HW_MOTION_ESTIMATION", RawFeatureTrackerConfig::MotionEstimator::Type::HW_MOTION_ESTIMATION)
-    ;
-
-    motionEstimatorOpticalFlow
-        .def(py::init<>())
-        .def_readwrite("pyramidLevels", &RawFeatureTrackerConfig::MotionEstimator::OpticalFlow::pyramidLevels, DOC(dai, RawFeatureTrackerConfig, MotionEstimator, OpticalFlow, pyramidLevels))
-        .def_readwrite("searchWindowWidth", &RawFeatureTrackerConfig::MotionEstimator::OpticalFlow::searchWindowWidth, DOC(dai, RawFeatureTrackerConfig, MotionEstimator, OpticalFlow, searchWindowWidth))
-        .def_readwrite("searchWindowHeight", &RawFeatureTrackerConfig::MotionEstimator::OpticalFlow::searchWindowHeight, DOC(dai, RawFeatureTrackerConfig, MotionEstimator, OpticalFlow, searchWindowHeight))
-        .def_readwrite("epsilon", &RawFeatureTrackerConfig::MotionEstimator::OpticalFlow::epsilon, DOC(dai, RawFeatureTrackerConfig, MotionEstimator, OpticalFlow, epsilon))
-        .def_readwrite("maxIterations", &RawFeatureTrackerConfig::MotionEstimator::OpticalFlow::maxIterations, DOC(dai, RawFeatureTrackerConfig, MotionEstimator, OpticalFlow, maxIterations))
-        ;
-
-    motionEstimator
-        .def(py::init<>())
-        .def_readwrite("enable", &RawFeatureTrackerConfig::MotionEstimator::enable, DOC(dai, RawFeatureTrackerConfig, MotionEstimator, enable))
-        .def_readwrite("type", &RawFeatureTrackerConfig::MotionEstimator::type, DOC(dai, RawFeatureTrackerConfig, MotionEstimator, type))
-        .def_readwrite("opticalFlow", &RawFeatureTrackerConfig::MotionEstimator::opticalFlow, DOC(dai, RawFeatureTrackerConfig, MotionEstimator, opticalFlow))
-        ;
-
-    featureMaintainer
-        .def(py::init<>())
-        .def_readwrite("enable", &RawFeatureTrackerConfig::FeatureMaintainer::enable, DOC(dai, RawFeatureTrackerConfig, FeatureMaintainer, enable))
-        .def_readwrite("minimumDistanceBetweenFeatures", &RawFeatureTrackerConfig::FeatureMaintainer::minimumDistanceBetweenFeatures, DOC(dai, RawFeatureTrackerConfig, FeatureMaintainer, minimumDistanceBetweenFeatures))
-        .def_readwrite("lostFeatureErrorThreshold", &RawFeatureTrackerConfig::FeatureMaintainer::lostFeatureErrorThreshold, DOC(dai, RawFeatureTrackerConfig, FeatureMaintainer, lostFeatureErrorThreshold))
-        .def_readwrite("trackedFeatureThreshold", &RawFeatureTrackerConfig::FeatureMaintainer::trackedFeatureThreshold, DOC(dai, RawFeatureTrackerConfig, FeatureMaintainer, trackedFeatureThreshold))
-        ;
-
-
-    // Bind TrackedFeatures
-    py::class_<TrackedFeatures, Buffer, std::shared_ptr<TrackedFeatures>>(m, "TrackedFeatures", DOC(dai, TrackedFeatures))
-        .def(py::init<>())
-        .def_property("trackedFeatures", [](TrackedFeatures& feat) { return &feat.trackedFeatures; }, [](TrackedFeatures& feat, std::vector<TrackedFeature> val) { feat.trackedFeatures = val; }, DOC(dai, TrackedFeatures, trackedFeatures))
-        ;
-
-    // FeatureTrackerConfig (after ConfigData)
-    featureTrackerConfig
-        .def(py::init<>())
-        .def(py::init<std::shared_ptr<RawFeatureTrackerConfig>>())
-
-        .def("setCornerDetector", static_cast<FeatureTrackerConfig&(FeatureTrackerConfig::*)(dai::FeatureTrackerConfig::CornerDetector::Type)>(&FeatureTrackerConfig::setCornerDetector), py::arg("cornerDetector"), DOC(dai, FeatureTrackerConfig, setCornerDetector))
-        .def("setCornerDetector", static_cast<FeatureTrackerConfig&(FeatureTrackerConfig::*)(dai::FeatureTrackerConfig::CornerDetector)>(&FeatureTrackerConfig::setCornerDetector), py::arg("config"), DOC(dai, FeatureTrackerConfig, setCornerDetector, 2))
-        .def("setMotionEstimator", static_cast<FeatureTrackerConfig&(FeatureTrackerConfig::*)(bool)>(&FeatureTrackerConfig::setMotionEstimator), py::arg("enable"), DOC(dai, FeatureTrackerConfig, setMotionEstimator))
-        .def("setMotionEstimator", static_cast<FeatureTrackerConfig&(FeatureTrackerConfig::*)(dai::FeatureTrackerConfig::MotionEstimator)>(&FeatureTrackerConfig::setMotionEstimator), py::arg("config"), DOC(dai, FeatureTrackerConfig, setMotionEstimator, 2))
-        .def("setOpticalFlow", static_cast<FeatureTrackerConfig&(FeatureTrackerConfig::*)()>(&FeatureTrackerConfig::setOpticalFlow), DOC(dai, FeatureTrackerConfig, setOpticalFlow))
-        .def("setOpticalFlow", static_cast<FeatureTrackerConfig&(FeatureTrackerConfig::*)(dai::FeatureTrackerConfig::MotionEstimator::OpticalFlow)>(&FeatureTrackerConfig::setOpticalFlow), py::arg("config"), DOC(dai, FeatureTrackerConfig, setOpticalFlow, 2))
-        .def("setHwMotionEstimation", &FeatureTrackerConfig::setHwMotionEstimation, DOC(dai, FeatureTrackerConfig, setHwMotionEstimation))
-        .def("setFeatureMaintainer", static_cast<FeatureTrackerConfig&(FeatureTrackerConfig::*)(bool)>(&FeatureTrackerConfig::setFeatureMaintainer), py::arg("enable"), DOC(dai, FeatureTrackerConfig, setFeatureMaintainer))
-        .def("setFeatureMaintainer", static_cast<FeatureTrackerConfig&(FeatureTrackerConfig::*)(dai::FeatureTrackerConfig::FeatureMaintainer)>(&FeatureTrackerConfig::setFeatureMaintainer), py::arg("config"), DOC(dai, FeatureTrackerConfig, setFeatureMaintainer, 2))
-        .def("setNumTargetFeatures", &FeatureTrackerConfig::setNumTargetFeatures, py::arg("numTargetFeatures"), DOC(dai, FeatureTrackerConfig, setNumTargetFeatures))
-
-        .def("set", &FeatureTrackerConfig::set, py::arg("config"), DOC(dai, FeatureTrackerConfig, set))
-        .def("get", &FeatureTrackerConfig::get, DOC(dai, FeatureTrackerConfig, get))
-        ;
-
-    // add aliases
-    m.attr("FeatureTrackerConfig").attr("CornerDetector") = m.attr("RawFeatureTrackerConfig").attr("CornerDetector");
-    m.attr("FeatureTrackerConfig").attr("MotionEstimator") = m.attr("RawFeatureTrackerConfig").attr("MotionEstimator");
-    m.attr("FeatureTrackerConfig").attr("FeatureMaintainer") = m.attr("RawFeatureTrackerConfig").attr("FeatureMaintainer");
-
-
-    aprilTags
-        .def(py::init<>())
-        .def_readwrite("id", &AprilTag::id, DOC(dai, AprilTag, id))
-        .def_readwrite("hamming", &AprilTag::hamming, DOC(dai, AprilTag, hamming))
-        .def_readwrite("decisionMargin", &AprilTag::decisionMargin, DOC(dai, AprilTag, decisionMargin))
-        .def_readwrite("topLeft", &AprilTag::topLeft, DOC(dai, AprilTag, topLeft))
-        .def_readwrite("topRight", &AprilTag::topRight, DOC(dai, AprilTag, topRight))
-        .def_readwrite("bottomRight", &AprilTag::bottomRight, DOC(dai, AprilTag, bottomRight))
-        .def_readwrite("bottomLeft", &AprilTag::bottomLeft, DOC(dai, AprilTag, bottomLeft))
-        ;
-
-
-    aprilTagFamily
-        .value("TAG_36H11", RawAprilTagConfig::Family::TAG_36H11)
-        .value("TAG_36H10", RawAprilTagConfig::Family::TAG_36H10)
-        .value("TAG_25H9", RawAprilTagConfig::Family::TAG_25H9)
-        .value("TAG_16H5", RawAprilTagConfig::Family::TAG_16H5)
-        .value("TAG_CIR21H7", RawAprilTagConfig::Family::TAG_CIR21H7)
-        .value("TAG_STAND41H12", RawAprilTagConfig::Family::TAG_STAND41H12)
-        ;
-
-    quadThresholds
-        .def(py::init<>())
-        .def_readwrite("minClusterPixels", &RawAprilTagConfig::QuadThresholds::minClusterPixels, DOC(dai, RawAprilTagConfig, QuadThresholds, minClusterPixels))
-        .def_readwrite("maxNmaxima", &RawAprilTagConfig::QuadThresholds::maxNmaxima, DOC(dai, RawAprilTagConfig, QuadThresholds, maxNmaxima))
-        .def_readwrite("criticalDegree", &RawAprilTagConfig::QuadThresholds::criticalDegree, DOC(dai, RawAprilTagConfig, QuadThresholds, criticalDegree))
-        .def_readwrite("maxLineFitMse", &RawAprilTagConfig::QuadThresholds::maxLineFitMse, DOC(dai, RawAprilTagConfig, QuadThresholds, maxLineFitMse))
-        .def_readwrite("minWhiteBlackDiff", &RawAprilTagConfig::QuadThresholds::minWhiteBlackDiff, DOC(dai, RawAprilTagConfig, QuadThresholds, minWhiteBlackDiff))
-        .def_readwrite("deglitch", &RawAprilTagConfig::QuadThresholds::deglitch, DOC(dai, RawAprilTagConfig, QuadThresholds, deglitch))
-        ;
-
-
-    rawAprilTagConfig
-        .def(py::init<>())
-        .def_readwrite("family", &RawAprilTagConfig::family, DOC(dai, RawAprilTagConfig, family))
-        .def_readwrite("quadDecimate", &RawAprilTagConfig::quadDecimate, DOC(dai, RawAprilTagConfig, quadDecimate))
-        .def_readwrite("quadSigma", &RawAprilTagConfig::quadSigma, DOC(dai, RawAprilTagConfig, quadSigma))
-        .def_readwrite("refineEdges", &RawAprilTagConfig::refineEdges, DOC(dai, RawAprilTagConfig, refineEdges))
-        .def_readwrite("decodeSharpening", &RawAprilTagConfig::decodeSharpening, DOC(dai, RawAprilTagConfig, decodeSharpening))
-        .def_readwrite("maxHammingDistance", &RawAprilTagConfig::maxHammingDistance, DOC(dai, RawAprilTagConfig, maxHammingDistance))
-        .def_readwrite("quadThresholds", &RawAprilTagConfig::quadThresholds, DOC(dai, RawAprilTagConfig, quadThresholds))
-        ;
-
-
-    aprilTagConfig
-        .def(py::init<>())
-        .def("setFamily", &AprilTagConfig::setFamily, py::arg("family"), DOC(dai, AprilTagConfig, setFamily))
-        .def("set", &AprilTagConfig::set, DOC(dai, AprilTagConfig, set))
-        .def("get", &AprilTagConfig::get, DOC(dai, AprilTagConfig, get))
-        ;
-    m.attr("AprilTagConfig").attr("Family") = m.attr("RawAprilTagConfig").attr("Family");
-    m.attr("AprilTagConfig").attr("QuadThresholds") = m.attr("RawAprilTagConfig").attr("QuadThresholds");
-
-
-    aprilTagData
-        .def(py::init<>())
-        .def_property("aprilTags", [](AprilTags& det) { return &det.aprilTags; }, [](AprilTags& det, std::vector<AprilTag> val) { det.aprilTags = val; })
-        ;
-
-=======
     m.def("isDatatypeSubclassOf", &isDatatypeSubclassOf);
 
     datatypeEnum
@@ -1629,5 +90,4 @@
         .value("TrackedFeatures", DatatypeEnum::TrackedFeatures)
     ;
 
->>>>>>> 4c65bfaa
 }