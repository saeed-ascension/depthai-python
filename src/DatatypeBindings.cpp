--- conflicted
+++ resolved
@@ -96,7 +96,6 @@
         .value("BITSTREAM", ImgFrame::Type::BITSTREAM)
         .value("HDR", ImgFrame::Type::HDR)
         .value("NONE", ImgFrame::Type::NONE)
-        .export_values()
         ;
 
     py::class_<ImgFrame::Specs>(imgFrame, "Specs")
@@ -112,20 +111,12 @@
 
 
 
-<<<<<<< HEAD
     // NNData
     py::class_<NNData, RawBuffer, std::shared_ptr<NNData>> nnData(m, "NNData");
     nnData
+        .def(py::init<>())
         .def_readwrite("tensors", &NNData::tensors)
         .def_readwrite("batchSize", &NNData::batchSize)
-=======
-    // NNTensor
-    py::class_<NNTensor, RawBuffer, std::shared_ptr<NNTensor>> nnTensor(m, "NNTensor");
-    nnTensor
-        .def(py::init<>())
-        .def_readwrite("tensors", &NNTensor::tensors)
-        .def_readwrite("batchSize", &NNTensor::batchSize)
->>>>>>> 9a3e7922
         ;
 
     py::class_<TensorInfo> tensorInfo(m, "TensorInfo");
