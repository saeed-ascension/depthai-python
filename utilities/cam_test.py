--- conflicted
+++ resolved
@@ -145,12 +145,8 @@
     '4k':   dai.ColorCameraProperties.SensorResolution.THE_4_K,
     '5mp': dai.ColorCameraProperties.SensorResolution.THE_5_MP,
     '12mp': dai.ColorCameraProperties.SensorResolution.THE_12_MP,
-<<<<<<< HEAD
-    '48mp': dai.ColorCameraProperties.SensorResolution.THE_48_MP,
-=======
     '13mp': dai.ColorCameraProperties.SensorResolution.THE_13_MP,
     '48mp': dai.ColorCameraProperties.SensorResolution.THE_5312X6000,
->>>>>>> 3ecf04a7
 }
 
 def clamp(num, v0, v1):
