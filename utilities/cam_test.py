#!/usr/bin/env python3

"""
Use 'T' to trigger autofocus, 'IOKL,.'
for manual exposure/focus:
  Control:      key[dec/inc]  min..max
  exposure time:     I   O      1..33000 [us]
  sensitivity iso:   K   L    100..1600
  focus:             ,   .      0..255 [far..near]
To go back to auto controls:
  'E' - autoexposure
  'F' - autofocus (continuous)

Other controls:
'1' - AWB lock (true / false)
'2' - AE lock (true / false)
'3' - Select control: AWB mode
'4' - Select control: AE compensation
'5' - Select control: anti-banding/flicker mode
'6' - Select control: effect mode
'7' - Select control: brightness
'8' - Select control: contrast
'9' - Select control: saturation
'0' - Select control: sharpness
'[' - Select control: luma denoise
']' - Select control: chroma denoise
'a' 'd' - Increase/decrease dot projector intensity
'w' 's' - Increase/decrease flood LED intensity

For the 'Select control: ...' options, use these keys to modify the value:
  '-' or '_' to decrease
  '+' or '=' to increase
"""

import os
#os.environ["DEPTHAI_LEVEL"] = "debug"

import cv2
import numpy as np
import argparse
import depthai as dai
import collections
import time
from itertools import cycle

def socket_type_pair(arg):
    socket, type = arg.split(',')
    if not (socket in ['rgb', 'left', 'right', 'cama', 'camb', 'camc', 'camd', 'came', 'camf']):  raise ValueError("")
    if not (type in ['m', 'mono', 'c', 'color', 't', 'tof']): raise ValueError("")
    is_color = True if type in ['c', 'color'] else False
    is_tof = True if type in ['t', 'tof'] else False
    return [socket, is_color, is_tof]


parser = argparse.ArgumentParser()
parser.add_argument('-cams', '--cameras', type=socket_type_pair, nargs='+',
                    default=[['rgb', True, False], ['left', False, False],
                             ['right', False, False], ['camd', True, False]],
                    help="Which camera sockets to enable, and type: c[olor] / m[ono] / t[of]. "
                    "E.g: -cams rgb,m right,c . Default: rgb,c left,m right,m camd,c")
parser.add_argument('-mres', '--mono-resolution', type=int, default=800, choices={480, 400, 720, 800, 1200, 4000, 4224},
                    help="Select mono camera resolution (height). Default: %(default)s")
<<<<<<< HEAD
parser.add_argument('-cres', '--color-resolution', default='1080', choices={'720', '800', '962', '1080', '1200', '1500', '1520', '1560', '4000', '4k', '5mp', '12mp', '13mp', '48mp'},
=======
parser.add_argument('-cres', '--color-resolution', default='1080', choices={'720', '800', '1080', '1012', '1200', '1520', '4k', '5mp', '12mp', '13mp', '48mp'},
>>>>>>> b38a7c03
                    help="Select color camera resolution / height. Default: %(default)s")
parser.add_argument('-rot', '--rotate', const='all', choices={'all', 'rgb', 'mono'}, nargs="?",
                    help="Which cameras to rotate 180 degrees. All if not filtered")
parser.add_argument('-fps', '--fps', type=float, default=30,
                    help="FPS to set for all cameras")
parser.add_argument('-ds', '--isp-downscale', default=1, type=int,
                    help="Downscale the ISP output by this factor")
parser.add_argument('-rs', '--resizable-windows', action='store_true',
                    help="Make OpenCV windows resizable. Note: may introduce some artifacts")
parser.add_argument('-raw', '--enable-raw', default=False, action="store_true",
                    help='Enable the RAW camera streams')
parser.add_argument('-tofraw', '--tof-raw', action='store_true',
                    help="Show just ToF raw output instead of post-processed depth")
parser.add_argument('-tofamp', '--tof-amplitude', action='store_true',
                    help="Show also ToF amplitude output alongside depth")
parser.add_argument('-tofcm', '--tof-cm', action='store_true',
                    help="Show ToF depth output in centimeters, capped to 255")
parser.add_argument('-tofmedian', '--tof-median', choices=[0,3,5,7], default=5, type=int,
                    help="ToF median filter kernel size")
parser.add_argument('-rgbprev', '--rgb-preview', action='store_true',
                    help="Show RGB `preview` stream instead of full size `isp`")
args = parser.parse_args()

cam_list = []
cam_type_color = {}
cam_type_tof = {}
print("Enabled cameras:")
for socket, is_color, is_tof in args.cameras:
    cam_list.append(socket)
    cam_type_color[socket] = is_color
    cam_type_tof[socket] = is_tof
    print(socket.rjust(7), ':', 'tof' if is_tof else 'color' if is_color else 'mono')

print("DepthAI version:", dai.__version__)
print("DepthAI path:", dai.__file__)

cam_socket_opts = {
    'rgb'  : dai.CameraBoardSocket.CAM_A,
    'left' : dai.CameraBoardSocket.CAM_B,
    'right': dai.CameraBoardSocket.CAM_C,
    'cama' : dai.CameraBoardSocket.CAM_A,
    'camb' : dai.CameraBoardSocket.CAM_B,
    'camc' : dai.CameraBoardSocket.CAM_C,
    'camd' : dai.CameraBoardSocket.CAM_D,
    'came' : dai.CameraBoardSocket.CAM_E,
    'camf' : dai.CameraBoardSocket.CAM_F,
}


rotate = {
    'rgb'  : args.rotate in ['all', 'rgb'],
    'left' : args.rotate in ['all', 'mono'],
    'right': args.rotate in ['all', 'mono'],
    'cama': args.rotate in ['all', 'rgb'],
    'camb': args.rotate in ['all', 'mono'],
    'camc': args.rotate in ['all', 'mono'],
    'camd' : args.rotate in ['all', 'rgb'],
    'came' : args.rotate in ['all', 'rgb'],
    'camf' : args.rotate in ['all', 'rgb'],
}

mono_res_opts = {
    400: dai.MonoCameraProperties.SensorResolution.THE_400_P,
    480: dai.MonoCameraProperties.SensorResolution.THE_480_P,
    720: dai.MonoCameraProperties.SensorResolution.THE_720_P,
    800: dai.MonoCameraProperties.SensorResolution.THE_800_P,
    1200: dai.MonoCameraProperties.SensorResolution.THE_1200_P,
    4000: dai.MonoCameraProperties.SensorResolution.THE_4000X3000,
    4224: dai.MonoCameraProperties.SensorResolution.THE_4224X3136,
}

color_res_opts = {
    '720':  dai.ColorCameraProperties.SensorResolution.THE_720_P,
    '800':  dai.ColorCameraProperties.SensorResolution.THE_800_P,
    '962': dai.ColorCameraProperties.SensorResolution.THE_1280X962,
    '1080': dai.ColorCameraProperties.SensorResolution.THE_1080_P,
    '1012': dai.ColorCameraProperties.SensorResolution.THE_1352X1012,
    '1200': dai.ColorCameraProperties.SensorResolution.THE_1200_P,
<<<<<<< HEAD
    '1500': dai.ColorCameraProperties.SensorResolution.THE_2000X1500,
    '1520': dai.ColorCameraProperties.SensorResolution.THE_2028X1520,
    '1560': dai.ColorCameraProperties.SensorResolution.THE_2104X1560,
    '4000': dai.ColorCameraProperties.SensorResolution.THE_4000X3000,
=======
    '1520': dai.ColorCameraProperties.SensorResolution.THE_2024X1520,
>>>>>>> b38a7c03
    '4k':   dai.ColorCameraProperties.SensorResolution.THE_4_K,
    '5mp': dai.ColorCameraProperties.SensorResolution.THE_5_MP,
    '12mp': dai.ColorCameraProperties.SensorResolution.THE_12_MP,
    '13mp': dai.ColorCameraProperties.SensorResolution.THE_13_MP,
    '48mp': dai.ColorCameraProperties.SensorResolution.THE_48_MP,
}

def clamp(num, v0, v1):
    return max(v0, min(num, v1))

# Calculates FPS over a moving window, configurable
class FPS:
    def __init__(self, window_size=30):
        self.dq = collections.deque(maxlen=window_size)
        self.fps = 0

    def update(self, timestamp=None):
        if timestamp == None: timestamp = time.monotonic()
        count = len(self.dq)
        try:
            if count > 0: self.fps = count / (timestamp - self.dq[0])
        except ZeroDivisionError:
            pass
        self.dq.append(timestamp)

    def get(self):
        return self.fps

# Start defining a pipeline
pipeline = dai.Pipeline()
# Uncomment to get better throughput
#pipeline.setXLinkChunkSize(0)

control = pipeline.createXLinkIn()
control.setStreamName('control')

xinTofConfig = pipeline.createXLinkIn()
xinTofConfig.setStreamName('tofConfig')

cam = {}
tof = {}
xout = {}
xout_raw = {}
xout_tof_amp = {}
xout_tof_isp = {}  # TMP dummy, raw-only seems to hang on ColorCamera
streams = []
tofConfig = {}
for c in cam_list:
    tofEnableRaw = False
    xout[c] = pipeline.createXLinkOut()
    xout[c].setStreamName(c)
    streams.append(c)
    if cam_type_tof[c]:
        cam[c] = pipeline.create(dai.node.ColorCamera)  # .Camera
        cam[c].setResolution(dai.ColorCameraProperties.SensorResolution.THE_1280X962)
        if 1:  # ColorCamera with 'raw' only would hang, stream 'isp' as well...
            xout_tof_isp[c] = pipeline.createXLinkOut()
            name = 'dummy_tof_isp_' + c
            xout_tof_isp[c].setStreamName(name)
            streams.append(name)
            cam[c].isp.link(xout_tof_isp[c].input)
        if args.tof_raw:
            tofEnableRaw = True
        else:
            tof[c] = pipeline.create(dai.node.ToF)
            cam[c].raw.link(tof[c].input)
            tof[c].depth.link(xout[c].input)
            xinTofConfig.out.link(tof[c].inputConfig)
            tofConfig = tof[c].initialConfig.get()
<<<<<<< HEAD
            if 0:  # From RVC2, TODO implement
                tofConfig.depthParams.freqModUsed = dai.RawToFConfig.DepthParams.TypeFMod.MIN
                tofConfig.depthParams.avgPhaseShuffle = False
                tofConfig.depthParams.minimumAmplitude = 3.0

                if args.tof_median == 0:
                    tofConfig.depthParams.median = dai.MedianFilter.MEDIAN_OFF
                elif args.tof_median == 3:
                    tofConfig.depthParams.median = dai.MedianFilter.KERNEL_3x3
                elif args.tof_median == 5:
                    tofConfig.depthParams.median = dai.MedianFilter.KERNEL_5x5
                elif args.tof_median == 7:
                    tofConfig.depthParams.median = dai.MedianFilter.KERNEL_7x7
=======
            tofConfig.depthParams.freqModUsed = dai.RawToFConfig.DepthParams.TypeFMod.MIN
            tofConfig.depthParams.avgPhaseShuffle = False
            tofConfig.depthParams.minimumAmplitude = 3.0

            if args.tof_median == 0:
                tofConfig.depthParams.median = dai.MedianFilter.MEDIAN_OFF
            elif args.tof_median == 3:
                tofConfig.depthParams.median = dai.MedianFilter.KERNEL_3x3
            elif args.tof_median == 5:
                tofConfig.depthParams.median = dai.MedianFilter.KERNEL_5x5
            elif args.tof_median == 7:
                tofConfig.depthParams.median = dai.MedianFilter.KERNEL_7x7
>>>>>>> b38a7c03

            tof[c].initialConfig.set(tofConfig)
            if args.tof_amplitude:
                amp_name = 'tof_amplitude_' + c
                xout_tof_amp[c] = pipeline.create(dai.node.XLinkOut)
                xout_tof_amp[c].setStreamName(amp_name)
                streams.append(amp_name)
                tof[c].amplitude.link(xout_tof_amp[c].input)
    elif cam_type_color[c]:
        cam[c] = pipeline.createColorCamera()
        cam[c].setResolution(color_res_opts[args.color_resolution])
        cam[c].setIspScale(1, args.isp_downscale)
        #cam[c].initialControl.setManualFocus(85) # TODO
        if args.rgb_preview:
            cam[c].preview.link(xout[c].input)
        else:
            cam[c].isp.link(xout[c].input)
    else:
        cam[c] = pipeline.createMonoCamera()
        cam[c].setResolution(mono_res_opts[args.mono_resolution])
        cam[c].out.link(xout[c].input)
    cam[c].setBoardSocket(cam_socket_opts[c])
    # Num frames to capture on trigger, with first to be discarded (due to degraded quality)
    #cam[c].initialControl.setExternalTrigger(2, 1)
    #cam[c].initialControl.setStrobeExternal(48, 1)
    #cam[c].initialControl.setFrameSyncMode(dai.CameraControl.FrameSyncMode.INPUT)

    #cam[c].initialControl.setManualExposure(15000, 400) # exposure [us], iso
    # When set, takes effect after the first 2 frames
    #cam[c].initialControl.setManualWhiteBalance(4000)  # light temperature in K, 1000..12000
    # cam[c].initialControl.setMisc("stride-align", 1)
    # cam[c].initialControl.setMisc("scanline-align", 1)
    control.out.link(cam[c].inputControl)
    if rotate[c]:
        cam[c].setImageOrientation(dai.CameraImageOrientation.ROTATE_180_DEG)
    cam[c].setFps(args.fps)
    if args.enable_raw or tofEnableRaw:
        raw_name = 'raw_' + c
        xout_raw[c] = pipeline.create(dai.node.XLinkOut)
        xout_raw[c].setStreamName(raw_name)
        streams.append(raw_name)
        cam[c].raw.link(xout_raw[c].input)
        #cam[c].setRawOutputPacked(False)  # TODO implement

if 0:
    print("=== Using custom camera tuning, and limiting RGB FPS to 10")
    pipeline.setCameraTuningBlobPath("/home/user/Downloads/tuning_color_low_light.bin")
    # TODO: change sensor driver to make FPS automatic (based on requested exposure time)
    cam['rgb'].setFps(10)

# Pipeline is defined, now we can connect to the device
with dai.Device() as device:
    #print('Connected cameras:', [c.name for c in device.getConnectedCameras()])
    print('Connected cameras:', device.getConnectedCameraFeatures())
    cam_name = {}
    for p in device.getConnectedCameraFeatures():
        print(f' -socket {p.socket.name:6}: {p.sensorName:6} {p.width:4} x {p.height:4} focus:', end='')
        print('auto ' if p.hasAutofocus else 'fixed', '- ', end='')
        print(*[type.name for type in p.supportedTypes])
        cam_name[p.socket.name] = p.sensorName
        if args.enable_raw:
            cam_name['raw_'+p.socket.name] = p.sensorName
        if args.tof_amplitude:
            cam_name['tof_amplitude_'+p.socket.name] = p.sensorName

    print('USB speed:', device.getUsbSpeed().name)

    print('IR drivers:', device.getIrDrivers())

    device.startPipeline(pipeline)

    q = {}
    fps_host = {}  # FPS computed based on the time we receive frames in app
    fps_capt = {}  # FPS computed based on capture timestamps from device
    for c in streams:
        q[c] = device.getOutputQueue(name=c, maxSize=4, blocking=False)
        # The OpenCV window resize may produce some artifacts
        if args.resizable_windows:
            cv2.namedWindow(c, cv2.WINDOW_NORMAL)
            cv2.resizeWindow(c, (640, 480))
        fps_host[c] = FPS()
        fps_capt[c] = FPS()

    controlQueue = device.getInputQueue('control')
    tofCfgQueue = device.getInputQueue('tofConfig')

    # Manual exposure/focus set step
    EXP_STEP = 500  # us
    ISO_STEP = 50
    LENS_STEP = 3
    DOT_STEP = 100
    FLOOD_STEP = 100
    DOT_MAX = 1200
    FLOOD_MAX = 1500

    # Defaults and limits for manual focus/exposure controls
    lensPos = 150
    lensMin = 0
    lensMax = 255

    expTime = 20000
    expMin = 1
    expMax = 33000

    sensIso = 800
    sensMin = 100
    sensMax = 1600

    dotIntensity = 0
    floodIntensity = 0

    awb_mode = cycle([item for name, item in vars(dai.CameraControl.AutoWhiteBalanceMode).items() if name.isupper()])
    anti_banding_mode = cycle([item for name, item in vars(dai.CameraControl.AntiBandingMode).items() if name.isupper()])
    effect_mode = cycle([item for name, item in vars(dai.CameraControl.EffectMode).items() if name.isupper()])

    ae_comp = 0
    ae_lock = False
    awb_lock = False
    saturation = 0
    contrast = 0
    brightness = 0
    sharpness = 0
    luma_denoise = 0
    chroma_denoise = 0
    control = 'none'

    jet_custom = cv2.applyColorMap(np.arange(256, dtype=np.uint8), cv2.COLORMAP_JET)
    jet_custom[0] = [0, 0, 0]

    print("Cam:", *['     ' + c.ljust(8) for c in cam_list], "[host | capture timestamp]")

    capture_list = []
    while True:
        for c in streams:
            pkt = q[c].tryGet()
            if pkt is not None:
                fps_host[c].update()
                fps_capt[c].update(pkt.getTimestamp().total_seconds())
                width, height = pkt.getWidth(), pkt.getHeight()
                frame = pkt.getCvFrame()
                cam_skt = c.split('_')[-1]
                if cam_type_tof[cam_skt] and not (c.startswith('raw_') or c.startswith('tof_amplitude_') or c.startswith('dummy')):
                    if args.tof_cm:
                        # pixels represent `cm`, capped to 255. Value can be checked hovering the mouse
                        frame = (frame // 10).clip(0, 255).astype(np.uint8)
                    else:
                        frame = (frame.view(np.int16).astype(float))
                        frame = cv2.normalize(frame, frame, alpha=255, beta=0, norm_type=cv2.NORM_MINMAX, dtype=cv2.CV_8U)
                        frame = cv2.applyColorMap(frame, jet_custom)
<<<<<<< HEAD
=======
                if show:
                    txt = f"[{c:5}, {pkt.getSequenceNum():4}] "
                    txt += f"Exp: {pkt.getExposureTime().total_seconds()*1000:6.3f} ms, "
                    txt += f"ISO: {pkt.getSensitivity():4}, "
                    txt += f"Lens pos: {pkt.getLensPosition():3}, "
                    txt += f"Color temp: {pkt.getColorTemperature()} K"
                    if needs_newline:
                        print()
                        needs_newline = False
                    print(txt)
>>>>>>> b38a7c03
                capture = c in capture_list
                if capture:
                    capture_file_info = ('capture_' + c + '_' + cam_name[cam_socket_opts[cam_skt].name]
                         + '_' + str(width) + 'x' + str(height)
                         + '_exp_' + str(int(pkt.getExposureTime().total_seconds()*1e6))
                         + '_iso_' + str(pkt.getSensitivity())
                         + '_lens_' + str(pkt.getLensPosition())
                         + '_' + capture_time
                         + '_' + str(pkt.getSequenceNum())
                        )
                    capture_list.remove(c)
                    print()
                if c.startswith('raw_') or c.startswith('tof_amplitude_'):
                    # Resize is done to skip the +50 black lines we get with RVC3.
                    # TODO: handle RAW10/RAW12 to work with getFrame/getCvFrame
                    payload = pkt.getData().view(np.uint16).copy()
                    payload.resize(height, width)
                    if capture:
                        # TODO based on getType
                        filename = capture_file_info + '_10bit.bw'
                        print('Saving:', filename)
                        payload.tofile(filename)
                    # Full range for display, use bits [15:6] of the 16-bit pixels
                    frame = payload * (1 << 6)
                    # Debayer color for preview/png
                    if cam_type_color[cam_skt]:
                        # See this for the ordering, at the end of page:
                        # https://docs.opencv.org/4.5.1/de/d25/imgproc_color_conversions.html
                        # TODO add bayer order to ImgFrame getType()
                        frame = cv2.cvtColor(frame, cv2.COLOR_BayerGB2BGR)
                    #frame = np.ascontiguousarray(bgr)  # just in case
                else:
                    if capture and args.enable_raw:
                        payload = pkt.getData()
                        filename = capture_file_info + '_NV12.yuv'
                        print('Saving:', filename)
                        payload.tofile(filename)
                if capture:
                    filename = capture_file_info + '.png'
                    print('Saving:', filename)
                    cv2.imwrite(filename, frame)
                cv2.imshow(c, frame)
        print("\rFPS:",
              *["{:6.2f}|{:6.2f}".format(fps_host[c].get(), fps_capt[c].get()) for c in cam_list],
              end=' ', flush=True)
<<<<<<< HEAD
=======
        needs_newline = True
>>>>>>> b38a7c03

        key = cv2.waitKey(1)
        if key == ord('q'):
            break
        elif key == ord('c'):
            capture_list = streams.copy()
            capture_time = time.strftime('%Y%m%d_%H%M%S')
        elif key == ord('g') and tof:
            f_mod = dai.RawToFConfig.DepthParams.TypeFMod.MAX if tofConfig.depthParams.freqModUsed  == dai.RawToFConfig.DepthParams.TypeFMod.MIN else dai.RawToFConfig.DepthParams.TypeFMod.MIN
            print("ToF toggling f_mod value to:", f_mod)
            tofConfig.depthParams.freqModUsed = f_mod
            tofCfgQueue.send(tofConfig)
        elif key == ord('h') and tof:
            tofConfig.depthParams.avgPhaseShuffle = not tofConfig.depthParams.avgPhaseShuffle
            print("ToF toggling avgPhaseShuffle value to:", tofConfig.depthParams.avgPhaseShuffle)
            tofCfgQueue.send(tofConfig)
        elif key == ord('t'):
            print("Autofocus trigger (and disable continuous)")
            ctrl = dai.CameraControl()
            ctrl.setAutoFocusMode(dai.CameraControl.AutoFocusMode.AUTO)
            ctrl.setAutoFocusTrigger()
            controlQueue.send(ctrl)
        elif key == ord('f'):
            print("Autofocus enable, continuous")
            ctrl = dai.CameraControl()
            ctrl.setAutoFocusMode(dai.CameraControl.AutoFocusMode.CONTINUOUS_VIDEO)
            controlQueue.send(ctrl)
        elif key == ord('e'):
            print("Autoexposure enable")
            ctrl = dai.CameraControl()
            ctrl.setAutoExposureEnable()
            controlQueue.send(ctrl)
        elif key in [ord(','), ord('.')]:
            if key == ord(','): lensPos -= LENS_STEP
            if key == ord('.'): lensPos += LENS_STEP
            lensPos = clamp(lensPos, lensMin, lensMax)
            print("Setting manual focus, lens position: ", lensPos)
            ctrl = dai.CameraControl()
            ctrl.setManualFocus(lensPos)
            controlQueue.send(ctrl)
        elif key in [ord('i'), ord('o'), ord('k'), ord('l')]:
            if key == ord('i'): expTime -= EXP_STEP
            if key == ord('o'): expTime += EXP_STEP
            if key == ord('k'): sensIso -= ISO_STEP
            if key == ord('l'): sensIso += ISO_STEP
            expTime = clamp(expTime, expMin, expMax)
            sensIso = clamp(sensIso, sensMin, sensMax)
            print("Setting manual exposure, time: ", expTime, "iso: ", sensIso)
            ctrl = dai.CameraControl()
            ctrl.setManualExposure(expTime, sensIso)
            controlQueue.send(ctrl)
        elif key == ord('1'):
            awb_lock = not awb_lock
            print("Auto white balance lock:", awb_lock)
            ctrl = dai.CameraControl()
            ctrl.setAutoWhiteBalanceLock(awb_lock)
            controlQueue.send(ctrl)
        elif key == ord('2'):
            ae_lock = not ae_lock
            print("Auto exposure lock:", ae_lock)
            ctrl = dai.CameraControl()
            ctrl.setAutoExposureLock(ae_lock)
            controlQueue.send(ctrl)
        elif key == ord('a'):
            dotIntensity = dotIntensity - DOT_STEP
            if dotIntensity < 0:
                dotIntensity = 0
            device.setIrLaserDotProjectorBrightness(dotIntensity)
        elif key == ord('d'):
            dotIntensity = dotIntensity + DOT_STEP
            if dotIntensity > DOT_MAX:
                dotIntensity = DOT_MAX
            device.setIrLaserDotProjectorBrightness(dotIntensity)
        elif key == ord('w'):
            floodIntensity = floodIntensity + FLOOD_STEP
            if floodIntensity > FLOOD_MAX:
                floodIntensity = FLOOD_MAX
            device.setIrFloodLightBrightness(floodIntensity)
        elif key == ord('s'):
            floodIntensity = floodIntensity - FLOOD_STEP
            if floodIntensity < 0:
                floodIntensity = 0
            device.setIrFloodLightBrightness(floodIntensity)
        elif key >= 0 and chr(key) in '34567890[]p':
            if key == ord('3'):
                control = 'awb_mode'
            elif key == ord('4'):
                control = 'ae_comp'
            elif key == ord('5'):
                control = 'anti_banding_mode'
            elif key == ord('6'):
                control = 'effect_mode'
            elif key == ord('7'):
                control = 'brightness'
            elif key == ord('8'):
                control = 'contrast'
            elif key == ord('9'):
                control = 'saturation'
            elif key == ord('0'):
                control = 'sharpness'
            elif key == ord('['):
                control = 'luma_denoise'
            elif key == ord(']'):
                control = 'chroma_denoise'
            elif key == ord('p'):
                control = 'tof_amplitude_min'
            print("Selected control:", control)
        elif key in [ord('-'), ord('_'), ord('+'), ord('=')]:
            change = 0
            if key in [ord('-'), ord('_')]: change = -1
            if key in [ord('+'), ord('=')]: change = 1
            ctrl = dai.CameraControl()
            if control == 'none':
                print("Please select a control first using keys 3..9 0 [ ]")
            elif control == 'ae_comp':
                ae_comp = clamp(ae_comp + change, -9, 9)
                print("Auto exposure compensation:", ae_comp)
                ctrl.setAutoExposureCompensation(ae_comp)
            elif control == 'anti_banding_mode':
                abm = next(anti_banding_mode)
                print("Anti-banding mode:", abm)
                ctrl.setAntiBandingMode(abm)
            elif control == 'awb_mode':
                awb = next(awb_mode)
                print("Auto white balance mode:", awb)
                ctrl.setAutoWhiteBalanceMode(awb)
            elif control == 'effect_mode':
                eff = next(effect_mode)
                print("Effect mode:", eff)
                ctrl.setEffectMode(eff)
            elif control == 'brightness':
                brightness = clamp(brightness + change, -10, 10)
                print("Brightness:", brightness)
                ctrl.setBrightness(brightness)
            elif control == 'contrast':
                contrast = clamp(contrast + change, -10, 10)
                print("Contrast:", contrast)
                ctrl.setContrast(contrast)
            elif control == 'saturation':
                saturation = clamp(saturation + change, -10, 10)
                print("Saturation:", saturation)
                ctrl.setSaturation(saturation)
            elif control == 'sharpness':
                sharpness = clamp(sharpness + change, 0, 4)
                print("Sharpness:", sharpness)
                ctrl.setSharpness(sharpness)
            elif control == 'luma_denoise':
                luma_denoise = clamp(luma_denoise + change, 0, 4)
                print("Luma denoise:", luma_denoise)
                ctrl.setLumaDenoise(luma_denoise)
            elif control == 'chroma_denoise':
                chroma_denoise = clamp(chroma_denoise + change, 0, 4)
                print("Chroma denoise:", chroma_denoise)
                ctrl.setChromaDenoise(chroma_denoise)
            elif control == 'tof_amplitude_min' and tof:
                amp_min = clamp(tofConfig.depthParams.minimumAmplitude + change, 0, 50)
                print("Setting min amplitude(confidence) to:", amp_min)
                tofConfig.depthParams.minimumAmplitude = amp_min
                tofCfgQueue.send(tofConfig)
            controlQueue.send(ctrl)

    print()<|MERGE_RESOLUTION|>--- conflicted
+++ resolved
@@ -60,11 +60,7 @@
                     "E.g: -cams rgb,m right,c . Default: rgb,c left,m right,m camd,c")
 parser.add_argument('-mres', '--mono-resolution', type=int, default=800, choices={480, 400, 720, 800, 1200, 4000, 4224},
                     help="Select mono camera resolution (height). Default: %(default)s")
-<<<<<<< HEAD
 parser.add_argument('-cres', '--color-resolution', default='1080', choices={'720', '800', '962', '1080', '1200', '1500', '1520', '1560', '4000', '4k', '5mp', '12mp', '13mp', '48mp'},
-=======
-parser.add_argument('-cres', '--color-resolution', default='1080', choices={'720', '800', '1080', '1012', '1200', '1520', '4k', '5mp', '12mp', '13mp', '48mp'},
->>>>>>> b38a7c03
                     help="Select color camera resolution / height. Default: %(default)s")
 parser.add_argument('-rot', '--rotate', const='all', choices={'all', 'rgb', 'mono'}, nargs="?",
                     help="Which cameras to rotate 180 degrees. All if not filtered")
@@ -143,14 +139,10 @@
     '1080': dai.ColorCameraProperties.SensorResolution.THE_1080_P,
     '1012': dai.ColorCameraProperties.SensorResolution.THE_1352X1012,
     '1200': dai.ColorCameraProperties.SensorResolution.THE_1200_P,
-<<<<<<< HEAD
     '1500': dai.ColorCameraProperties.SensorResolution.THE_2000X1500,
     '1520': dai.ColorCameraProperties.SensorResolution.THE_2028X1520,
     '1560': dai.ColorCameraProperties.SensorResolution.THE_2104X1560,
     '4000': dai.ColorCameraProperties.SensorResolution.THE_4000X3000,
-=======
-    '1520': dai.ColorCameraProperties.SensorResolution.THE_2024X1520,
->>>>>>> b38a7c03
     '4k':   dai.ColorCameraProperties.SensorResolution.THE_4_K,
     '5mp': dai.ColorCameraProperties.SensorResolution.THE_5_MP,
     '12mp': dai.ColorCameraProperties.SensorResolution.THE_12_MP,
@@ -220,7 +212,6 @@
             tof[c].depth.link(xout[c].input)
             xinTofConfig.out.link(tof[c].inputConfig)
             tofConfig = tof[c].initialConfig.get()
-<<<<<<< HEAD
             if 0:  # From RVC2, TODO implement
                 tofConfig.depthParams.freqModUsed = dai.RawToFConfig.DepthParams.TypeFMod.MIN
                 tofConfig.depthParams.avgPhaseShuffle = False
@@ -234,20 +225,6 @@
                     tofConfig.depthParams.median = dai.MedianFilter.KERNEL_5x5
                 elif args.tof_median == 7:
                     tofConfig.depthParams.median = dai.MedianFilter.KERNEL_7x7
-=======
-            tofConfig.depthParams.freqModUsed = dai.RawToFConfig.DepthParams.TypeFMod.MIN
-            tofConfig.depthParams.avgPhaseShuffle = False
-            tofConfig.depthParams.minimumAmplitude = 3.0
-
-            if args.tof_median == 0:
-                tofConfig.depthParams.median = dai.MedianFilter.MEDIAN_OFF
-            elif args.tof_median == 3:
-                tofConfig.depthParams.median = dai.MedianFilter.KERNEL_3x3
-            elif args.tof_median == 5:
-                tofConfig.depthParams.median = dai.MedianFilter.KERNEL_5x5
-            elif args.tof_median == 7:
-                tofConfig.depthParams.median = dai.MedianFilter.KERNEL_7x7
->>>>>>> b38a7c03
 
             tof[c].initialConfig.set(tofConfig)
             if args.tof_amplitude:
@@ -397,19 +374,6 @@
                         frame = (frame.view(np.int16).astype(float))
                         frame = cv2.normalize(frame, frame, alpha=255, beta=0, norm_type=cv2.NORM_MINMAX, dtype=cv2.CV_8U)
                         frame = cv2.applyColorMap(frame, jet_custom)
-<<<<<<< HEAD
-=======
-                if show:
-                    txt = f"[{c:5}, {pkt.getSequenceNum():4}] "
-                    txt += f"Exp: {pkt.getExposureTime().total_seconds()*1000:6.3f} ms, "
-                    txt += f"ISO: {pkt.getSensitivity():4}, "
-                    txt += f"Lens pos: {pkt.getLensPosition():3}, "
-                    txt += f"Color temp: {pkt.getColorTemperature()} K"
-                    if needs_newline:
-                        print()
-                        needs_newline = False
-                    print(txt)
->>>>>>> b38a7c03
                 capture = c in capture_list
                 if capture:
                     capture_file_info = ('capture_' + c + '_' + cam_name[cam_socket_opts[cam_skt].name]
@@ -455,10 +419,6 @@
         print("\rFPS:",
               *["{:6.2f}|{:6.2f}".format(fps_host[c].get(), fps_capt[c].get()) for c in cam_list],
               end=' ', flush=True)
-<<<<<<< HEAD
-=======
-        needs_newline = True
->>>>>>> b38a7c03
 
         key = cv2.waitKey(1)
         if key == ord('q'):
