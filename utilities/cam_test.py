--- conflicted
+++ resolved
@@ -85,8 +85,6 @@
                     help="ToF median filter kernel size")
 parser.add_argument('-rgbprev', '--rgb-preview', action='store_true',
                     help="Show RGB `preview` stream instead of full size `isp`")
-<<<<<<< HEAD
-=======
 parser.add_argument('-show', '--show-meta', action='store_true',
                     help="List frame metadata (seqno, timestamp, exp, iso etc). Can also toggle with `\`")
 
@@ -99,7 +97,6 @@
 parser.add_argument('-btimeout', '--boot-timeout', default=30000,
                     help="Boot timeout in ms. Default: %(default)s (sets DEPTHAI_BOOT_TIMEOUT environment variable)")
 
->>>>>>> 7b57b283
 args = parser.parse_args()
 
 cam_list = []
@@ -288,14 +285,11 @@
 
     #cam[c].initialControl.setManualExposure(15000, 400) # exposure [us], iso
     # When set, takes effect after the first 2 frames
-<<<<<<< HEAD
     #cam[c].initialControl.setManualWhiteBalance(4000)  # light temperature in K, 1000..12000
     # cam[c].initialControl.setMisc("stride-align", 1)
     # cam[c].initialControl.setMisc("scanline-align", 1)
-=======
     # cam[c].initialControl.setManualWhiteBalance(4000)  # light temperature in K, 1000..12000
     # cam[c].initialControl.setAutoExposureLimit(5000)  # can also be updated at runtime
->>>>>>> 7b57b283
     control.out.link(cam[c].inputControl)
     if rotate[c]:
         cam[c].setImageOrientation(dai.CameraImageOrientation.ROTATE_180_DEG)
@@ -375,18 +369,12 @@
     dotIntensity = 0
     floodIntensity = 0
 
-<<<<<<< HEAD
-    awb_mode = cycle([item for name, item in vars(dai.CameraControl.AutoWhiteBalanceMode).items() if name.isupper()])
-    anti_banding_mode = cycle([item for name, item in vars(dai.CameraControl.AntiBandingMode).items() if name.isupper()])
-    effect_mode = cycle([item for name, item in vars(dai.CameraControl.EffectMode).items() if name.isupper()])
-=======
     awb_mode = Cycle(dai.CameraControl.AutoWhiteBalanceMode)
     anti_banding_mode = Cycle(dai.CameraControl.AntiBandingMode)
     effect_mode = Cycle(dai.CameraControl.EffectMode)
     scene_mode = Cycle(dai.CameraControl.SceneMode)
     control_mode = Cycle(dai.CameraControl.ControlMode)
     capture_intent = Cycle(dai.CameraControl.CaptureIntent)
->>>>>>> 7b57b283
 
     ae_comp = 0
     ae_lock = False
@@ -398,10 +386,7 @@
     luma_denoise = 0
     chroma_denoise = 0
     control = 'none'
-<<<<<<< HEAD
-=======
     show = args.show_meta
->>>>>>> 7b57b283
 
     jet_custom = cv2.applyColorMap(np.arange(256, dtype=np.uint8), cv2.COLORMAP_JET)
     jet_custom[0] = [0, 0, 0]
@@ -426,8 +411,6 @@
                         frame = (frame.view(np.int16).astype(float))
                         frame = cv2.normalize(frame, frame, alpha=255, beta=0, norm_type=cv2.NORM_MINMAX, dtype=cv2.CV_8U)
                         frame = cv2.applyColorMap(frame, jet_custom)
-<<<<<<< HEAD
-=======
                 if show:
                     txt = f"[{c:5}, {pkt.getSequenceNum():4}, {pkt.getTimestamp().total_seconds():.6f}] "
                     txt += f"Exp: {pkt.getExposureTime().total_seconds()*1000:6.3f} ms, "
@@ -438,7 +421,6 @@
                         print()
                         needs_newline = False
                     print(txt)
->>>>>>> 7b57b283
                 capture = c in capture_list
                 if capture:
                     capture_file_info = ('capture_' + c + '_' + cam_name[cam_socket_opts[cam_skt].name]
