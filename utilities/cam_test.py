#!/usr/bin/env python3

"""
Use 'T' to trigger autofocus, 'IOKL,.'
for manual exposure/focus:
  Control:      key[dec/inc]  min..max
  exposure time:     I   O      1..33000 [us]
  sensitivity iso:   K   L    100..1600
  focus:             ,   .      0..255 [far..near]
To go back to auto controls:
  'E' - autoexposure
  'F' - autofocus (continuous)

Other controls:
'1' - AWB lock (true / false)
'2' - AE lock (true / false)
'3' - Select control: AWB mode
'4' - Select control: AE compensation
'5' - Select control: anti-banding/flicker mode
'6' - Select control: effect mode
'7' - Select control: brightness
'8' - Select control: contrast
'9' - Select control: saturation
'0' - Select control: sharpness
'[' - Select control: luma denoise
']' - Select control: chroma denoise
'\' - Select control: scene mode
';' - Select control: control mode
''' - Select control: capture intent
'a' 'd' - Increase/decrease dot projector intensity
'w' 's' - Increase/decrease flood LED intensity

For the 'Select control: ...' options, use these keys to modify the value:
  '-' or '_' to decrease
  '+' or '=' to increase

'/' to toggle printing camera settings: exposure, ISO, lens position, color temperature
"""

import depthai as dai
import os
# os.environ["DEPTHAI_LEVEL"] = "debug"

import cv2
import numpy as np
import argparse
import collections
import time
from itertools import cycle
from pathlib import Path
import sys
import signal
<<<<<<< HEAD
import math
=======
from stress_test import stress_test, YOLO_LABELS, create_yolo


ALL_SOCKETS = ['rgb', 'left', 'right', 'cama', 'camb', 'camc', 'camd', 'came']
>>>>>>> 76294530

def socket_type_pair(arg):
    socket, type = arg.split(',')
    if not (socket in ALL_SOCKETS):
        raise ValueError("")
    if not (type in ['m', 'mono', 'c', 'color', 't', 'tof', 'th', 'thermal']):
        raise ValueError("")
    is_color = True if type in ['c', 'color'] else False
    is_tof = True if type in ['t', 'tof'] else False
    is_thermal = True if type in ['th', 'thermal'] else False
    return [socket, is_color, is_tof, is_thermal]

def string_pair(arg):
    return arg.split('=')

parser = argparse.ArgumentParser(add_help=False)
parser.add_argument('-cams', '--cameras', type=socket_type_pair, nargs='+',
                    default=[],
                    help="Which camera sockets to enable, and type: c[olor] / m[ono] / t[of] / th[ermal]. "
                    "E.g: -cams rgb,m right,c . If not specified, all connected cameras will be used.")
parser.add_argument('-mres', '--mono-resolution', type=int, default=800, choices={480, 400, 720, 800},
                    help="Select mono camera resolution (height). Default: %(default)s")
parser.add_argument('-cres', '--color-resolution', default='1080', choices={'720', '800', '1080', '1012', '1200', '1520', '4k', '5mp', '12mp', '13mp', '48mp'},
                    help="Select color camera resolution / height. Default: %(default)s")
parser.add_argument('-rot', '--rotate', const='all', choices={'all', 'rgb', 'mono'}, nargs="?",
                    help="Which cameras to rotate 180 degrees. All if not filtered")
parser.add_argument('-fps', '--fps', type=float, default=30,
                    help="FPS to set for all cameras")
parser.add_argument('-isp3afps', '--isp3afps', type=int, default=0,
                    help="3A FPS to set for all cameras")
parser.add_argument('-ds', '--isp-downscale', default=1, type=int,
                    help="Downscale the ISP output by this factor")
parser.add_argument('-rs', '--resizable-windows', action='store_true',
                    help="Make OpenCV windows resizable. Note: may introduce some artifacts")
parser.add_argument('-tun', '--camera-tuning', type=Path,
                    help="Path to custom camera tuning database")
parser.add_argument('-raw', '--enable-raw', default=False, action="store_true",
                    help='Enable the RAW camera streams')
parser.add_argument('-tofraw', '--tof-raw', action='store_true',
                    help="Show just ToF raw output instead of post-processed depth")
parser.add_argument('-tofint', '--tof-intensity', action='store_true',
                    help="Show also ToF intensity output alongside depth")
parser.add_argument('-tofamp', '--tof-amplitude', action='store_true',
                    help="Show also ToF amplitude output alongside depth")
parser.add_argument('-tofcm', '--tof-cm', action='store_true',
                    help="Show ToF depth output in centimeters, capped to 255")
parser.add_argument('-tofmedian', '--tof-median', choices=[0,3,5,7], default=5, type=int,
                    help="ToF median filter kernel size")
parser.add_argument('-rgbprev', '--rgb-preview', action='store_true',
                    help="Show RGB `preview` stream instead of full size `isp`")
parser.add_argument('-show', '--show-meta', action='store_true',
                    help="List frame metadata (seqno, timestamp, exp, iso etc). Can also toggle with `\`")
parser.add_argument('-misc', '--misc-controls', type=string_pair, nargs='+',
                    default=[],
                    help="List of miscellaneous camera controls to set initially, "
                    "as pairs: key1=value1 key2=value2 ...")

parser.add_argument('-d', '--device', default="", type=str,
                    help="Optional MX ID of the device to connect to.")

parser.add_argument('-ctimeout', '--connection-timeout', default=30000,
                    help="Connection timeout in ms. Default: %(default)s (sets DEPTHAI_CONNECTION_TIMEOUT environment variable)")

parser.add_argument('-btimeout', '--boot-timeout', default=30000,
                    help="Boot timeout in ms. Default: %(default)s (sets DEPTHAI_BOOT_TIMEOUT environment variable)")

parser.add_argument('-stress', action='store_true',
                    help="Run stress test. This will override all other options (except -d/--device) and will run a heavy pipeline until the user stops it.")

parser.add_argument("-stereo", action="store_true", default=False,
                    help="Create a stereo depth node if the device has a stereo pair.")

parser.add_argument("-yolo", type=str, default="",
                    help=f"Create a yolo detection network on the specified camera. E.g: -yolo cama. Available cameras: {ALL_SOCKETS}")

parser.add_argument("-gui", action="store_true",
                    help="Use GUI instead of CLI")
parser.add_argument("-h", "--help", action="store_true", default=False,
                    help="Show this help message and exit") # So you can forward --help to stress test, without it being consumed by cam_test.py

args = parser.parse_args()

# Set timeouts before importing depthai
os.environ["DEPTHAI_CONNECTION_TIMEOUT"] = str(args.connection_timeout)
os.environ["DEPTHAI_BOOT_TIMEOUT"] = str(args.boot_timeout)

if args.stress:
    stress_test(args.device)
    exit(0)

if args.help:
    parser.print_help()
    exit(0)

if args.gui:
    import cam_test_gui
    cam_test_gui.main()

print("DepthAI version:", dai.__version__)
print("DepthAI path:", dai.__file__)

cam_socket_opts = {
    'rgb': dai.CameraBoardSocket.CAM_A,
    'left': dai.CameraBoardSocket.CAM_B,
    'right': dai.CameraBoardSocket.CAM_C,
    'cama': dai.CameraBoardSocket.CAM_A,
    'camb': dai.CameraBoardSocket.CAM_B,
    'camc': dai.CameraBoardSocket.CAM_C,
    'camd': dai.CameraBoardSocket.CAM_D,
    'came': dai.CameraBoardSocket.CAM_E,
}

rotate = {
    'rgb': args.rotate in ['all', 'rgb'],
    'left': args.rotate in ['all', 'mono'],
    'right': args.rotate in ['all', 'mono'],
    'cama': args.rotate in ['all', 'rgb'],
    'camb': args.rotate in ['all', 'mono'],
    'camc': args.rotate in ['all', 'mono'],
    'camd': args.rotate in ['all', 'rgb'],
    'came': args.rotate in ['all', 'mono'],
}

mono_res_opts = {
    400: dai.MonoCameraProperties.SensorResolution.THE_400_P,
    480: dai.MonoCameraProperties.SensorResolution.THE_480_P,
    720: dai.MonoCameraProperties.SensorResolution.THE_720_P,
    800: dai.MonoCameraProperties.SensorResolution.THE_800_P,
    1200: dai.MonoCameraProperties.SensorResolution.THE_1200_P,
}

color_res_opts = {
    '720':  dai.ColorCameraProperties.SensorResolution.THE_720_P,
    '800':  dai.ColorCameraProperties.SensorResolution.THE_800_P,
    '1080': dai.ColorCameraProperties.SensorResolution.THE_1080_P,
    '1012': dai.ColorCameraProperties.SensorResolution.THE_1352X1012,
    '1200': dai.ColorCameraProperties.SensorResolution.THE_1200_P,
    '1520': dai.ColorCameraProperties.SensorResolution.THE_2024X1520,
    '4k':   dai.ColorCameraProperties.SensorResolution.THE_4_K,
    '5mp': dai.ColorCameraProperties.SensorResolution.THE_5_MP,
    '12mp': dai.ColorCameraProperties.SensorResolution.THE_12_MP,
    '13mp': dai.ColorCameraProperties.SensorResolution.THE_13_MP,
    '48mp': dai.ColorCameraProperties.SensorResolution.THE_48_MP,
}


def clamp(num, v0, v1):
    return max(v0, min(num, v1))

# Calculates FPS over a moving window, configurable


class FPS:
    def __init__(self, window_size=30):
        self.dq = collections.deque(maxlen=window_size)
        self.fps = 0

    def update(self, timestamp=None):
        if timestamp == None:
            timestamp = time.monotonic()
        count = len(self.dq)
        if count > 0:
            self.fps = count / (timestamp - self.dq[0])
        self.dq.append(timestamp)

    def get(self):
        return self.fps

class Cycle:
    def __init__(self, enum_type, start_item=None):
        self.items = [item for name, item in vars(enum_type).items() if name.isupper()]
        # If start_item is provided, set the index to its position. Otherwise, default to 0
        self.index = self.items.index(start_item) if start_item else 0

    def step(self, n):
        self.index = (self.index + n) % len(self.items)
        return self.items[self.index]

    def next(self):
        return self.step(1)

    def prev(self):
        return self.step(-1)

<<<<<<< HEAD
# Start defining a pipeline
pipeline = dai.Pipeline()
# Uncomment to get better throughput
# pipeline.setXLinkChunkSize(0)

control = pipeline.createXLinkIn()
control.setStreamName('control')

xinTofConfig = pipeline.createXLinkIn()
xinTofConfig.setStreamName('tofConfig')

cam = {}
tof = {}
xout = {}
xout_raw = {}
xout_tof_amp = {}
streams = []
tofConfig = {}
for c in cam_list:
    tofEnableRaw = False
    xout[c] = pipeline.createXLinkOut()
    xout[c].setStreamName(c)
    streams.append(c)
    if cam_type_tof[c]:
        cam[c] = pipeline.create(dai.node.ColorCamera)  # .Camera
        if args.tof_raw:
            tofEnableRaw = True
        else:
            tof[c] = pipeline.create(dai.node.ToF)
            cam[c].raw.link(tof[c].input)
            tof[c].depth.link(xout[c].input)
            xinTofConfig.out.link(tof[c].inputConfig)
            tofConfig = tof[c].initialConfig.get()
            tofConfig.depthParams.freqModUsed = dai.RawToFConfig.DepthParams.TypeFMod.MIN
            tofConfig.depthParams.avgPhaseShuffle = False
            tofConfig.depthParams.minimumAmplitude = 3.0

            if args.tof_median == 0:
                tofConfig.depthParams.median = dai.MedianFilter.MEDIAN_OFF
            elif args.tof_median == 3:
                tofConfig.depthParams.median = dai.MedianFilter.KERNEL_3x3
            elif args.tof_median == 5:
                tofConfig.depthParams.median = dai.MedianFilter.KERNEL_5x5
            elif args.tof_median == 7:
                tofConfig.depthParams.median = dai.MedianFilter.KERNEL_7x7

            tof[c].initialConfig.set(tofConfig)
            if args.tof_amplitude:
                amp_name = 'tof_amplitude_' + c
                xout_tof_amp[c] = pipeline.create(dai.node.XLinkOut)
                xout_tof_amp[c].setStreamName(amp_name)
                streams.append(amp_name)
                tof[c].amplitude.link(xout_tof_amp[c].input)
    elif cam_type_color[c]:
        cam[c] = pipeline.createColorCamera()
        cam[c].setResolution(color_res_opts[args.color_resolution])
        cam[c].setIspScale(1, args.isp_downscale)
        # cam[c].initialControl.setManualFocus(85) # TODO
        if args.rgb_preview:
            cam[c].preview.link(xout[c].input)
        else:
            cam[c].isp.link(xout[c].input)
    else:
        cam[c] = pipeline.createMonoCamera()
        cam[c].setResolution(mono_res_opts[args.mono_resolution])
        cam[c].out.link(xout[c].input)
    cam[c].setBoardSocket(cam_socket_opts[c])
    # Num frames to capture on trigger, with first to be discarded (due to degraded quality)
    # cam[c].initialControl.setExternalTrigger(2, 1)
    # cam[c].initialControl.setStrobeExternal(48, 1)
    # cam[c].initialControl.setFrameSyncMode(dai.CameraControl.FrameSyncMode.INPUT)

    # cam[c].initialControl.setManualExposure(15000, 400) # exposure [us], iso
    # When set, takes effect after the first 2 frames
    # cam[c].initialControl.setManualWhiteBalance(4000)  # light temperature in K, 1000..12000
    # cam[c].initialControl.setAutoExposureLimit(5000)  # can also be updated at runtime
    # cam[c].initialControl.setMisc("downsampling-mode", "binning")  # default: "scaling"
    # cam[c].initialControl.setMisc("binning-mode", "sum")  # default: "avg"
    # cam[c].initialControl.setMisc("manual-exposure-handling", "fast")  # default: "default"
    # cam[c].initialControl.setMisc("hdr-exposure-ratio", 4)  # enables HDR when set `> 1`, current options: 2, 4, 8
    # cam[c].initialControl.setMisc("hdr-local-tone-weight", 75)  # default 75, range 0..100
    # cam[c].initialControl.setMisc("high-conversion-gain", 0)  # 1 to enable (default on supported sensors)
    for kvPair in args.misc_controls:
        cam[c].initialControl.setMisc(*kvPair)
    control.out.link(cam[c].inputControl)
    if rotate[c]:
        cam[c].setImageOrientation(dai.CameraImageOrientation.ROTATE_180_DEG)
    cam[c].setFps(args.fps)
    if args.isp3afps:
        cam[c].setIsp3aFps(args.isp3afps)

    if args.enable_raw or tofEnableRaw:
        raw_name = 'raw_' + c
        xout_raw[c] = pipeline.create(dai.node.XLinkOut)
        xout_raw[c].setStreamName(raw_name)
        streams.append(raw_name)
        cam[c].raw.link(xout_raw[c].input)
        cam[c].setRawOutputPacked(False)

if args.camera_tuning:
    pipeline.setCameraTuningBlobPath(str(args.camera_tuning))

=======
>>>>>>> 76294530
def exit_cleanly(signum, frame):
    print("Exiting cleanly")
    cv2.destroyAllWindows()
    sys.exit(0)


def socket_to_socket_opt(socket: dai.CameraBoardSocket) -> str:
    return str(socket).split('.')[-1].replace("_", "").lower()


signal.signal(signal.SIGINT, exit_cleanly)

# Connect to device, so that we can get connected cameras in case of no args
success, device = dai.Device.getDeviceByMxId(args.device)
dai_device_args = []
if success:
    dai_device_args.append(device)
with dai.Device(*dai_device_args) as device:
    cam_list = []
    cam_type_color = {}
    cam_type_tof = {}
    cam_type_thermal = {}

    if not args.cameras:
        connected_cameras = device.getConnectedCameraFeatures()
        args.cameras = [(socket_to_socket_opt(cam.socket), cam.supportedTypes[0] ==
                         dai.CameraSensorType.COLOR, cam.supportedTypes[0] == dai.CameraSensorType.TOF, cam.supportedTypes[0] == dai.CameraSensorType.THERMAL) for cam in connected_cameras]
        if not args.cameras:
            print("No cameras found!")
            exit(1)

    print("Enabled cameras:")
    for socket, is_color, is_tof, is_thermal in args.cameras:
        cam_list.append(socket)
        cam_type_color[socket] = is_color
        cam_type_tof[socket] = is_tof
        cam_type_thermal[socket] = is_thermal
        print(socket.rjust(7), ':', 'tof' if is_tof else 'color' if is_color else 'thermal' if is_thermal else 'mono')

    # Start defining a pipeline
    pipeline = dai.Pipeline()
    # Uncomment to get better throughput
    # pipeline.setXLinkChunkSize(0)

    control = pipeline.createXLinkIn()
    control.setStreamName('control')

    xinTofConfig = pipeline.createXLinkIn()
    xinTofConfig.setStreamName('tofConfig')

    cam = {}
    tof = {}
    xout = {}
    xout_raw = {}
    xout_tof_amp = {}
    xout_tof_int = {}
    streams = []
    yolo_passthrough_q_name = None
    for c in cam_list:
        print("CAM: ", c)
        tofEnableRaw = False
        xout[c] = pipeline.createXLinkOut()
        xout[c].setStreamName(c)
        streams.append(c)
        if cam_type_tof[c]:
            cam[c] = pipeline.create(dai.node.ColorCamera)  # .Camera
            if args.tof_raw:
                tofEnableRaw = True
            else:
                tof[c] = pipeline.create(dai.node.ToF)
                cam[c].raw.link(tof[c].input)
                tof[c].depth.link(xout[c].input)
                xinTofConfig.out.link(tof[c].inputConfig)
                if args.tof_median == 0:
                    tof[c].initialConfig.setMedianFilter(dai.MedianFilter.MEDIAN_OFF)
                elif args.tof_median == 3:
                    tof[c].initialConfig.setMedianFilter(dai.MedianFilter.KERNEL_3x3)
                elif args.tof_median == 5:
                    tof[c].initialConfig.setMedianFilter(dai.MedianFilter.KERNEL_5x5)
                elif args.tof_median == 7:
                    tof[c].initialConfig.setMedianFilter(dai.MedianFilter.KERNEL_7x7)
                tofConfig = tof[c].initialConfig.get()  # TODO multiple instances
                if args.tof_amplitude:
                    amp_name = 'tof_amplitude_' + c
                    xout_tof_amp[c] = pipeline.create(dai.node.XLinkOut)
                    xout_tof_amp[c].setStreamName(amp_name)
                    streams.append(amp_name)
                    tof[c].amplitude.link(xout_tof_amp[c].input)
                if args.tof_intensity:
                    int_name = 'tof_intensity_' + c
                    xout_tof_int[c] = pipeline.create(dai.node.XLinkOut)
                    xout_tof_int[c].setStreamName(int_name)
                    streams.append(int_name)
                    tof[c].intensity.link(xout_tof_int[c].input)
        elif cam_type_thermal[c]:
            cam[c] = pipeline.create(dai.node.Camera)
            cam[c].setBoardSocket(cam_socket_opts[c])
            cam[c].setPreviewSize(256, 192)
            cam[c].raw.link(xout[c].input)
            xout_preview = pipeline.create(dai.node.XLinkOut)
            xout_preview.setStreamName('preview_' + c)
            cam[c].preview.link(xout_preview.input)
            streams.append('preview_' + c)
        elif cam_type_color[c]:
            cam[c] = pipeline.createColorCamera()
            cam[c].setResolution(color_res_opts[args.color_resolution])
            cam[c].setIspScale(1, args.isp_downscale)
            # cam[c].initialControl.setManualFocus(85) # TODO
            if args.rgb_preview:
                cam[c].preview.link(xout[c].input)
            else:
                cam[c].isp.link(xout[c].input)
            if args.yolo == c:
                yolo_passthrough_q_name, yolo_q_name = create_yolo(pipeline, cam[c])
                streams.append(yolo_q_name)
        else:
            cam[c] = pipeline.createMonoCamera()
            cam[c].setResolution(mono_res_opts[args.mono_resolution])
            cam[c].out.link(xout[c].input)
        cam[c].setBoardSocket(cam_socket_opts[c])
        # Num frames to capture on trigger, with first to be discarded (due to degraded quality)
        # cam[c].initialControl.setExternalTrigger(2, 1)
        # cam[c].initialControl.setStrobeExternal(48, 1)
        # cam[c].initialControl.setFrameSyncMode(dai.CameraControl.FrameSyncMode.INPUT)

        # cam[c].initialControl.setManualExposure(15000, 400) # exposure [us], iso
        # When set, takes effect after the first 2 frames
        # cam[c].initialControl.setManualWhiteBalance(4000)  # light temperature in K, 1000..12000
        control.out.link(cam[c].inputControl)
        if rotate[c]:
            cam[c].setImageOrientation(
                dai.CameraImageOrientation.ROTATE_180_DEG)
        cam[c].setFps(args.fps)
        if args.isp3afps:
            cam[c].setIsp3aFps(args.isp3afps)

        if args.enable_raw or tofEnableRaw:
            raw_name = 'raw_' + c
            xout_raw[c] = pipeline.create(dai.node.XLinkOut)
            xout_raw[c].setStreamName(raw_name)
            streams.append(raw_name)
            cam[c].raw.link(xout_raw[c].input)
            cam[c].setRawOutputPacked(False)

    if args.camera_tuning:
        pipeline.setCameraTuningBlobPath(str(args.camera_tuning))

    stereo = None

    if args.stereo:
        try:
            try:
                calib = device.readCalibration2()
            except:
                raise Exception("Device is not calibrated.")
            eeprom = calib.getEepromData()
            left, right = eeprom.stereoRectificationData.leftCameraSocket, eeprom.stereoRectificationData.rightCameraSocket
            # Get the actual camera nodes
            # The cameras may have been specified with -cams rgb,c left,m right,m kind of names, so we need to handle these edge cases
            left_sock_opt = socket_to_socket_opt(left)
            right_sock_opt = socket_to_socket_opt(right)
            left_cam = cam.get(left_sock_opt, None)
            right_cam = cam.get(right_sock_opt, None)
            if not left_cam:
                if left == dai.CameraBoardSocket.CAM_A:
                    left_sock_opt = "rgb"
                elif left == dai.CameraBoardSocket.CAM_B:
                    left_sock_opt = "left"
                elif left == dai.CameraBoardSocket.CAM_C:
                    left_sock_opt = "right"
                left_cam = cam.get(left_sock_opt, None)
            if not right_cam:
                if right == dai.CameraBoardSocket.CAM_A:
                    right_sock_opt = "rgb"
                elif right == dai.CameraBoardSocket.CAM_B:
                    right_sock_opt = "left"
                elif right == dai.CameraBoardSocket.CAM_C:
                    right_sock_opt = "right"
                right_cam = cam.get(right_sock_opt, None)

            if left_cam and right_cam:
                cam_features = device.getConnectedCameraFeatures()
                left_cam_features = next(
                    filter(lambda c: c.socket == left, cam_features))
                right_cam_features = next(
                    filter(lambda c: c.socket == right, cam_features))
                if left_cam_features.width > 1280:
                    if args.isp_downscale == 1:
                        raise Exception(
                            "Can't create stereo depth with left cam width > 1280. Use --isp-downscale to downscale the image.")
                if right_cam_features.width > 1280:
                    if args.isp_downscale == 1:
                        raise Exception(
                            "Can't create stereo depth with right cam width > 1280. Use --isp-downscale to downscale the image.")
                left_out = "out"
                right_out = "out"
                if cam_type_color[left_sock_opt]:
                    left_out = "video"
                if cam_type_color[right_sock_opt]:
                    right_out = "video"

                print(
                    "Device is calibrated and has a stereo pair, creating StereoDepth node.")
                stereo = pipeline.createStereoDepth()
                stereo.setDefaultProfilePreset(
                    dai.node.StereoDepth.PresetMode.HIGH_DENSITY)
                stereo.initialConfig.setMedianFilter(dai.MedianFilter.KERNEL_7x7)
                stereo.setLeftRightCheck(True)
                stereo.setSubpixel(True)
                stereo.setLeftRightCheck(True)
                getattr(left_cam, left_out).link(stereo.left)
                getattr(right_cam, right_out).link(stereo.right)
                xout_stereo = pipeline.createXLinkOut()
                depth_stream = "stereo_depth"
                xout_stereo.setStreamName(depth_stream)
                stereo.disparity.link(xout_stereo.input)
                streams.append(depth_stream)
            else:
                print("Couldn't create stereo depth node. Device has invalid calibration.")
        except Exception as e:
            print("Couldn't create depth:", e)

    # Pipeline is defined, now we can start it
    device.startPipeline(pipeline)

    print('Connected cameras:')
    cam_name = {}
    for p in device.getConnectedCameraFeatures():
        print(
            f' -socket {p.socket.name:6}: {p.sensorName:6} {p.width:4} x {p.height:4} focus:', end='')
        print('auto ' if p.hasAutofocus else 'fixed', '- ', end='')
        print(*[type.name for type in p.supportedTypes])
        cam_name[p.socket.name] = p.sensorName
        if args.enable_raw:
            cam_name['raw_'+p.socket.name] = p.sensorName
        if args.tof_amplitude:
            cam_name['tof_amplitude_'+p.socket.name] = p.sensorName
        if args.tof_intensity:
            cam_name['tof_intensity_'+p.socket.name] = p.sensorName

    print('USB speed:', device.getUsbSpeed().name)

    print('IR drivers:', device.getIrDrivers())

    q = {}
    fps_host = {}  # FPS computed based on the time we receive frames in app
    fps_capt = {}  # FPS computed based on capture timestamps from device
    for c in streams:
        q[c] = device.getOutputQueue(name=c, maxSize=4, blocking=False)
        # The OpenCV window resize may produce some artifacts
        if args.resizable_windows:
            cv2.namedWindow(c, cv2.WINDOW_NORMAL)
            cv2.resizeWindow(c, (640, 480))
        fps_host[c] = FPS()
        fps_capt[c] = FPS()

    controlQueue = device.getInputQueue('control')
    tofCfgQueue = device.getInputQueue('tofConfig')

    # Manual exposure/focus set step
    EXP_STEP = 500  # us
    ISO_STEP = 50
    LENS_STEP = 1 / 1024
    DOT_STEP = 0.05
    FLOOD_STEP = 0.05
    DOT_MAX = 1
    FLOOD_MAX = 1

    # Defaults and limits for manual focus/exposure controls
    lensPos = 0.59
    lensMin = 0.0
    lensMax = 1.0

    expTime = 20000
    expMin = 1
    expMax = 33000

    sensIso = 800
    sensMin = 100
    sensMax = 1600

    dotIntensity = 0
    floodIntensity = 0

    awb_mode = Cycle(dai.CameraControl.AutoWhiteBalanceMode)
    anti_banding_mode = Cycle(dai.CameraControl.AntiBandingMode)
    effect_mode = Cycle(dai.CameraControl.EffectMode)
    scene_mode = Cycle(dai.CameraControl.SceneMode)
    control_mode = Cycle(dai.CameraControl.ControlMode)
    capture_intent = Cycle(dai.CameraControl.CaptureIntent)

    ae_comp = 0
    ae_lock = False
    awb_lock = False
    saturation = 0
    contrast = 0
    brightness = 0
    sharpness = 0
    luma_denoise = 0
    chroma_denoise = 0
    control = 'none'
    show = args.show_meta
    high_conversion_gain = 1
    print(args.misc_controls)
    args_misc_dict = dict(args.misc_controls)
    
    hdr_exp_ratio = int(math.log2(float(args_misc_dict.get('hdr-exposure-ratio', 1))))
    hdr_local_tone_weight = int(32 * float(args_misc_dict.get('hdr-local-tone-weight', 0.75)))
    hdr_on = (hdr_exp_ratio > 0)

    jet_custom = cv2.applyColorMap(
        np.arange(256, dtype=np.uint8), cv2.COLORMAP_JET)
    jet_custom[0] = [0, 0, 0]

    print("Cam:", *['     ' + c.ljust(8)
                    for c in cam_list], "[host | capture timestamp]")

    capture_list = []
    yolo_passthrough_q = None
    if yolo_passthrough_q_name is not None:
        yolo_passthrough_q = device.getOutputQueue(yolo_passthrough_q_name, maxSize=1, blocking=False)
    while True:
        for c in streams:
            try:
                pkt = q[c].tryGet()
            except Exception as e:
                print(e)
                exit_cleanly(0, 0)
            if pkt is not None:
                fps_host[c].update()
                fps_capt[c].update(pkt.getTimestamp().total_seconds())
                if args.yolo and isinstance(pkt, dai.ImgDetections):
                    if yolo_passthrough_q is None:
                        continue
                    frame_pkt = yolo_passthrough_q.get()
                    frame = frame_pkt.getCvFrame()
                    if frame is None:
                        continue # No frame to draw on
                    for detection in pkt.detections:
                        bbox = np.array([detection.xmin * frame.shape[1], detection.ymin * frame.shape[0], detection.xmax * frame.shape[1], detection.ymax * frame.shape[0]], dtype=np.int32)
                        cv2.putText(frame, YOLO_LABELS[detection.label], (bbox[0] + 10, bbox[1] + 20), cv2.FONT_HERSHEY_TRIPLEX, 0.5, 255)
                        cv2.putText(frame, f"{int(detection.confidence)}%", (bbox[0] + 10, bbox[1] + 40), cv2.FONT_HERSHEY_TRIPLEX, 0.5, 255)
                        cv2.rectangle(frame, (bbox[0], bbox[1]), (bbox[2], bbox[3]), (255, 0, 0), 2)
                    cv2.imshow(c, frame)
                    continue
                width, height = pkt.getWidth(), pkt.getHeight()
                frame = pkt.getCvFrame()
                cam_skt = c.split('_')[-1]

                if c == "stereo_depth" and stereo is not None:
                    maxDisp = stereo.initialConfig.getMaxDisparity()
                    disp = (pkt.getCvFrame() * (255.0 / maxDisp)).astype(np.uint8)
                    disp = cv2.applyColorMap(disp, cv2.COLORMAP_JET)
                    cv2.imshow(c, disp)
                    continue
                
                
                if cam_type_tof.get(cam_skt, None) and not (c.startswith('raw_') or c.startswith('tof_amplitude_') or c.startswith('tof_intensity_')):
                    if args.tof_cm:
                        # pixels represent `cm`, capped to 255. Value can be checked hovering the mouse
                        frame = (frame // 10).clip(0, 255).astype(np.uint8)
                    else:
                        max_depth = (tofConfig.phaseUnwrappingLevel + 1) * 1874 # 80MHz modulation freq. TODO slider
                        frame = np.interp(frame, (0, max_depth), (0, 255)).astype(np.uint8)
                        frame = cv2.applyColorMap(frame, jet_custom)
                elif cam_type_thermal[cam_skt] and c.startswith('cam'):
                    frame = frame.astype(np.float32)
                    frame = cv2.normalize(frame, frame, alpha=0, beta=255, norm_type=cv2.NORM_MINMAX, dtype=cv2.CV_8U)
                    frame = cv2.applyColorMap(frame, cv2.COLORMAP_MAGMA)
                if show:
                    txt = f"[{c:5}, {pkt.getSequenceNum():4}, {pkt.getTimestamp().total_seconds():.6f}] "
                    txt += f"Exp: {pkt.getExposureTime().total_seconds()*1000:6.3f} ms, "
                    txt += f"ISO: {pkt.getSensitivity():4}, "
                    txt += f"Lens pos: {pkt.getLensPosition():3}, "
                    txt += f"Color temp: {pkt.getColorTemperature()} K"
                    if needs_newline:
                        print()
                        needs_newline = False
                    print(txt)
                capture = c in capture_list
                if capture:
                    capture_file_info = ('capture_' + c + '_' + cam_name[cam_socket_opts[cam_skt].name]
                         + '_' + str(width) + 'x' + str(height)
                         + '_' + capture_time
                         + '_exp_' + str(int(pkt.getExposureTime().total_seconds()*1e6))
                         + '_iso_' + str(pkt.getSensitivity())
                         + '_lens_' + str(pkt.getLensPosition())
                         + '_' + str(pkt.getColorTemperature()) + 'K'
                         + '_' + str(pkt.getSequenceNum())
                        )
                    capture_list.remove(c)
                    print()
                if c.startswith('raw_') or c.startswith('tof_amplitude_') or c.startswith('tof_intensity_'):
                    if capture:
                        filename = capture_file_info + '_10bit.bw'
                        print('Saving:', filename)
                        frame.tofile(filename)
                    # Full range for display, use bits [15:6] of the 16-bit pixels
                    type = pkt.getType()
                    multiplier = 1
                    if type == dai.ImgFrame.Type.RAW10:
                        multiplier = (1 << (16-10))
                    if type == dai.ImgFrame.Type.RAW12:
                        multiplier = (1 << (16-4))
                    frame = frame * multiplier
                    # Debayer as color for preview/png
                    if cam_type_color[cam_skt]:
                        # See this for the ordering, at the end of page:
                        # https://docs.opencv.org/4.5.1/de/d25/imgproc_color_conversions.html
                        # TODO add bayer order to ImgFrame getType()
                        frame = cv2.cvtColor(frame, cv2.COLOR_BayerGB2BGR)
                else:
                    # Save YUV too, but only when RAW is also enabled (for tuning purposes)
                    if capture and args.enable_raw:
                        payload = pkt.getData()
                        filename = capture_file_info + '_P420.yuv'
                        print('Saving:', filename)
                        payload.tofile(filename)
                if capture:
                    filename = capture_file_info + '.png'
                    print('Saving:', filename)
                    cv2.imwrite(filename, frame)
                cv2.imshow(c, frame)
        print("\rFPS:",
              *["{:6.2f}|{:6.2f}".format(fps_host[c].get(),
                                         fps_capt[c].get()) for c in cam_list],
              end=' ', flush=True)
        needs_newline = True

        key = cv2.waitKey(1)
        if key == ord('q'):
            break
        elif key == ord('/'):
            show = not show
            # Print empty string as FPS status new-line separator
            print("" if show else "Printing camera settings: OFF")
        elif key == ord('c'):
            capture_list = streams.copy()
            capture_time = time.strftime('%Y%m%d_%H%M%S')
<<<<<<< HEAD
        elif key == ord('g'):
            if tof:
                f_mod = dai.RawToFConfig.DepthParams.TypeFMod.MAX if tofConfig.depthParams.freqModUsed  == dai.RawToFConfig.DepthParams.TypeFMod.MIN else dai.RawToFConfig.DepthParams.TypeFMod.MIN
                print("ToF toggling f_mod value to:", f_mod)
                tofConfig.depthParams.freqModUsed = f_mod
                tofCfgQueue.send(tofConfig)
            else:
                if hdr_on:
                    control = 'hdr_local_tone_weight'
                    print("Selected control:", control)
                else:
                    print("HDR was not enabled, start with `-misc hdr-exposure-ratio=2` or higher to enable")
        elif key == ord('h'):
            if tof:
                tofConfig.depthParams.avgPhaseShuffle = not tofConfig.depthParams.avgPhaseShuffle
                print("ToF toggling avgPhaseShuffle value to:", tofConfig.depthParams.avgPhaseShuffle)
                tofCfgQueue.send(tofConfig)
            else:
                high_conversion_gain = 1 - high_conversion_gain
                print("High conversion gain:", high_conversion_gain)
                ctrl = dai.CameraControl()
                ctrl.setMisc("high-conversion-gain", high_conversion_gain)
                controlQueue.send(ctrl)
=======
>>>>>>> 76294530
        elif key == ord('t'):
            print("Autofocus trigger (and disable continuous)")
            ctrl = dai.CameraControl()
            ctrl.setAutoFocusMode(dai.CameraControl.AutoFocusMode.AUTO)
            ctrl.setAutoFocusTrigger()
            controlQueue.send(ctrl)
        elif key == ord('f'):
            print("Autofocus enable, continuous")
            ctrl = dai.CameraControl()
            ctrl.setAutoFocusMode(
                dai.CameraControl.AutoFocusMode.CONTINUOUS_VIDEO)
            controlQueue.send(ctrl)
        elif key == ord('e'):
            print("Autoexposure enable")
            ctrl = dai.CameraControl()
            ctrl.setAutoExposureEnable()
            controlQueue.send(ctrl)
        elif key in [ord(','), ord('.')]:
            if key == ord(','):
                lensPos -= LENS_STEP
            if key == ord('.'):
                lensPos += LENS_STEP
            lensPos = clamp(lensPos, lensMin, lensMax)
            print("Setting manual focus, lens position: ", lensPos)
            ctrl = dai.CameraControl()
            ctrl.setManualFocusRaw(lensPos)
            controlQueue.send(ctrl)
        elif key in [ord('i'), ord('o'), ord('k'), ord('l')]:
            if key == ord('i'):
                expTime -= EXP_STEP
            if key == ord('o'):
                expTime += EXP_STEP
            if key == ord('k'):
                sensIso -= ISO_STEP
            if key == ord('l'):
                sensIso += ISO_STEP
            expTime = clamp(expTime, expMin, expMax)
            sensIso = clamp(sensIso, sensMin, sensMax)
            print("Setting manual exposure, time: ", expTime, "iso: ", sensIso)
            ctrl = dai.CameraControl()
            ctrl.setManualExposure(expTime, sensIso)
            controlQueue.send(ctrl)
        elif key == ord('1'):
            awb_lock = not awb_lock
            print("Auto white balance lock:", awb_lock)
            ctrl = dai.CameraControl()
            ctrl.setAutoWhiteBalanceLock(awb_lock)
            controlQueue.send(ctrl)
        elif key == ord('2'):
            ae_lock = not ae_lock
            print("Auto exposure lock:", ae_lock)
            ctrl = dai.CameraControl()
            ctrl.setAutoExposureLock(ae_lock)
            controlQueue.send(ctrl)
        elif key == ord('a'):
            dotIntensity = dotIntensity - DOT_STEP
            if dotIntensity < 0:
                dotIntensity = 0
            device.setIrLaserDotProjectorIntensity(dotIntensity)
            print(f'IR Dot intensity:', dotIntensity)
        elif key == ord('d'):
            dotIntensity = dotIntensity + DOT_STEP
            if dotIntensity > DOT_MAX:
                dotIntensity = DOT_MAX
            device.setIrLaserDotProjectorIntensity(dotIntensity)
            print(f'IR Dot intensity:', dotIntensity)
        elif key == ord('w'):
            floodIntensity = floodIntensity + FLOOD_STEP
            if floodIntensity > FLOOD_MAX:
                floodIntensity = FLOOD_MAX
            device.setIrFloodLightIntensity(floodIntensity)
            print(f'IR Flood intensity:', floodIntensity)
        elif key == ord('s'):
            floodIntensity = floodIntensity - FLOOD_STEP
            if floodIntensity < 0:
                floodIntensity = 0
            device.setIrFloodLightIntensity(floodIntensity)
            print(f'IR Flood intensity:', floodIntensity)
        elif key >= 0 and chr(key) in '34567890[]p\\;\'r':
            if key == ord('3'):
                control = 'awb_mode'
            elif key == ord('4'):
                control = 'ae_comp'
            elif key == ord('5'):
                control = 'anti_banding_mode'
            elif key == ord('6'):
                control = 'effect_mode'
            elif key == ord('7'):
                control = 'brightness'
            elif key == ord('8'):
                control = 'contrast'
            elif key == ord('9'):
                control = 'saturation'
            elif key == ord('0'):
                control = 'sharpness'
            elif key == ord('\\'):
                control = 'scene_mode'
            elif key == ord(';'):
                control = 'control_mode'
            elif key == ord('\''):
                control = 'capture_intent'
            elif key == ord('['):
                control = 'luma_denoise'
            elif key == ord(']'):
                control = 'chroma_denoise'
            elif key == ord('p'):
                control = 'tof_amplitude_min'
            elif key == ord('r'):
                if hdr_on:
                    control = 'hdr_exp_ratio'
                else:
                    print("HDR was not enabled, start with `-misc hdr-exposure-ratio=2` or higher to enable")
            print("Selected control:", control)
        elif key in [ord('-'), ord('_'), ord('+'), ord('=')]:
            change = 0
            if key in [ord('-'), ord('_')]:
                change = -1
            if key in [ord('+'), ord('=')]:
                change = 1
            ctrl = dai.CameraControl()
            if control == 'none':
                print("Please select a control first using keys 3..9 0 [ ] \\ ; \' r g p")
            elif control == 'ae_comp':
                ae_comp = clamp(ae_comp + change, -9, 9)
                print("Auto exposure compensation:", ae_comp)
                ctrl.setAutoExposureCompensation(ae_comp)
            elif control == 'anti_banding_mode':
                abm = anti_banding_mode.step(change)
                print("Anti-banding mode:", abm)
                ctrl.setAntiBandingMode(abm)
            elif control == 'awb_mode':
                awb = awb_mode.step(change)
                print("Auto white balance mode:", awb)
                ctrl.setAutoWhiteBalanceMode(awb)
            elif control == 'effect_mode':
                eff = effect_mode.step(change)
                print("Effect mode:", eff)
                ctrl.setEffectMode(eff)
            elif control == 'scene_mode':
                sc = scene_mode.step(change)
                print("Scene mode:", sc)
                ctrl.setSceneMode(sc)
            elif control == 'control_mode':
                cm = control_mode.step(change)
                print("Control mode:", cm)
                ctrl.setControlMode(cm)
            elif control == 'capture_intent':
                ci = capture_intent.step(change)
                print("Capture intent:", ci)
                ctrl.setCaptureIntent(ci)
            elif control == 'brightness':
                brightness = clamp(brightness + change, -10, 10)
                print("Brightness:", brightness)
                ctrl.setBrightness(brightness)
            elif control == 'contrast':
                contrast = clamp(contrast + change, -10, 10)
                print("Contrast:", contrast)
                ctrl.setContrast(contrast)
            elif control == 'saturation':
                saturation = clamp(saturation + change, -10, 10)
                print("Saturation:", saturation)
                ctrl.setSaturation(saturation)
            elif control == 'sharpness':
                sharpness = clamp(sharpness + change, 0, 4)
                print("Sharpness:", sharpness)
                ctrl.setSharpness(sharpness)
            elif control == 'luma_denoise':
                luma_denoise = clamp(luma_denoise + change, 0, 4)
                print("Luma denoise:", luma_denoise)
                ctrl.setLumaDenoise(luma_denoise)
            elif control == 'chroma_denoise':
                chroma_denoise = clamp(chroma_denoise + change, 0, 4)
                print("Chroma denoise:", chroma_denoise)
                ctrl.setChromaDenoise(chroma_denoise)
<<<<<<< HEAD
            elif control == 'hdr_exp_ratio':
                hdr_exp_ratio = clamp(hdr_exp_ratio + change, 0, 3)
                value = pow(2, hdr_exp_ratio)
                print("HDR exposure ratio:", value)
                ctrl.setMisc("hdr-exposure-ratio", value)
            elif control == 'hdr_local_tone_weight':
                hdr_local_tone_weight = clamp(hdr_local_tone_weight + change, 0, 32)
                value = hdr_local_tone_weight / 32
                print(f"HDR local tone weight (normalized): {value:.2f}")
                ctrl.setMisc("hdr-local-tone-weight", value)
            elif control == 'tof_amplitude_min' and tof:
                amp_min = clamp(tofConfig.depthParams.minimumAmplitude + change, 0, 50)
                print("Setting min amplitude(confidence) to:", amp_min)
                tofConfig.depthParams.minimumAmplitude = amp_min
                tofCfgQueue.send(tofConfig)
=======
>>>>>>> 76294530
            controlQueue.send(ctrl)

    print()<|MERGE_RESOLUTION|>--- conflicted
+++ resolved
@@ -50,14 +50,11 @@
 from pathlib import Path
 import sys
 import signal
-<<<<<<< HEAD
 import math
-=======
 from stress_test import stress_test, YOLO_LABELS, create_yolo
 
 
 ALL_SOCKETS = ['rgb', 'left', 'right', 'cama', 'camb', 'camc', 'camd', 'came']
->>>>>>> 76294530
 
 def socket_type_pair(arg):
     socket, type = arg.split(',')
@@ -208,8 +205,6 @@
     return max(v0, min(num, v1))
 
 # Calculates FPS over a moving window, configurable
-
-
 class FPS:
     def __init__(self, window_size=30):
         self.dq = collections.deque(maxlen=window_size)
@@ -242,111 +237,6 @@
     def prev(self):
         return self.step(-1)
 
-<<<<<<< HEAD
-# Start defining a pipeline
-pipeline = dai.Pipeline()
-# Uncomment to get better throughput
-# pipeline.setXLinkChunkSize(0)
-
-control = pipeline.createXLinkIn()
-control.setStreamName('control')
-
-xinTofConfig = pipeline.createXLinkIn()
-xinTofConfig.setStreamName('tofConfig')
-
-cam = {}
-tof = {}
-xout = {}
-xout_raw = {}
-xout_tof_amp = {}
-streams = []
-tofConfig = {}
-for c in cam_list:
-    tofEnableRaw = False
-    xout[c] = pipeline.createXLinkOut()
-    xout[c].setStreamName(c)
-    streams.append(c)
-    if cam_type_tof[c]:
-        cam[c] = pipeline.create(dai.node.ColorCamera)  # .Camera
-        if args.tof_raw:
-            tofEnableRaw = True
-        else:
-            tof[c] = pipeline.create(dai.node.ToF)
-            cam[c].raw.link(tof[c].input)
-            tof[c].depth.link(xout[c].input)
-            xinTofConfig.out.link(tof[c].inputConfig)
-            tofConfig = tof[c].initialConfig.get()
-            tofConfig.depthParams.freqModUsed = dai.RawToFConfig.DepthParams.TypeFMod.MIN
-            tofConfig.depthParams.avgPhaseShuffle = False
-            tofConfig.depthParams.minimumAmplitude = 3.0
-
-            if args.tof_median == 0:
-                tofConfig.depthParams.median = dai.MedianFilter.MEDIAN_OFF
-            elif args.tof_median == 3:
-                tofConfig.depthParams.median = dai.MedianFilter.KERNEL_3x3
-            elif args.tof_median == 5:
-                tofConfig.depthParams.median = dai.MedianFilter.KERNEL_5x5
-            elif args.tof_median == 7:
-                tofConfig.depthParams.median = dai.MedianFilter.KERNEL_7x7
-
-            tof[c].initialConfig.set(tofConfig)
-            if args.tof_amplitude:
-                amp_name = 'tof_amplitude_' + c
-                xout_tof_amp[c] = pipeline.create(dai.node.XLinkOut)
-                xout_tof_amp[c].setStreamName(amp_name)
-                streams.append(amp_name)
-                tof[c].amplitude.link(xout_tof_amp[c].input)
-    elif cam_type_color[c]:
-        cam[c] = pipeline.createColorCamera()
-        cam[c].setResolution(color_res_opts[args.color_resolution])
-        cam[c].setIspScale(1, args.isp_downscale)
-        # cam[c].initialControl.setManualFocus(85) # TODO
-        if args.rgb_preview:
-            cam[c].preview.link(xout[c].input)
-        else:
-            cam[c].isp.link(xout[c].input)
-    else:
-        cam[c] = pipeline.createMonoCamera()
-        cam[c].setResolution(mono_res_opts[args.mono_resolution])
-        cam[c].out.link(xout[c].input)
-    cam[c].setBoardSocket(cam_socket_opts[c])
-    # Num frames to capture on trigger, with first to be discarded (due to degraded quality)
-    # cam[c].initialControl.setExternalTrigger(2, 1)
-    # cam[c].initialControl.setStrobeExternal(48, 1)
-    # cam[c].initialControl.setFrameSyncMode(dai.CameraControl.FrameSyncMode.INPUT)
-
-    # cam[c].initialControl.setManualExposure(15000, 400) # exposure [us], iso
-    # When set, takes effect after the first 2 frames
-    # cam[c].initialControl.setManualWhiteBalance(4000)  # light temperature in K, 1000..12000
-    # cam[c].initialControl.setAutoExposureLimit(5000)  # can also be updated at runtime
-    # cam[c].initialControl.setMisc("downsampling-mode", "binning")  # default: "scaling"
-    # cam[c].initialControl.setMisc("binning-mode", "sum")  # default: "avg"
-    # cam[c].initialControl.setMisc("manual-exposure-handling", "fast")  # default: "default"
-    # cam[c].initialControl.setMisc("hdr-exposure-ratio", 4)  # enables HDR when set `> 1`, current options: 2, 4, 8
-    # cam[c].initialControl.setMisc("hdr-local-tone-weight", 75)  # default 75, range 0..100
-    # cam[c].initialControl.setMisc("high-conversion-gain", 0)  # 1 to enable (default on supported sensors)
-    for kvPair in args.misc_controls:
-        cam[c].initialControl.setMisc(*kvPair)
-    control.out.link(cam[c].inputControl)
-    if rotate[c]:
-        cam[c].setImageOrientation(dai.CameraImageOrientation.ROTATE_180_DEG)
-    cam[c].setFps(args.fps)
-    if args.isp3afps:
-        cam[c].setIsp3aFps(args.isp3afps)
-
-    if args.enable_raw or tofEnableRaw:
-        raw_name = 'raw_' + c
-        xout_raw[c] = pipeline.create(dai.node.XLinkOut)
-        xout_raw[c].setStreamName(raw_name)
-        streams.append(raw_name)
-        cam[c].raw.link(xout_raw[c].input)
-        cam[c].setRawOutputPacked(False)
-
-if args.camera_tuning:
-    pipeline.setCameraTuningBlobPath(str(args.camera_tuning))
-
-=======
->>>>>>> 76294530
 def exit_cleanly(signum, frame):
     print("Exiting cleanly")
     cv2.destroyAllWindows()
@@ -475,6 +365,15 @@
         # cam[c].initialControl.setManualExposure(15000, 400) # exposure [us], iso
         # When set, takes effect after the first 2 frames
         # cam[c].initialControl.setManualWhiteBalance(4000)  # light temperature in K, 1000..12000
+        # cam[c].initialControl.setAutoExposureLimit(5000)  # can also be updated at runtime
+        # cam[c].initialControl.setMisc("downsampling-mode", "binning")  # default: "scaling"
+        # cam[c].initialControl.setMisc("binning-mode", "sum")  # default: "avg"
+        # cam[c].initialControl.setMisc("manual-exposure-handling", "fast")  # default: "default"
+        # cam[c].initialControl.setMisc("hdr-exposure-ratio", 4)  # enables HDR when set `> 1`, current options: 2, 4, 8
+        # cam[c].initialControl.setMisc("hdr-local-tone-weight", 75)  # default 75, range 0..100
+        # cam[c].initialControl.setMisc("high-conversion-gain", 0)  # 1 to enable (default on supported sensors)
+        for kvPair in args.misc_controls:
+            cam[c].initialControl.setMisc(*kvPair)
         control.out.link(cam[c].inputControl)
         if rotate[c]:
             cam[c].setImageOrientation(
@@ -786,32 +685,12 @@
         elif key == ord('c'):
             capture_list = streams.copy()
             capture_time = time.strftime('%Y%m%d_%H%M%S')
-<<<<<<< HEAD
-        elif key == ord('g'):
-            if tof:
-                f_mod = dai.RawToFConfig.DepthParams.TypeFMod.MAX if tofConfig.depthParams.freqModUsed  == dai.RawToFConfig.DepthParams.TypeFMod.MIN else dai.RawToFConfig.DepthParams.TypeFMod.MIN
-                print("ToF toggling f_mod value to:", f_mod)
-                tofConfig.depthParams.freqModUsed = f_mod
-                tofCfgQueue.send(tofConfig)
-            else:
-                if hdr_on:
-                    control = 'hdr_local_tone_weight'
-                    print("Selected control:", control)
-                else:
-                    print("HDR was not enabled, start with `-misc hdr-exposure-ratio=2` or higher to enable")
         elif key == ord('h'):
-            if tof:
-                tofConfig.depthParams.avgPhaseShuffle = not tofConfig.depthParams.avgPhaseShuffle
-                print("ToF toggling avgPhaseShuffle value to:", tofConfig.depthParams.avgPhaseShuffle)
-                tofCfgQueue.send(tofConfig)
-            else:
-                high_conversion_gain = 1 - high_conversion_gain
-                print("High conversion gain:", high_conversion_gain)
-                ctrl = dai.CameraControl()
-                ctrl.setMisc("high-conversion-gain", high_conversion_gain)
-                controlQueue.send(ctrl)
-=======
->>>>>>> 76294530
+            high_conversion_gain = 1 - high_conversion_gain
+            print("High conversion gain:", high_conversion_gain)
+            ctrl = dai.CameraControl()
+            ctrl.setMisc("high-conversion-gain", high_conversion_gain)
+            controlQueue.send(ctrl)
         elif key == ord('t'):
             print("Autofocus trigger (and disable continuous)")
             ctrl = dai.CameraControl()
@@ -890,7 +769,7 @@
                 floodIntensity = 0
             device.setIrFloodLightIntensity(floodIntensity)
             print(f'IR Flood intensity:', floodIntensity)
-        elif key >= 0 and chr(key) in '34567890[]p\\;\'r':
+        elif key >= 0 and chr(key) in '34567890[]\\;\'rg':
             if key == ord('3'):
                 control = 'awb_mode'
             elif key == ord('4'):
@@ -919,9 +798,9 @@
                 control = 'chroma_denoise'
             elif key == ord('p'):
                 control = 'tof_amplitude_min'
-            elif key == ord('r'):
+            elif key == ord('r') or key == ord('g'):
                 if hdr_on:
-                    control = 'hdr_exp_ratio'
+                    control = 'hdr_exp_ratio' if key == ord('r') else 'hdr_local_tone_weight'
                 else:
                     print("HDR was not enabled, start with `-misc hdr-exposure-ratio=2` or higher to enable")
             print("Selected control:", control)
@@ -933,7 +812,7 @@
                 change = 1
             ctrl = dai.CameraControl()
             if control == 'none':
-                print("Please select a control first using keys 3..9 0 [ ] \\ ; \' r g p")
+                print("Please select a control first using keys 3..9 0 [ ] \\ ; \' r g")
             elif control == 'ae_comp':
                 ae_comp = clamp(ae_comp + change, -9, 9)
                 print("Auto exposure compensation:", ae_comp)
@@ -986,7 +865,6 @@
                 chroma_denoise = clamp(chroma_denoise + change, 0, 4)
                 print("Chroma denoise:", chroma_denoise)
                 ctrl.setChromaDenoise(chroma_denoise)
-<<<<<<< HEAD
             elif control == 'hdr_exp_ratio':
                 hdr_exp_ratio = clamp(hdr_exp_ratio + change, 0, 3)
                 value = pow(2, hdr_exp_ratio)
@@ -997,13 +875,6 @@
                 value = hdr_local_tone_weight / 32
                 print(f"HDR local tone weight (normalized): {value:.2f}")
                 ctrl.setMisc("hdr-local-tone-weight", value)
-            elif control == 'tof_amplitude_min' and tof:
-                amp_min = clamp(tofConfig.depthParams.minimumAmplitude + change, 0, 50)
-                print("Setting min amplitude(confidence) to:", amp_min)
-                tofConfig.depthParams.minimumAmplitude = amp_min
-                tofCfgQueue.send(tofConfig)
-=======
->>>>>>> 76294530
             controlQueue.send(ctrl)
 
     print()