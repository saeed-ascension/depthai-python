--- conflicted
+++ resolved
@@ -129,12 +129,9 @@
     src/pipeline/node/WarpBindings.cpp
     src/pipeline/node/UVCBindings.cpp
     src/pipeline/node/ToFBindings.cpp
-<<<<<<< HEAD
     src/pipeline/node/PointCloudBindings.cpp
-=======
     src/pipeline/node/SyncBindings.cpp
     src/pipeline/node/MessageDemuxBindings.cpp
->>>>>>> 855e0208
 
     src/pipeline/datatype/ADatatypeBindings.cpp
     src/pipeline/datatype/AprilTagConfigBindings.cpp
