cmake_minimum_required(VERSION 3.4) # For Hunter

# Set defaults
# PIC toolchain as we are building a shared library
set(CMAKE_TOOLCHAIN_FILE "${CMAKE_CURRENT_LIST_DIR}/cmake/toolchain/pic.cmake" CACHE STRING "")

# Build dependencies as 'Release' only by default (if not MSVC, as it requires same debug level for libraries to be linked against)
if(NOT WIN32)
    set(HUNTER_CONFIGURATION_TYPES "Release" CACHE STRING "Hunter dependencies list of build configurations")
endif()

# Generate combined Hunter config
file(READ depthai-core/cmake/Hunter/config.cmake depthai_core_hunter_config)
file(READ cmake/Hunter/config.cmake hunter_config)
string(CONCAT final_hunter_config ${depthai_core_hunter_config} "\n\n" ${hunter_config})
file(WRITE ${CMAKE_CURRENT_BINARY_DIR}/generated/Hunter/config.cmake ${final_hunter_config})

include("cmake/HunterGate.cmake")
HunterGate(
    URL "https://github.com/cpp-pm/hunter/archive/v0.23.258.tar.gz"
    SHA1 "062a19ab13ce8dffa9a882b6ce3e43bdabdf75d3"
    FILEPATH ${CMAKE_CURRENT_BINARY_DIR}/generated/Hunter/config.cmake # Combined config
)

# Move binary dir if windows, to shorten the path
if(WIN32)
    set(HUNTER_BINARY_DIR "${HUNTER_GATE_ROOT}/_bin" CACHE STRING "Hunter binary directory")
endif()

# Pybindings project
set(TARGET_NAME depthai)
<<<<<<< HEAD
project(${TARGET_NAME} VERSION "0") # revision of bindings [depthai-core].[rev]
=======
project(depthai VERSION "0") # revision of bindings [depthai-core].[rev]

# Add module paths
list(APPEND CMAKE_MODULE_PATH "${PROJECT_SOURCE_DIR}/cmake/")
list(APPEND CMAKE_MODULE_PATH "${PROJECT_SOURCE_DIR}/depthai-core/cmake")

# Constants
set(DOCSTRINGS_INCLUDE_PLACEHOLDER_DIR ${CMAKE_CURRENT_BINARY_DIR}/generated/include)
set(DOCSTRINGS_INCLUDE_PLACEHOLDER_PATH ${DOCSTRINGS_INCLUDE_PLACEHOLDER_DIR}/docstring.hpp)
set(DOCSTRINGS_OUTPUT ${CMAKE_CURRENT_BINARY_DIR}/generated/include/depthai_python_docstring.hpp)

# First specify options
option(DEPTHAI_PYTHON_ENABLE_TESTS "Enable tests" OFF)
option(DEPTHAI_PYTHON_ENABLE_EXAMPLES "Enable examples" OFF)
option(DEPTHAI_PYTHON_BUILD_DOCS "Build documentation - see docs/requirements.txt for needed dependencies" OFF)
option(DEPTHAI_PYTHON_BUILD_DOCSTRINGS "Generate docstrings from header files if module 'pybind11_mkdoc' available" ON)
set(DEPTHAI_PYTHON_DOCSTRINGS_INPUT ${DOCSTRINGS_OUTPUT} CACHE FILEPATH "Path to docstring for bindings") 
set(DEPTHAI_PYTHON_DOCSTRINGS_OUTPUT ${DOCSTRINGS_OUTPUT} CACHE FILEPATH "Path where docstring file will be generated") 
if(DEPTHAI_PYTHON_BUILD_DOCSTRINGS)
    option(DEPTHAI_PYTHON_FORCE_DOCSTRINGS "Force that docstrings are generated, module 'pybind11_mkdoc' required" OFF)
endif()

# Add external dependencies
add_subdirectory(external)
>>>>>>> abbc96a1

# Add depthai-cpp dependency
add_subdirectory(depthai-core)

# Add pybind11 dependency
#add_subdirectory(pybind11-2.5.0)
hunter_add_package(pybind11)

# Disable LTO if MINGW compiler
if(MINGW)   
    set(PYBIND11_LTO_CXX_FLAGS "" CACHE STRING "" FORCE)
endif()
find_package(pybind11 CONFIG REQUIRED)

# Add files for python module
pybind11_add_module(${TARGET_NAME} 
    src/py_bindings.cpp
<<<<<<< HEAD
    src/host_data_packet_bindings.cpp
    src/nnet_packet_bindings.cpp
    src/device_bindings.cpp
=======
    src/XLinkConnectionBindings.cpp
    src/DeviceBindings.cpp
    src/DeviceBootloaderBindings.cpp
    src/DatatypeBindings.cpp
    src/DataQueueBindings.cpp
    src/pipeline/PipelineBindings.cpp
    src/pipeline/NodeBindings.cpp
    src/pipeline/CommonBindings.cpp
    src/pipeline/AssetManagerBindings.cpp
    src/openvino/OpenVINOBindings.cpp
    src/log/LogBindings.cpp
>>>>>>> abbc96a1
)

# Configure include placeholder with INPUT path
configure_file(cmake/docstring.hpp.in ${DOCSTRINGS_INCLUDE_PLACEHOLDER_PATH})
# Add target to generate docstrings
if (DEPTHAI_PYTHON_BUILD_DOCSTRINGS)
    include(pybind11-mkdoc)
    # Check if pybind11_mkdoc available and create target
    target_pybind11_mkdoc_setup(${DEPTHAI_PYTHON_DOCSTRINGS_OUTPUT} depthai-core ${DEPTHAI_PYTHON_FORCE_DOCSTRINGS})
    if(NOT TARGET pybind11_mkdoc)
        # Generate default docstrings to OUTPUT path
        configure_file(cmake/default_docstring.hpp.in ${DEPTHAI_PYTHON_DOCSTRINGS_OUTPUT} COPYONLY)
    endif()
else()
    # Generate default docstrings to OUTPUT path
    configure_file(cmake/default_docstring.hpp.in ${DEPTHAI_PYTHON_DOCSTRINGS_OUTPUT} COPYONLY)
endif()

# Add include directory
target_include_directories(${TARGET_NAME} PRIVATE src ${DOCSTRINGS_INCLUDE_PLACEHOLDER_DIR})

# Link with libraries
target_link_libraries(${TARGET_NAME} 
    PUBLIC 
        # pybind11
        pybind11::pybind11
        depthai::core # Use non-opencv target as we use opencv-python in bindings
        hedley
)

<<<<<<< HEAD
# Add bindings revision
target_compile_definitions(${TARGET_NAME} PRIVATE DEPTHAI_PYTHON_BINDINGS_REVISION="${PROJECT_VERSION}")

# Add default commit hash (dev) if not build by CI
=======
# Version consists of: (depthai-core).(bindings revision)[+bindings hash]
set(DEPTHAI_PYTHON_VERSION "${DEPTHAI_VERSION}.${PROJECT_VERSION}")

# Add default commit hash ('dev') if not build by CI
>>>>>>> abbc96a1
if(NOT DEFINED ENV{CI} AND NOT DEPTHAI_PYTHON_COMMIT_HASH)   
    set(DEPTHAI_PYTHON_COMMIT_HASH dev)
endif()

<<<<<<< HEAD
# Add compile definition for bindings
=======
# Append build info to version
>>>>>>> abbc96a1
if(DEPTHAI_PYTHON_COMMIT_HASH)
    set(DEPTHAI_PYTHON_VERSION "${DEPTHAI_PYTHON_VERSION}+${DEPTHAI_PYTHON_COMMIT_HASH}")    
endif()

# Add version definition
target_compile_definitions(${TARGET_NAME} PRIVATE DEPTHAI_PYTHON_VERSION="${DEPTHAI_PYTHON_VERSION}")
target_compile_definitions(${TARGET_NAME} PRIVATE DEPTHAI_PYTHON_BINDINGS_REVISION="${PROJECT_VERSION}")
target_compile_definitions(${TARGET_NAME} PRIVATE DEPTHAI_VERSION="${DEPTHAI_VERSION}")
target_compile_definitions(${TARGET_NAME} PRIVATE DEPTHAI_PYTHON_COMMIT_HASH="${DEPTHAI_PYTHON_COMMIT_HASH}")

# Set compiler features (c++14), and disables extensions
set_property(TARGET ${TARGET_NAME} PROPERTY CXX_STANDARD 14)
set_property(TARGET ${TARGET_NAME} PROPERTY CXX_STANDARD_REQUIRED ON)
set_property(TARGET ${TARGET_NAME} PROPERTY CXX_EXTENSIONS OFF)

# ASAN Settings as we are building and using shared library
if(SANITIZE_ADDRESS OR SANITIZE_MEMORY OR SANITIZE_THREAD OR SANITIZE_UNDEFINED)
    # Get asan library to preload
    if (CMAKE_CXX_COMPILER_ID STREQUAL "Clang")
        execute_process(COMMAND ${CMAKE_CXX_COMPILER} -print-file-name=libclang_rt.asan-${CMAKE_HOST_SYSTEM_PROCESSOR}.so OUTPUT_VARIABLE LIBASAN_PATH OUTPUT_STRIP_TRAILING_WHITESPACE)
    elseif (CMAKE_CXX_COMPILER_ID STREQUAL "GNU")
        execute_process(COMMAND ${CMAKE_CXX_COMPILER} -print-file-name=libasan.so OUTPUT_VARIABLE LIBASAN_PATH OUTPUT_STRIP_TRAILING_WHITESPACE)
    endif()
    # Set preload env variable
    if(APPLE)
        set(ASAN_ENVIRONMENT_VARS "DYLD_INSERT_LIBRARIES=${LIBASAN_PATH}" "ASAN_OPTIONS=leak_check_at_exit=0")
    elseif(UNIX)
        set(ASAN_ENVIRONMENT_VARS "LD_PRELOAD=${LIBASAN_PATH}" "ASAN_OPTIONS=leak_check_at_exit=0")
    endif()
    message(STATUS "ASAN environment variables: ${ASAN_ENVIRONMENT_VARS}")
endif()

########################
# Testing
########################
if(DEPTHAI_PYTHON_ENABLE_TESTS OR DEPTHAI_PYTHON_ENABLE_EXAMPLES)
    include(CTest)
    enable_testing()
endif()

########################
# Tests
########################
if (DEPTHAI_PYTHON_ENABLE_TESTS)
    add_subdirectory(tests)
endif()

########################
# Examples (can also act as tests)
########################
if (DEPTHAI_PYTHON_ENABLE_EXAMPLES)
    add_subdirectory(examples)
endif()

########################
# Documentation
########################
if(DEPTHAI_PYTHON_BUILD_DOCS)
    add_subdirectory(docs)
endif()<|MERGE_RESOLUTION|>--- conflicted
+++ resolved
@@ -29,9 +29,6 @@
 
 # Pybindings project
 set(TARGET_NAME depthai)
-<<<<<<< HEAD
-project(${TARGET_NAME} VERSION "0") # revision of bindings [depthai-core].[rev]
-=======
 project(depthai VERSION "0") # revision of bindings [depthai-core].[rev]
 
 # Add module paths
@@ -56,7 +53,6 @@
 
 # Add external dependencies
 add_subdirectory(external)
->>>>>>> abbc96a1
 
 # Add depthai-cpp dependency
 add_subdirectory(depthai-core)
@@ -74,11 +70,6 @@
 # Add files for python module
 pybind11_add_module(${TARGET_NAME} 
     src/py_bindings.cpp
-<<<<<<< HEAD
-    src/host_data_packet_bindings.cpp
-    src/nnet_packet_bindings.cpp
-    src/device_bindings.cpp
-=======
     src/XLinkConnectionBindings.cpp
     src/DeviceBindings.cpp
     src/DeviceBootloaderBindings.cpp
@@ -90,7 +81,6 @@
     src/pipeline/AssetManagerBindings.cpp
     src/openvino/OpenVINOBindings.cpp
     src/log/LogBindings.cpp
->>>>>>> abbc96a1
 )
 
 # Configure include placeholder with INPUT path
@@ -121,26 +111,15 @@
         hedley
 )
 
-<<<<<<< HEAD
-# Add bindings revision
-target_compile_definitions(${TARGET_NAME} PRIVATE DEPTHAI_PYTHON_BINDINGS_REVISION="${PROJECT_VERSION}")
-
-# Add default commit hash (dev) if not build by CI
-=======
 # Version consists of: (depthai-core).(bindings revision)[+bindings hash]
 set(DEPTHAI_PYTHON_VERSION "${DEPTHAI_VERSION}.${PROJECT_VERSION}")
 
 # Add default commit hash ('dev') if not build by CI
->>>>>>> abbc96a1
 if(NOT DEFINED ENV{CI} AND NOT DEPTHAI_PYTHON_COMMIT_HASH)   
     set(DEPTHAI_PYTHON_COMMIT_HASH dev)
 endif()
 
-<<<<<<< HEAD
-# Add compile definition for bindings
-=======
 # Append build info to version
->>>>>>> abbc96a1
 if(DEPTHAI_PYTHON_COMMIT_HASH)
     set(DEPTHAI_PYTHON_VERSION "${DEPTHAI_PYTHON_VERSION}+${DEPTHAI_PYTHON_COMMIT_HASH}")    
 endif()
