cmake_minimum_required(VERSION 3.4) # For Hunter

# Set defaults
# PIC toolchain as we are building a shared library
set(CMAKE_TOOLCHAIN_FILE "${CMAKE_CURRENT_LIST_DIR}/cmake/toolchain/pic.cmake" CACHE STRING "")

# Build dependencies as 'Release' only by default (if not MSVC, as it requires same debug level for libraries to be linked against)
if(NOT WIN32)
    set(HUNTER_CONFIGURATION_TYPES "Release" CACHE STRING "Hunter dependencies list of build configurations")
endif()

# Specify path separator
set(SYS_PATH_SEPARATOR ";")
if(UNIX)
    set(SYS_PATH_SEPARATOR ":")
endif()

# Generate combined Hunter config
file(READ depthai-core/cmake/Hunter/config.cmake depthai_core_hunter_config)
file(READ cmake/Hunter/config.cmake hunter_config)
string(CONCAT final_hunter_config ${depthai_core_hunter_config} "\n\n" ${hunter_config})
file(WRITE ${CMAKE_CURRENT_BINARY_DIR}/generated/Hunter/config.cmake ${final_hunter_config})

include("cmake/HunterGate.cmake")
HunterGate(
    URL "https://github.com/cpp-pm/hunter/archive/v0.24.18.tar.gz"
    SHA1 "1292e4d661e1770d6d6ca08c12c07cf34a0bf718"
    FILEPATH ${CMAKE_CURRENT_BINARY_DIR}/generated/Hunter/config.cmake # Combined config
)

# Move binary dir if windows, to shorten the path
if(WIN32)
    set(HUNTER_BINARY_DIR "${HUNTER_GATE_ROOT}/_bin" CACHE STRING "Hunter binary directory")
endif()

# Pybindings project
set(TARGET_NAME depthai)
project(depthai VERSION "0") # revision of bindings [depthai-core].[rev]

# Set default build type depending on context
set(default_build_type "Release")
if(EXISTS "${CMAKE_SOURCE_DIR}/.git" AND NOT DEFINED ENV{CI})
    set(default_build_type "Debug")
endif()
if(NOT CMAKE_BUILD_TYPE AND NOT CMAKE_CONFIGURATION_TYPES)
    message(STATUS "Setting build type to '${default_build_type}' as none was specified.")
    set(CMAKE_BUILD_TYPE "${default_build_type}" CACHE STRING "Choose the type of build." FORCE)
    # Set the possible values of build type for cmake-gui
    set_property(CACHE CMAKE_BUILD_TYPE PROPERTY STRINGS "Debug" "Release" "MinSizeRel" "RelWithDebInfo")
endif()

# Add module paths
list(APPEND CMAKE_MODULE_PATH "${PROJECT_SOURCE_DIR}/cmake/")
list(APPEND CMAKE_MODULE_PATH "${PROJECT_SOURCE_DIR}/depthai-core/cmake")

# Constants
set(DOCSTRINGS_INCLUDE_PLACEHOLDER_DIR ${CMAKE_CURRENT_BINARY_DIR}/generated/include)
set(DOCSTRINGS_INCLUDE_PLACEHOLDER_PATH ${DOCSTRINGS_INCLUDE_PLACEHOLDER_DIR}/docstring.hpp)
set(DEFAULT_DOCSTRINGS_OUTPUT ${CMAKE_CURRENT_BINARY_DIR}/generated/depthai_python_docstring.hpp)

# First specify options
option(DEPTHAI_PYTHON_USE_FIND_PACKAGE "Use find_package for depthai-core" OFF)
option(DEPTHAI_PYTHON_ENABLE_TESTS "Enable tests" OFF)
option(DEPTHAI_PYTHON_ENABLE_EXAMPLES "Enable examples" OFF)
option(DEPTHAI_PYTHON_BUILD_DOCS "Build documentation - see docs/requirements.txt for needed dependencies" OFF)
option(DEPTHAI_PYTHON_BUILD_DOCSTRINGS "Generate docstrings from header files if module 'pybind11_mkdoc' available" ON)
option(DEPTHAI_PYTHON_EMBEDDED_MODULE "Create an embeddable module" OFF)


# Add depthai-core dependency
if(DEPTHAI_PYTHON_USE_FIND_PACKAGE)
    find_package(depthai CONFIG REQUIRED)
else()
    add_subdirectory(depthai-core)
endif()

# Add pybind11 dependency
#add_subdirectory(pybind11-2.5.0)
hunter_add_package(pybind11)

# Disable LTO if MINGW compiler
if(MINGW)
    set(PYBIND11_LTO_CXX_FLAGS "" CACHE STRING "" FORCE)
endif()
find_package(pybind11 CONFIG REQUIRED)

# Add external dependencies
add_subdirectory(external)

set(SOURCE_LIST
    src/py_bindings.cpp
    src/XLinkBindings.cpp
    src/DeviceBindings.cpp
    src/CalibrationHandlerBindings.cpp
    src/DeviceBootloaderBindings.cpp
    src/DatatypeBindings.cpp
    src/DataQueueBindings.cpp
    src/pipeline/PipelineBindings.cpp
    src/pipeline/CommonBindings.cpp
    src/pipeline/AssetManagerBindings.cpp
    src/openvino/OpenVINOBindings.cpp
    src/log/LogBindings.cpp
    src/VersionBindings.cpp

    src/pipeline/node/NodeBindings.cpp

    src/pipeline/node/XLinkInBindings.cpp
    src/pipeline/node/XLinkOutBindings.cpp
    src/pipeline/node/ColorCameraBindings.cpp
    src/pipeline/node/CameraBindings.cpp
    src/pipeline/node/MonoCameraBindings.cpp
    src/pipeline/node/StereoDepthBindings.cpp
    src/pipeline/node/NeuralNetworkBindings.cpp
    src/pipeline/node/VideoEncoderBindings.cpp
    src/pipeline/node/ImageManipBindings.cpp
    src/pipeline/node/SPIOutBindings.cpp
    src/pipeline/node/SPIInBindings.cpp
    src/pipeline/node/DetectionNetworkBindings.cpp
    src/pipeline/node/SystemLoggerBindings.cpp
    src/pipeline/node/ScriptBindings.cpp
    src/pipeline/node/SpatialLocationCalculatorBindings.cpp
    src/pipeline/node/SpatialDetectionNetworkBindings.cpp
    src/pipeline/node/ObjectTrackerBindings.cpp
    src/pipeline/node/IMUBindings.cpp
    src/pipeline/node/EdgeDetectorBindings.cpp
    src/pipeline/node/FeatureTrackerBindings.cpp
    src/pipeline/node/ToFBindings.cpp
    src/pipeline/node/AprilTagBindings.cpp
    src/pipeline/node/DetectionParserBindings.cpp
    src/pipeline/node/WarpBindings.cpp
    src/pipeline/node/SyncBindings.cpp
    src/pipeline/node/BenchmarkBindings.cpp
<<<<<<< HEAD
    src/pipeline/node/PointCloudBindings.cpp
=======
    src/pipeline/node/UVCBindings.cpp
    src/pipeline/node/ToFBindings.cpp
>>>>>>> 0bf5ad98

    src/pipeline/datatype/ADatatypeBindings.cpp
    src/pipeline/datatype/AprilTagConfigBindings.cpp
    src/pipeline/datatype/AprilTagsBindings.cpp
    src/pipeline/datatype/BufferBindings.cpp
    src/pipeline/datatype/CameraControlBindings.cpp
    src/pipeline/datatype/EdgeDetectorConfigBindings.cpp
    src/pipeline/datatype/FeatureTrackerConfigBindings.cpp
    src/pipeline/datatype/ToFConfigBindings.cpp
    src/pipeline/datatype/ImageManipConfigBindings.cpp
    src/pipeline/datatype/ImgDetectionsBindings.cpp
    src/pipeline/datatype/ImgFrameBindings.cpp
    src/pipeline/datatype/IMUDataBindings.cpp
    src/pipeline/datatype/NNDataBindings.cpp
    src/pipeline/datatype/SpatialImgDetectionsBindings.cpp
    src/pipeline/datatype/SpatialLocationCalculatorConfigBindings.cpp
    src/pipeline/datatype/SpatialLocationCalculatorDataBindings.cpp
    src/pipeline/datatype/StereoDepthConfigBindings.cpp
    src/pipeline/datatype/SystemInformationBindings.cpp
    src/pipeline/datatype/TrackedFeaturesBindings.cpp
    src/pipeline/datatype/TrackletsBindings.cpp
    src/pipeline/datatype/PointCloudConfigBindings.cpp
    src/pipeline/datatype/BenchmarkReportBindings.cpp
    src/pipeline/datatype/OccupancyPoolBindings.cpp
)

# Add files for python module
if(DEPTHAI_PYTHON_EMBEDDED_MODULE)
    add_library(${TARGET_NAME} ${SOURCE_LIST})
else()
    pybind11_add_module(${TARGET_NAME} ${SOURCE_LIST})
endif()

if(WIN32)
    # Copy dlls to target directory - Windows only
    # TARGET_RUNTIME_DLLS generator expression available since CMake 3.21
    if(CMAKE_VERSION VERSION_LESS "3.21")
        file(GLOB depthai_dll_libraries "${HUNTER_INSTALL_PREFIX}/bin/*.dll")
    else()
        set(depthai_dll_libraries "$<TARGET_RUNTIME_DLLS:${TARGET_NAME}>")
    endif()
    add_custom_command(TARGET ${TARGET_NAME} POST_BUILD COMMAND
        ${CMAKE_COMMAND} -E copy ${depthai_dll_libraries} $<TARGET_FILE_DIR:${TARGET_NAME}>
        COMMAND_EXPAND_LISTS
    )

    # Disable "d" postfix, so python can import the library as is
    set_target_properties(${TARGET_NAME} PROPERTIES DEBUG_POSTFIX "")
endif()

# Add stubs (pyi) generation step after building bindings
execute_process(COMMAND "${PYTHON_EXECUTABLE}" "-c" "from mypy import api" RESULT_VARIABLE error OUTPUT_QUIET ERROR_QUIET)
if(error)
    message(WARNING "Mypy not available - stubs won't be generated or checked")
else()
    get_target_property(bindings_directory ${TARGET_NAME} LIBRARY_OUTPUT_DIRECTORY)
    if(NOT bindings_directory)
        set(bindings_directory ${CMAKE_CURRENT_BINARY_DIR})
    endif()
    message(STATUS "Mypy available, creating and checking stubs. Running with generate_stubs.py ${TARGET_NAME} ${bindings_directory}")
    add_custom_command(TARGET ${TARGET_NAME} POST_BUILD COMMAND
        ${CMAKE_COMMAND} -E env
        # Python path (to find compiled module)
        "PYTHONPATH=$<TARGET_FILE_DIR:${TARGET_NAME}>${SYS_PATH_SEPARATOR}$ENV{PYTHONPATH}"
        ${PYTHON_EXECUTABLE} "${CMAKE_CURRENT_LIST_DIR}/generate_stubs.py" "${TARGET_NAME}" "$<TARGET_FILE_DIR:${TARGET_NAME}>"
        DEPENDS "${CMAKE_CURRENT_LIST_DIR}/generate_stubs.py"
        WORKING_DIRECTORY "${CMAKE_CURRENT_BINARY_DIR}"
    )
endif()

# Docstring options
if(DEPTHAI_PYTHON_DOCSTRINGS_INPUT AND DEPTHAI_PYTHON_DOCSTRINGS_OUTPUT)
    message(FATAL_ERROR "DEPTHAI_PYTHON_DOCSTRINGS_INPUT and DEPTHAI_PYTHON_DOCSTRINGS_OUTPUT are mutually exclusive")
endif()

if(DEPTHAI_PYTHON_DOCSTRINGS_OUTPUT)
    # If output is specified set both input and output to same the path
    set(docstring_input_path ${DEPTHAI_PYTHON_DOCSTRINGS_OUTPUT})
    set(docstring_output_path ${DEPTHAI_PYTHON_DOCSTRINGS_OUTPUT})
else()
    # If input docstrings explicitly specified, use those and disable building
    if(DEPTHAI_PYTHON_DOCSTRINGS_INPUT)
        set(docstring_input_path ${DEPTHAI_PYTHON_DOCSTRINGS_INPUT})
        message(STATUS "Disabled building of docstrings - using docstrings specified by DEPTHAI_PYTHON_DOCSTRINGS_INPUT (${DEPTHAI_PYTHON_DOCSTRINGS_INPUT})")
        set(DEPTHAI_PYTHON_BUILD_DOCSTRINGS OFF CACHE BOOL "Generate docstrings from header files if module 'pybind11_mkdoc' available" FORCE)
    else()
        # Otherwise set default location as input
        set(docstring_input_path ${DEFAULT_DOCSTRINGS_OUTPUT})
    endif()

    # Set default output location
    set(docstring_output_path ${DEFAULT_DOCSTRINGS_OUTPUT})
endif()

if(DEPTHAI_PYTHON_BUILD_DOCSTRINGS)
    option(DEPTHAI_PYTHON_FORCE_DOCSTRINGS "Force that docstrings are generated, module 'pybind11_mkdoc' required" OFF)
endif()

# Configure include placeholder with INPUT path
configure_file(cmake/docstring.hpp.in ${DOCSTRINGS_INCLUDE_PLACEHOLDER_PATH})
# Add target to generate docstrings
if (DEPTHAI_PYTHON_BUILD_DOCSTRINGS)
    include(pybind11-mkdoc)

    # Check if pybind11_mkdoc available and create target
    target_pybind11_mkdoc_setup(${docstring_output_path} depthai::core ${DEPTHAI_PYTHON_FORCE_DOCSTRINGS})

    if(TARGET pybind11_mkdoc)
        # Add dependency to mkdoc target (makes sure that mkdoc is executed, and docstrings available)
        add_dependencies(${TARGET_NAME} pybind11_mkdoc)
    else()
        # Generate default docstrings to OUTPUT path
        configure_file(cmake/default_docstring.hpp.in ${docstring_output_path} COPYONLY)
    endif()
else()
    # Generate default docstrings to OUTPUT path
    configure_file(cmake/default_docstring.hpp.in ${docstring_output_path} COPYONLY)
endif()

# Add include directory
target_include_directories(${TARGET_NAME} PRIVATE src ${DOCSTRINGS_INCLUDE_PLACEHOLDER_DIR})

# Link with libraries
target_link_libraries(${TARGET_NAME}
    PUBLIC
        # pybind11
        pybind11::pybind11
        depthai::core # Use non-opencv target as we use opencv-python in bindings
        hedley
        pybind11_json
        xtensor-python
)

# Add embedded module option, otherwise link to pybind11 as usual
if(DEPTHAI_PYTHON_EMBEDDED_MODULE)
    target_compile_definitions(${TARGET_NAME} PRIVATE DEPTHAI_PYTHON_EMBEDDED_MODULE)
endif()

# Find Git
find_package(Git)

# Add build information (commit, date)
set(BUILD_COMMIT "dev")
if(GIT_FOUND)
    execute_process(
        COMMAND ${GIT_EXECUTABLE} rev-parse HEAD
        WORKING_DIRECTORY ${CMAKE_CURRENT_LIST_DIR}
        OUTPUT_VARIABLE BUILD_COMMIT
        ERROR_QUIET
        OUTPUT_STRIP_TRAILING_WHITESPACE
    )
    execute_process(
        COMMAND ${GIT_EXECUTABLE} show -s --format=%ci ${BUILD_COMMIT}
        WORKING_DIRECTORY ${CMAKE_CURRENT_LIST_DIR}
        OUTPUT_VARIABLE BUILD_COMMIT_DATETIME
        ERROR_QUIET
        OUTPUT_STRIP_TRAILING_WHITESPACE
    )
endif()

# Add local commit hash (or 'dev' if unable to retrieve) if not build by CI
if(NOT DEFINED ENV{CI} AND NOT DEPTHAI_PYTHON_COMMIT_HASH)
    set(DEPTHAI_PYTHON_COMMIT_HASH ${BUILD_COMMIT})
endif()

# Get version to use
set(version_command "import find_version as v; print(v.get_package_version())")
if(DEPTHAI_PYTHON_COMMIT_HASH)
    set(version_command "import find_version as v; print(v.get_package_dev_version('${DEPTHAI_PYTHON_COMMIT_HASH}'))")
endif()
execute_process(COMMAND ${PYTHON_EXECUTABLE} "-c" "${version_command}"
    OUTPUT_VARIABLE DEPTHAI_PYTHON_VERSION
    OUTPUT_STRIP_TRAILING_WHITESPACE
    WORKING_DIRECTORY ${CMAKE_CURRENT_LIST_DIR}
)


string(TIMESTAMP BUILD_DATETIME "%Y-%m-%d %H:%M:%S +0000" UTC)
target_compile_definitions(${TARGET_NAME}
    PRIVATE
        DEPTHAI_PYTHON_VERSION="${DEPTHAI_PYTHON_VERSION}"
        DEPTHAI_PYTHON_COMMIT_HASH="${BUILD_COMMIT}"
        DEPTHAI_PYTHON_COMMIT_DATETIME="${BUILD_COMMIT_DATETIME}"
        DEPTHAI_PYTHON_BUILD_DATETIME="${BUILD_DATETIME}"
)

# Set compiler features (c++14), and disables extensions
set_property(TARGET ${TARGET_NAME} PROPERTY CXX_STANDARD 14)
set_property(TARGET ${TARGET_NAME} PROPERTY CXX_STANDARD_REQUIRED ON)
set_property(TARGET ${TARGET_NAME} PROPERTY CXX_EXTENSIONS OFF)

# ASAN Settings as we are building and using shared library
if(SANITIZE_ADDRESS OR SANITIZE_MEMORY OR SANITIZE_THREAD OR SANITIZE_UNDEFINED)
    # Get asan library to preload
    if (CMAKE_CXX_COMPILER_ID STREQUAL "Clang")
        execute_process(COMMAND ${CMAKE_CXX_COMPILER} -print-file-name=libclang_rt.asan-${CMAKE_HOST_SYSTEM_PROCESSOR}.so OUTPUT_VARIABLE LIBASAN_PATH OUTPUT_STRIP_TRAILING_WHITESPACE)
    elseif (CMAKE_CXX_COMPILER_ID STREQUAL "GNU")
        execute_process(COMMAND ${CMAKE_CXX_COMPILER} -print-file-name=libasan.so OUTPUT_VARIABLE LIBASAN_PATH OUTPUT_STRIP_TRAILING_WHITESPACE)
    endif()
    # Set preload env variable
    if(APPLE)
        set(ASAN_ENVIRONMENT_VARS "DYLD_INSERT_LIBRARIES=${LIBASAN_PATH}" "ASAN_OPTIONS=leak_check_at_exit=0")
    elseif(UNIX)
        set(ASAN_ENVIRONMENT_VARS "LD_PRELOAD=${LIBASAN_PATH}" "ASAN_OPTIONS=leak_check_at_exit=0")
    endif()
    message(STATUS "ASAN environment variables: ${ASAN_ENVIRONMENT_VARS}")
endif()

########################
# Testing
########################
if(DEPTHAI_PYTHON_ENABLE_TESTS OR DEPTHAI_PYTHON_ENABLE_EXAMPLES)
    include(CTest)
    enable_testing()
endif()

########################
# Tests
########################
if (DEPTHAI_PYTHON_ENABLE_TESTS)
    add_subdirectory(tests)
endif()

########################
# Examples (can also act as tests)
########################
if (DEPTHAI_PYTHON_ENABLE_EXAMPLES)
    add_subdirectory(examples)
endif()

########################
# Documentation
########################
if(DEPTHAI_PYTHON_BUILD_DOCS)
    add_subdirectory(docs)
endif()<|MERGE_RESOLUTION|>--- conflicted
+++ resolved
@@ -130,12 +130,9 @@
     src/pipeline/node/WarpBindings.cpp
     src/pipeline/node/SyncBindings.cpp
     src/pipeline/node/BenchmarkBindings.cpp
-<<<<<<< HEAD
     src/pipeline/node/PointCloudBindings.cpp
-=======
     src/pipeline/node/UVCBindings.cpp
     src/pipeline/node/ToFBindings.cpp
->>>>>>> 0bf5ad98
 
     src/pipeline/datatype/ADatatypeBindings.cpp
     src/pipeline/datatype/AprilTagConfigBindings.cpp
