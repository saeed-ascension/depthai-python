#!/usr/bin/env python3

import depthai as dai

pipeline = dai.Pipeline()

# Nodes
camRgb = pipeline.createColorCamera()
monoLeft = pipeline.createMonoCamera()
monoRight = pipeline.createMonoCamera()
ve1 = pipeline.createVideoEncoder()
ve2 = pipeline.createVideoEncoder()
ve3 = pipeline.createVideoEncoder()

ve1Out = pipeline.createXLinkOut()
ve2Out = pipeline.createXLinkOut()
ve3Out = pipeline.createXLinkOut()

ve1Out.setStreamName('ve1Out')
ve2Out.setStreamName('ve2Out')
ve3Out.setStreamName('ve3Out')

# Properties
camRgb.setBoardSocket(dai.CameraBoardSocket.RGB)
camRgb.setResolution(dai.ColorCameraProperties.SensorResolution.THE_4_K)
monoLeft.setBoardSocket(dai.CameraBoardSocket.LEFT)
monoRight.setBoardSocket(dai.CameraBoardSocket.RIGHT)

# Setting to 26fps will trigger error
ve1.setDefaultProfilePreset(1280, 720, 25, dai.VideoEncoderProperties.Profile.H264_MAIN)
ve2.setDefaultProfilePreset(3840, 2160, 25, dai.VideoEncoderProperties.Profile.H265_MAIN)
ve3.setDefaultProfilePreset(1280, 720, 25, dai.VideoEncoderProperties.Profile.H264_MAIN)

# Linking
monoLeft.out.link(ve1.input)
camRgb.video.link(ve2.input)
monoRight.out.link(ve3.input)

ve1.bitstream.link(ve1Out.input)
ve2.bitstream.link(ve2Out.input)
ve3.bitstream.link(ve3Out.input)

<<<<<<< HEAD
# Pipeline is defined, now we can connect to the device
=======

# Connect and start the pipeline
>>>>>>> a60177fa
with dai.Device(pipeline) as dev:

    # Prepare data queues
    outQ1 = dev.getOutputQueue('ve1Out', maxSize=30, blocking=True)
    outQ2 = dev.getOutputQueue('ve2Out', maxSize=30, blocking=True)
    outQ3 = dev.getOutputQueue('ve3Out', maxSize=30, blocking=True)

    # Processing loop
    with open('mono1.h264', 'wb') as fileMono1H264, open('color.h265', 'wb') as fileColorH265, open('mono2.h264', 'wb') as fileMono2H264:
        print("Press Ctrl+C to stop encoding...")
        while True:
            try:
                # Empty each queue
                while outQ1.has():
                    outQ1.get().getData().tofile(fileMono1H264)

                while outQ2.has():
                    outQ2.get().getData().tofile(fileColorH265)

                while outQ3.has():
                    outQ3.get().getData().tofile(fileMono2H264)
            except KeyboardInterrupt:
                break

    print("To view the encoded data, convert the stream file (.h264/.h265) into a video file (.mp4), using commands below:")
    cmd = "ffmpeg -framerate 25 -i {} -c copy {}"
    print(cmd.format("mono1.h264", "mono1.mp4"))
    print(cmd.format("mono2.h264", "mono2.mp4"))
    print(cmd.format("color.h265", "color.mp4"))<|MERGE_RESOLUTION|>--- conflicted
+++ resolved
@@ -40,12 +40,7 @@
 ve2.bitstream.link(ve2Out.input)
 ve3.bitstream.link(ve3Out.input)
 
-<<<<<<< HEAD
-# Pipeline is defined, now we can connect to the device
-=======
-
 # Connect and start the pipeline
->>>>>>> a60177fa
 with dai.Device(pipeline) as dev:
 
     # Prepare data queues
