--- conflicted
+++ resolved
@@ -5,47 +5,6 @@
 import depthai as dai
 import numpy as np
 
-<<<<<<< HEAD
-pipeline = dai.Pipeline()
-
-cam_a = pipeline.create(dai.node.Camera)
-# We assume the ToF camera sensor is on port CAM_A
-cam_a.setBoardSocket(dai.CameraBoardSocket.CAM_A)
-
-tof = pipeline.create(dai.node.ToF)
-
-# Link the ToF sensor to the ToF node
-cam_a.raw.link(tof.input)
-
-xout = pipeline.create(dai.node.XLinkOut)
-xout.setStreamName("depth")
-tof.depth.link(xout.input)
-
-# Connect to device and start pipeline
-with dai.Device(pipeline) as device:
-    print('Connected cameras:', device.getConnectedCameraFeatures())
-    q = device.getOutputQueue(name="depth")
-
-    while True:
-        imgFrame = q.get()  # blocking call, will wait until a new data has arrived
-        depth_map = imgFrame.getFrame()
-
-        # Colorize the depth frame to jet colormap
-        depth_downscaled = depth_map[::4]
-        non_zero_depth = depth_downscaled[depth_downscaled != 0] # Remove invalid depth values
-        if len(non_zero_depth) == 0:
-            min_depth, max_depth = 0, 0
-        else:
-            min_depth = np.percentile(non_zero_depth, 3)
-            max_depth = np.percentile(non_zero_depth, 97)
-        depth_colorized = np.interp(depth_map, (min_depth, max_depth), (0, 255)).astype(np.uint8)
-        depth_colorized = cv2.applyColorMap(depth_colorized, cv2.COLORMAP_JET)
-
-        cv2.imshow("Colorized depth", depth_colorized)
-
-        if cv2.waitKey(1) == ord('q'):
-            break
-=======
 print(dai.__version__)
 
 cvColorMap = cv2.applyColorMap(np.arange(256, dtype=np.uint8), cv2.COLORMAP_JET)
@@ -157,5 +116,4 @@
             cv2.imshow("Colorized depth", depth_colorized)
             counter += 1
 
-    device.close()
->>>>>>> e0726e17
+    device.close()