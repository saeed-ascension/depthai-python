#!/usr/bin/env python3

import cv2
import numpy as np
import depthai as dai
from time import sleep
import datetime
import argparse
from pathlib import Path
import math
import os, re

datasetDefault = str((Path(__file__).parent / Path("../models/dataset")).resolve().absolute())
parser = argparse.ArgumentParser()
parser.add_argument("-p", "--dataset", nargs="?", help="Path to recorded frames", default=None)
parser.add_argument("-d", "--debug", action="store_true", help="Enable debug outputs.")
parser.add_argument("-e", "--evaluate", help="Evaluate the disparity calculation.", default=None)
parser.add_argument("-dumpdispcost", "--dumpdisparitycostvalues", action="store_true", help="Dumps the disparity cost values for each disparity range. 96 byte for each pixel.")
parser.add_argument("--download", action="store_true", help="Downloads the 2014 Middlebury dataset.")
args = parser.parse_args()

if args.evaluate is not None and args.dataset is not None:
    import sys
    raise ValueError("Cannot use both --dataset and --evaluate arguments at the same time.")

evaluation_mode = args.evaluate is not None
args.dataset = args.dataset or datasetDefault

if args.download and args.evaluate is None:
    import sys
    raise ValueError("Cannot use --download without --evaluate argument.")

if args.evaluate is None and not Path(args.dataset).exists():
    import sys
    raise FileNotFoundError(f"Required file/s not found, please run '{sys.executable} install_requirements.py'")

if args.evaluate is not None and not args.download and not Path(args.evaluate).exists():
    import sys
    raise FileNotFoundError(f"Evaluation dataset path does not exist, use the --evaluate argument to specify the path.")

if args.evaluate is not None and args.download and not Path(args.evaluate).exists():
    os.makedirs(args.evaluate)

def download_2014_middlebury(data_path):
    import requests, zipfile, io
    url = "https://vision.middlebury.edu/stereo/data/scenes2014/zip/"
    r = requests.get(url)
    c = r.content
    reg = re.compile(r"href=('|\")(.+\.zip)('|\")")
    matches = reg.findall(c.decode("utf-8"))
    files = [m[1] for m in matches]

    for f in files:
        if os.path.isdir(os.path.join(data_path, f[:-4])):
            print(f"Skipping {f}")
        else:
            print(f"Downloading {f} from {url + f}")
            r = requests.get(url + f)
            print(f"Extracting {f} to {data_path}")
            z = zipfile.ZipFile(io.BytesIO(r.content))
            z.extractall(data_path)

if args.download:
    download_2014_middlebury(args.evaluate)
    if not evaluation_mode:
        sys.exit(0)

class StereoConfigHandler:

    class Trackbar:
        def __init__(self, trackbarName, windowName, minValue, maxValue, defaultValue, handler):
            self.min = minValue
            self.max = maxValue
            self.windowName = windowName
            self.trackbarName = trackbarName
            cv2.createTrackbar(trackbarName, windowName, minValue, maxValue, handler)
            cv2.setTrackbarPos(trackbarName, windowName, defaultValue)

        def set(self, value):
            if value < self.min:
                value = self.min
                print(f"{self.trackbarName} min value is {self.min}")
            if value > self.max:
                value = self.max
                print(f"{self.trackbarName} max value is {self.max}")
            cv2.setTrackbarPos(self.trackbarName, self.windowName, value)

    class CensusMaskHandler:

        stateColor = [(0, 0, 0), (255, 255, 255)]
        gridHeight = 50
        gridWidth = 50

        def fillRectangle(self, row, col):
            src = self.gridList[row][col]["topLeft"]
            dst = self.gridList[row][col]["bottomRight"]

            stateColor = self.stateColor[1] if self.gridList[row][col]["state"] else self.stateColor[0]
            self.changed = True

            cv2.rectangle(self.gridImage, src, dst, stateColor, -1)
            cv2.imshow(self.windowName, self.gridImage)


        def clickCallback(self, event, x, y, flags, param):
            if event == cv2.EVENT_LBUTTONDOWN:
                col = x * (self.gridSize[1]) // self.width
                row = y * (self.gridSize[0]) // self.height
                self.gridList[row][col]["state"] = not self.gridList[row][col]["state"]
                self.fillRectangle(row, col)


        def __init__(self, windowName, gridSize):
            self.gridSize = gridSize
            self.windowName = windowName
            self.changed = False

            cv2.namedWindow(self.windowName)

            self.width = StereoConfigHandler.CensusMaskHandler.gridWidth * self.gridSize[1]
            self.height = StereoConfigHandler.CensusMaskHandler.gridHeight * self.gridSize[0]

            self.gridImage = np.zeros((self.height + 50, self.width, 3), np.uint8)

            cv2.putText(self.gridImage, "Click on grid to change mask!", (0, self.height+20), cv2.FONT_HERSHEY_SIMPLEX, 0.4, (255, 255, 255))
            cv2.putText(self.gridImage, "White: ON   |   Black: OFF", (0, self.height+40), cv2.FONT_HERSHEY_SIMPLEX, 0.4, (255, 255, 255))

            self.gridList = [[dict() for _ in range(self.gridSize[1])] for _ in range(self.gridSize[0])]

            for row in range(self.gridSize[0]):
                rowFactor = self.height // self.gridSize[0]
                srcY = row*rowFactor + 1
                dstY = (row+1)*rowFactor - 1
                for col in range(self.gridSize[1]):
                    colFactor = self.width // self.gridSize[1]
                    srcX = col*colFactor + 1
                    dstX = (col+1)*colFactor - 1
                    src = (srcX, srcY)
                    dst = (dstX, dstY)
                    self.gridList[row][col]["topLeft"] = src
                    self.gridList[row][col]["bottomRight"] = dst
                    self.gridList[row][col]["state"] = False
                    self.fillRectangle(row, col)

            cv2.setMouseCallback(self.windowName, self.clickCallback)
            cv2.imshow(self.windowName, self.gridImage)

        def getMask(self) -> np.uint64:
            mask = np.uint64(0)
            for row in range(self.gridSize[0]):
                for col in range(self.gridSize[1]):
                    if self.gridList[row][col]["state"]:
                        pos = row*self.gridSize[1] + col
                        mask = np.bitwise_or(mask, np.uint64(1) << np.uint64(pos))

            return mask

        def setMask(self, _mask: np.uint64):
            mask = np.uint64(_mask)
            for row in range(self.gridSize[0]):
                for col in range(self.gridSize[1]):
                    pos = row*self.gridSize[1] + col
                    if np.bitwise_and(mask, np.uint64(1) << np.uint64(pos)):
                        self.gridList[row][col]["state"] = True
                    else:
                        self.gridList[row][col]["state"] = False

                    self.fillRectangle(row, col)

        def isChanged(self):
            changed = self.changed
            self.changed = False
            return changed

        def destroyWindow(self):
            cv2.destroyWindow(self.windowName)


    censusMaskHandler = None
    newConfig = False
    config = None
    trSigma = list()
    trConfidence = list()
    trLrCheck = list()
    trFractionalBits = list()
    trLineqAlpha = list()
    trLineqBeta = list()
    trLineqThreshold = list()
    trCostAggregationP1 = list()
    trCostAggregationP2 = list()
    trTemporalAlpha = list()
    trTemporalDelta = list()
    trThresholdMinRange = list()
    trThresholdMaxRange = list()
    trSpeckleRange = list()
    trSpatialAlpha = list()
    trSpatialDelta = list()
    trSpatialHoleFilling = list()
    trSpatialNumIterations = list()
    trDecimationFactor = list()
    trDisparityShift = list()
    trCenterAlignmentShift = list()
    trInvalidateEdgePixels = list()

    def trackbarSigma(value):
        StereoConfigHandler.config.postProcessing.bilateralSigmaValue = value
        StereoConfigHandler.newConfig = True
        for tr in StereoConfigHandler.trSigma:
            tr.set(value)

    def trackbarConfidence(value):
        StereoConfigHandler.config.costMatching.confidenceThreshold = value
        StereoConfigHandler.newConfig = True
        for tr in StereoConfigHandler.trConfidence:
            tr.set(value)

    def trackbarLrCheckThreshold(value):
        StereoConfigHandler.config.algorithmControl.leftRightCheckThreshold = value
        StereoConfigHandler.newConfig = True
        for tr in StereoConfigHandler.trLrCheck:
            tr.set(value)

    def trackbarFractionalBits(value):
        StereoConfigHandler.config.algorithmControl.subpixelFractionalBits = value
        StereoConfigHandler.newConfig = True
        for tr in StereoConfigHandler.trFractionalBits:
            tr.set(value)

    def trackbarLineqAlpha(value):
        StereoConfigHandler.config.costMatching.linearEquationParameters.alpha = value
        StereoConfigHandler.newConfig = True
        for tr in StereoConfigHandler.trLineqAlpha:
            tr.set(value)

    def trackbarLineqBeta(value):
        StereoConfigHandler.config.costMatching.linearEquationParameters.beta = value
        StereoConfigHandler.newConfig = True
        for tr in StereoConfigHandler.trLineqBeta:
            tr.set(value)

    def trackbarLineqThreshold(value):
        StereoConfigHandler.config.costMatching.linearEquationParameters.threshold = value
        StereoConfigHandler.newConfig = True
        for tr in StereoConfigHandler.trLineqThreshold:
            tr.set(value)

    def trackbarCostAggregationP1(value):
        StereoConfigHandler.config.costAggregation.horizontalPenaltyCostP1 = value
        StereoConfigHandler.config.costAggregation.verticalPenaltyCostP1 = value
        StereoConfigHandler.newConfig = True
        for tr in StereoConfigHandler.trCostAggregationP1:
            tr.set(value)

    def trackbarCostAggregationP2(value):
        StereoConfigHandler.config.costAggregation.horizontalPenaltyCostP2 = value
        StereoConfigHandler.config.costAggregation.verticalPenaltyCostP2 = value
        StereoConfigHandler.newConfig = True
        for tr in StereoConfigHandler.trCostAggregationP2:
            tr.set(value)

    def trackbarTemporalFilterAlpha(value):
        StereoConfigHandler.config.postProcessing.temporalFilter.alpha = value / 100.
        StereoConfigHandler.newConfig = True
        for tr in StereoConfigHandler.trTemporalAlpha:
            tr.set(value)

    def trackbarTemporalFilterDelta(value):
        StereoConfigHandler.config.postProcessing.temporalFilter.delta = value
        StereoConfigHandler.newConfig = True
        for tr in StereoConfigHandler.trTemporalDelta:
            tr.set(value)

    def trackbarSpatialFilterAlpha(value):
        StereoConfigHandler.config.postProcessing.spatialFilter.alpha = value / 100.
        StereoConfigHandler.newConfig = True
        for tr in StereoConfigHandler.trSpatialAlpha:
            tr.set(value)

    def trackbarSpatialFilterDelta(value):
        StereoConfigHandler.config.postProcessing.spatialFilter.delta = value
        StereoConfigHandler.newConfig = True
        for tr in StereoConfigHandler.trSpatialDelta:
            tr.set(value)

    def trackbarSpatialFilterHoleFillingRadius(value):
        StereoConfigHandler.config.postProcessing.spatialFilter.holeFillingRadius = value
        StereoConfigHandler.newConfig = True
        for tr in StereoConfigHandler.trSpatialHoleFilling:
            tr.set(value)

    def trackbarSpatialFilterNumIterations(value):
        StereoConfigHandler.config.postProcessing.spatialFilter.numIterations = value
        StereoConfigHandler.newConfig = True
        for tr in StereoConfigHandler.trSpatialNumIterations:
            tr.set(value)

    def trackbarThresholdMinRange(value):
        StereoConfigHandler.config.postProcessing.thresholdFilter.minRange = value * 1000
        StereoConfigHandler.newConfig = True
        for tr in StereoConfigHandler.trThresholdMinRange:
            tr.set(value)

    def trackbarThresholdMaxRange(value):
        StereoConfigHandler.config.postProcessing.thresholdFilter.maxRange = value * 1000
        StereoConfigHandler.newConfig = True
        for tr in StereoConfigHandler.trThresholdMaxRange:
            tr.set(value)

    def trackbarSpeckleRange(value):
        StereoConfigHandler.config.postProcessing.speckleFilter.speckleRange = value
        StereoConfigHandler.newConfig = True
        for tr in StereoConfigHandler.trSpeckleRange:
            tr.set(value)

    def trackbarDecimationFactor(value):
        StereoConfigHandler.config.postProcessing.decimationFilter.decimationFactor = value
        StereoConfigHandler.newConfig = True
        for tr in StereoConfigHandler.trDecimationFactor:
            tr.set(value)

    def trackbarDisparityShift(value):
        StereoConfigHandler.config.algorithmControl.disparityShift = value
        StereoConfigHandler.newConfig = True
        for tr in StereoConfigHandler.trDisparityShift:
            tr.set(value)

    def trackbarCenterAlignmentShift(value):
        if StereoConfigHandler.config.algorithmControl.depthAlign != dai.StereoDepthConfig.AlgorithmControl.DepthAlign.CENTER:
            print("Center alignment shift factor requires CENTER alignment enabled!")
            return
        StereoConfigHandler.config.algorithmControl.centerAlignmentShiftFactor = value / 100.
        print(f"centerAlignmentShiftFactor: {StereoConfigHandler.config.algorithmControl.centerAlignmentShiftFactor:.2f}")
        StereoConfigHandler.newConfig = True
        for tr in StereoConfigHandler.trCenterAlignmentShift:
            tr.set(value)

    def trackbarInvalidateEdgePixels(value):
        StereoConfigHandler.config.algorithmControl.numInvalidateEdgePixels = value
        print(f"numInvalidateEdgePixels: {StereoConfigHandler.config.algorithmControl.numInvalidateEdgePixels:.2f}")
        StereoConfigHandler.newConfig = True
        for tr in StereoConfigHandler.trInvalidateEdgePixels:
            tr.set(value)

    def handleKeypress(key, stereoDepthConfigInQueue):
        if key == ord("m"):
            StereoConfigHandler.newConfig = True
            medianSettings = [dai.MedianFilter.MEDIAN_OFF, dai.MedianFilter.KERNEL_3x3, dai.MedianFilter.KERNEL_5x5, dai.MedianFilter.KERNEL_7x7]
            currentMedian = StereoConfigHandler.config.postProcessing.median
            nextMedian = medianSettings[(medianSettings.index(currentMedian)+1) % len(medianSettings)]
            print(f"Changing median to {nextMedian.name} from {currentMedian.name}")
            StereoConfigHandler.config.postProcessing.median = nextMedian
        if key == ord("w"):
            StereoConfigHandler.newConfig = True
            StereoConfigHandler.config.postProcessing.spatialFilter.enable = not StereoConfigHandler.config.postProcessing.spatialFilter.enable
            state = "on" if StereoConfigHandler.config.postProcessing.spatialFilter.enable else "off"
            print(f"Spatial filter {state}")
        if key == ord("t"):
            StereoConfigHandler.newConfig = True
            StereoConfigHandler.config.postProcessing.temporalFilter.enable = not StereoConfigHandler.config.postProcessing.temporalFilter.enable
            state = "on" if StereoConfigHandler.config.postProcessing.temporalFilter.enable else "off"
            print(f"Temporal filter {state}")
        if key == ord("s"):
            StereoConfigHandler.newConfig = True
            StereoConfigHandler.config.postProcessing.speckleFilter.enable = not StereoConfigHandler.config.postProcessing.speckleFilter.enable
            state = "on" if StereoConfigHandler.config.postProcessing.speckleFilter.enable else "off"
            print(f"Speckle filter {state}")
        if key == ord("r"):
            StereoConfigHandler.newConfig = True
            temporalSettings = [dai.StereoDepthConfig.PostProcessing.TemporalFilter.PersistencyMode.PERSISTENCY_OFF,
            dai.StereoDepthConfig.PostProcessing.TemporalFilter.PersistencyMode.VALID_8_OUT_OF_8,
            dai.StereoDepthConfig.PostProcessing.TemporalFilter.PersistencyMode.VALID_2_IN_LAST_3,
            dai.StereoDepthConfig.PostProcessing.TemporalFilter.PersistencyMode.VALID_2_IN_LAST_4,
            dai.StereoDepthConfig.PostProcessing.TemporalFilter.PersistencyMode.VALID_2_OUT_OF_8,
            dai.StereoDepthConfig.PostProcessing.TemporalFilter.PersistencyMode.VALID_1_IN_LAST_2,
            dai.StereoDepthConfig.PostProcessing.TemporalFilter.PersistencyMode.VALID_1_IN_LAST_5,
            dai.StereoDepthConfig.PostProcessing.TemporalFilter.PersistencyMode.VALID_1_IN_LAST_8,
            dai.StereoDepthConfig.PostProcessing.TemporalFilter.PersistencyMode.PERSISTENCY_INDEFINITELY,
            ]
            currentTemporal = StereoConfigHandler.config.postProcessing.temporalFilter.persistencyMode
            nextTemporal = temporalSettings[(temporalSettings.index(currentTemporal)+1) % len(temporalSettings)]
            print(f"Changing temporal persistency to {nextTemporal.name} from {currentTemporal.name}")
            StereoConfigHandler.config.postProcessing.temporalFilter.persistencyMode = nextTemporal
        if key == ord("n"):
            StereoConfigHandler.newConfig = True
            decimationSettings = [dai.StereoDepthConfig.PostProcessing.DecimationFilter.DecimationMode.PIXEL_SKIPPING,
            dai.StereoDepthConfig.PostProcessing.DecimationFilter.DecimationMode.NON_ZERO_MEDIAN,
            dai.StereoDepthConfig.PostProcessing.DecimationFilter.DecimationMode.NON_ZERO_MEAN,
            ]
            currentDecimation = StereoConfigHandler.config.postProcessing.decimationFilter.decimationMode
            nextDecimation = decimationSettings[(decimationSettings.index(currentDecimation)+1) % len(decimationSettings)]
            print(f"Changing decimation mode to {nextDecimation.name} from {currentDecimation.name}")
            StereoConfigHandler.config.postProcessing.decimationFilter.decimationMode = nextDecimation
        if key == ord("a"):
            StereoConfigHandler.newConfig = True
            alignmentSettings = [dai.StereoDepthConfig.AlgorithmControl.DepthAlign.RECTIFIED_RIGHT,
            dai.StereoDepthConfig.AlgorithmControl.DepthAlign.RECTIFIED_LEFT,
            dai.StereoDepthConfig.AlgorithmControl.DepthAlign.CENTER,
            ]
            currentAlignment = StereoConfigHandler.config.algorithmControl.depthAlign
            nextAlignment = alignmentSettings[(alignmentSettings.index(currentAlignment)+1) % len(alignmentSettings)]
            print(f"Changing alignment mode to {nextAlignment.name} from {currentAlignment.name}")
            StereoConfigHandler.config.algorithmControl.depthAlign = nextAlignment
        elif key == ord("c"):
            StereoConfigHandler.newConfig = True
            censusSettings = [dai.StereoDepthConfig.CensusTransform.KernelSize.AUTO, dai.StereoDepthConfig.CensusTransform.KernelSize.KERNEL_5x5, dai.StereoDepthConfig.CensusTransform.KernelSize.KERNEL_7x7, dai.StereoDepthConfig.CensusTransform.KernelSize.KERNEL_7x9]
            currentCensus = StereoConfigHandler.config.censusTransform.kernelSize
            nextCensus = censusSettings[(censusSettings.index(currentCensus)+1) % len(censusSettings)]
            if nextCensus != dai.StereoDepthConfig.CensusTransform.KernelSize.AUTO:
                censusGridSize = [(5,5), (7,7), (7,9)]
                censusDefaultMask = [np.uint64(0XA82415), np.uint64(0XAA02A8154055), np.uint64(0X2AA00AA805540155)]
                censusGrid = censusGridSize[nextCensus]
                censusMask = censusDefaultMask[nextCensus]
                StereoConfigHandler.censusMaskHandler = StereoConfigHandler.CensusMaskHandler("Census mask", censusGrid)
                StereoConfigHandler.censusMaskHandler.setMask(censusMask)
            else:
                print("Census mask config is not available in AUTO census kernel mode. Change using the 'c' key")
                StereoConfigHandler.config.censusTransform.kernelMask = 0
                StereoConfigHandler.censusMaskHandler.destroyWindow()
            print(f"Changing census transform to {nextCensus.name} from {currentCensus.name}")
            StereoConfigHandler.config.censusTransform.kernelSize = nextCensus
        elif key == ord("d"):
            StereoConfigHandler.newConfig = True
            dispRangeSettings = [dai.StereoDepthConfig.CostMatching.DisparityWidth.DISPARITY_64, dai.StereoDepthConfig.CostMatching.DisparityWidth.DISPARITY_96]
            currentDispRange = StereoConfigHandler.config.costMatching.disparityWidth
            nextDispRange = dispRangeSettings[(dispRangeSettings.index(currentDispRange)+1) % len(dispRangeSettings)]
            print(f"Changing disparity range to {nextDispRange.name} from {currentDispRange.name}")
            StereoConfigHandler.config.costMatching.disparityWidth = nextDispRange
        elif key == ord("f"):
            StereoConfigHandler.newConfig = True
            StereoConfigHandler.config.costMatching.enableCompanding = not StereoConfigHandler.config.costMatching.enableCompanding
            state = "on" if StereoConfigHandler.config.costMatching.enableCompanding else "off"
            print(f"Companding {state}")
        elif key == ord("v"):
            StereoConfigHandler.newConfig = True
            StereoConfigHandler.config.censusTransform.enableMeanMode = not StereoConfigHandler.config.censusTransform.enableMeanMode
            state = "on" if StereoConfigHandler.config.censusTransform.enableMeanMode else "off"
            print(f"Census transform mean mode {state}")
        elif key == ord("1"):
            StereoConfigHandler.newConfig = True
            StereoConfigHandler.config.algorithmControl.enableLeftRightCheck = not StereoConfigHandler.config.algorithmControl.enableLeftRightCheck
            state = "on" if StereoConfigHandler.config.algorithmControl.enableLeftRightCheck else "off"
            print(f"LR-check {state}")
        elif key == ord("2"):
            StereoConfigHandler.newConfig = True
            StereoConfigHandler.config.algorithmControl.enableSubpixel = not StereoConfigHandler.config.algorithmControl.enableSubpixel
            state = "on" if StereoConfigHandler.config.algorithmControl.enableSubpixel else "off"
            print(f"Subpixel {state}")
        elif key == ord("3"):
            StereoConfigHandler.newConfig = True
            StereoConfigHandler.config.algorithmControl.enableExtended = not StereoConfigHandler.config.algorithmControl.enableExtended
            state = "on" if StereoConfigHandler.config.algorithmControl.enableExtended else "off"
            print(f"Extended {state}")

        censusMaskChanged = False
        if StereoConfigHandler.censusMaskHandler is not None:
            censusMaskChanged = StereoConfigHandler.censusMaskHandler.isChanged()
        if censusMaskChanged:
            StereoConfigHandler.config.censusTransform.kernelMask = StereoConfigHandler.censusMaskHandler.getMask()
            StereoConfigHandler.newConfig = True

        StereoConfigHandler.sendConfig(stereoDepthConfigInQueue)

    def sendConfig(stereoDepthConfigInQueue):
        if StereoConfigHandler.newConfig:
            StereoConfigHandler.newConfig = False
            configMessage = dai.StereoDepthConfig()
            configMessage.set(StereoConfigHandler.config)
            stereoDepthConfigInQueue.send(configMessage)

    def updateDefaultConfig(config):
        StereoConfigHandler.config = config

    def registerWindow(stream):
        cv2.namedWindow(stream, cv2.WINDOW_NORMAL)

        StereoConfigHandler.trConfidence.append(StereoConfigHandler.Trackbar("Disparity confidence", stream, 0, 255, StereoConfigHandler.config.costMatching.confidenceThreshold, StereoConfigHandler.trackbarConfidence))
        StereoConfigHandler.trSigma.append(StereoConfigHandler.Trackbar("Bilateral sigma", stream, 0, 100, StereoConfigHandler.config.postProcessing.bilateralSigmaValue, StereoConfigHandler.trackbarSigma))
        StereoConfigHandler.trLrCheck.append(StereoConfigHandler.Trackbar("LR-check threshold", stream, 0, 16, StereoConfigHandler.config.algorithmControl.leftRightCheckThreshold, StereoConfigHandler.trackbarLrCheckThreshold))
        StereoConfigHandler.trFractionalBits.append(StereoConfigHandler.Trackbar("Subpixel fractional bits", stream, 3, 5, StereoConfigHandler.config.algorithmControl.subpixelFractionalBits, StereoConfigHandler.trackbarFractionalBits))
        StereoConfigHandler.trDisparityShift.append(StereoConfigHandler.Trackbar("Disparity shift", stream, 0, 100, StereoConfigHandler.config.algorithmControl.disparityShift, StereoConfigHandler.trackbarDisparityShift))
        StereoConfigHandler.trCenterAlignmentShift.append(StereoConfigHandler.Trackbar("Center alignment shift factor", stream, 0, 100, StereoConfigHandler.config.algorithmControl.centerAlignmentShiftFactor, StereoConfigHandler.trackbarCenterAlignmentShift))
        StereoConfigHandler.trInvalidateEdgePixels.append(StereoConfigHandler.Trackbar("Invalidate edge pixels", stream, 0, 100, StereoConfigHandler.config.algorithmControl.numInvalidateEdgePixels, StereoConfigHandler.trackbarInvalidateEdgePixels))
        StereoConfigHandler.trLineqAlpha.append(StereoConfigHandler.Trackbar("Linear equation alpha", stream, 0, 15, StereoConfigHandler.config.costMatching.linearEquationParameters.alpha, StereoConfigHandler.trackbarLineqAlpha))
        StereoConfigHandler.trLineqBeta.append(StereoConfigHandler.Trackbar("Linear equation beta", stream, 0, 15, StereoConfigHandler.config.costMatching.linearEquationParameters.beta, StereoConfigHandler.trackbarLineqBeta))
        StereoConfigHandler.trLineqThreshold.append(StereoConfigHandler.Trackbar("Linear equation threshold", stream, 0, 255, StereoConfigHandler.config.costMatching.linearEquationParameters.threshold, StereoConfigHandler.trackbarLineqThreshold))
        StereoConfigHandler.trCostAggregationP1.append(StereoConfigHandler.Trackbar("Cost aggregation P1", stream, 0, 500, StereoConfigHandler.config.costAggregation.horizontalPenaltyCostP1, StereoConfigHandler.trackbarCostAggregationP1))
        StereoConfigHandler.trCostAggregationP2.append(StereoConfigHandler.Trackbar("Cost aggregation P2", stream, 0, 500, StereoConfigHandler.config.costAggregation.horizontalPenaltyCostP2, StereoConfigHandler.trackbarCostAggregationP2))
        StereoConfigHandler.trTemporalAlpha.append(StereoConfigHandler.Trackbar("Temporal filter alpha", stream, 0, 100, int(StereoConfigHandler.config.postProcessing.temporalFilter.alpha*100), StereoConfigHandler.trackbarTemporalFilterAlpha))
        StereoConfigHandler.trTemporalDelta.append(StereoConfigHandler.Trackbar("Temporal filter delta", stream, 0, 100, StereoConfigHandler.config.postProcessing.temporalFilter.delta, StereoConfigHandler.trackbarTemporalFilterDelta))
        StereoConfigHandler.trSpatialAlpha.append(StereoConfigHandler.Trackbar("Spatial filter alpha", stream, 0, 100, int(StereoConfigHandler.config.postProcessing.spatialFilter.alpha*100), StereoConfigHandler.trackbarSpatialFilterAlpha))
        StereoConfigHandler.trSpatialDelta.append(StereoConfigHandler.Trackbar("Spatial filter delta", stream, 0, 100, StereoConfigHandler.config.postProcessing.spatialFilter.delta, StereoConfigHandler.trackbarSpatialFilterDelta))
        StereoConfigHandler.trSpatialHoleFilling.append(StereoConfigHandler.Trackbar("Spatial filter hole filling radius", stream, 0, 16, StereoConfigHandler.config.postProcessing.spatialFilter.holeFillingRadius, StereoConfigHandler.trackbarSpatialFilterHoleFillingRadius))
        StereoConfigHandler.trSpatialNumIterations.append(StereoConfigHandler.Trackbar("Spatial filter number of iterations", stream, 0, 4, StereoConfigHandler.config.postProcessing.spatialFilter.numIterations, StereoConfigHandler.trackbarSpatialFilterNumIterations))
        StereoConfigHandler.trThresholdMinRange.append(StereoConfigHandler.Trackbar("Threshold filter min range", stream, 0, 65, StereoConfigHandler.config.postProcessing.thresholdFilter.minRange, StereoConfigHandler.trackbarThresholdMinRange))
        StereoConfigHandler.trThresholdMaxRange.append(StereoConfigHandler.Trackbar("Threshold filter max range", stream, 0, 65, StereoConfigHandler.config.postProcessing.thresholdFilter.maxRange, StereoConfigHandler.trackbarThresholdMaxRange))
        StereoConfigHandler.trSpeckleRange.append(StereoConfigHandler.Trackbar("Speckle filter range", stream, 0, 240, StereoConfigHandler.config.postProcessing.speckleFilter.speckleRange, StereoConfigHandler.trackbarSpeckleRange))
        StereoConfigHandler.trDecimationFactor.append(StereoConfigHandler.Trackbar("Decimation factor", stream, 1, 4, StereoConfigHandler.config.postProcessing.decimationFilter.decimationFactor, StereoConfigHandler.trackbarDecimationFactor))

    def __init__(self, config):
        print("Control median filter using the 'm' key.")
        print("Control census transform kernel size using the 'c' key.")
        print("Control disparity search range using the 'd' key.")
        print("Control disparity companding using the 'f' key.")
        print("Control census transform mean mode using the 'v' key.")
        print("Control depth alignment using the 'a' key.")
        print("Control decimation algorithm using the 'a' key.")
        print("Control temporal persistency mode using the 'r' key.")
        print("Control spatial filter using the 'w' key.")
        print("Control temporal filter using the 't' key.")
        print("Control speckle filter using the 's' key.")
        print("Control left-right check mode using the '1' key.")
        print("Control subpixel mode using the '2' key.")
        print("Control extended mode using the '3' key.")
        if evaluation_mode:
            print("Switch between images using '[' and ']' keys.")

        StereoConfigHandler.config = config

        if StereoConfigHandler.config.censusTransform.kernelSize != dai.StereoDepthConfig.CensusTransform.KernelSize.AUTO:
            censusMask = StereoConfigHandler.config.censusTransform.kernelMask
            censusGridSize = [(5,5), (7,7), (7,9)]
            censusGrid = censusGridSize[StereoConfigHandler.config.censusTransform.kernelSize]
            if StereoConfigHandler.config.censusTransform.kernelMask == 0:
                censusDefaultMask = [np.uint64(0xA82415), np.uint64(0xAA02A8154055), np.uint64(0x2AA00AA805540155)]
                censusMask = censusDefaultMask[StereoConfigHandler.config.censusTransform.kernelSize]
            StereoConfigHandler.censusMaskHandler = StereoConfigHandler.CensusMaskHandler("Census mask", censusGrid)
            StereoConfigHandler.censusMaskHandler.setMask(censusMask)
        else:
            print("Census mask config is not available in AUTO Census kernel mode. Change using the 'c' key")


# StereoDepth initial config options.
outDepth = False  # Disparity by default
outConfidenceMap = False  # Output disparity confidence map
outRectified = False   # Output and display rectified streams
lrcheck = False   # Better handling for occlusions
extended = False  # Closer-in minimum depth, disparity range is doubled. Unsupported for now.
subpixel = True   # Better accuracy for longer distance, fractional disparity 32-levels

enableDebugLrCheckIt1 = True
enableDebugLrCheckIt2 = args.debug
enableDebugExtLrCheckIt1 = args.debug
enableDebugExtLrCheckIt2 = args.debug

width = 1280
height = 800

xoutStereoCfg = None

# Create pipeline
pipeline = dai.Pipeline()

# Define sources and outputs
stereo = pipeline.create(dai.node.StereoDepth)

monoLeft = pipeline.create(dai.node.XLinkIn)
monoRight = pipeline.create(dai.node.XLinkIn)
xinStereoDepthConfig = pipeline.create(dai.node.XLinkIn)

xoutLeft = pipeline.create(dai.node.XLinkOut)
xoutRight = pipeline.create(dai.node.XLinkOut)
xoutDepth = pipeline.create(dai.node.XLinkOut)
xoutConfMap = pipeline.create(dai.node.XLinkOut)
xoutDisparity = pipeline.create(dai.node.XLinkOut)
xoutRectifLeft = pipeline.create(dai.node.XLinkOut)
xoutRectifRight = pipeline.create(dai.node.XLinkOut)
xoutStereoCfg = pipeline.create(dai.node.XLinkOut)
if enableDebugLrCheckIt1:
    xoutDebugLrCheckIt1 = pipeline.create(dai.node.XLinkOut)
    xoutDebugLrCheckIt1.setStreamName('disparity_lr_check_iteration1')
if enableDebugLrCheckIt2:
    xoutDebugLrCheckIt2 = pipeline.create(dai.node.XLinkOut)
    xoutDebugLrCheckIt2.setStreamName('disparity_lr_check_iteration2')
if enableDebugExtLrCheckIt1:
    xoutDebugExtLrCheckIt1 = pipeline.create(dai.node.XLinkOut)
    xoutDebugExtLrCheckIt1.setStreamName('disparity_ext_lr_check_iteration1')
if enableDebugExtLrCheckIt2:
    xoutDebugExtLrCheckIt2 = pipeline.create(dai.node.XLinkOut)
    xoutDebugExtLrCheckIt2.setStreamName('disparity_ext_lr_check_iteration2')

if args.dumpdisparitycostvalues:
    xoutDebugCostDump = pipeline.create(dai.node.XLinkOut)

xinStereoDepthConfig.setStreamName("stereoDepthConfig")
<<<<<<< HEAD
monoLeft.setStreamName('in_left')
monoRight.setStreamName('in_right')

xoutLeft.setStreamName('left')
xoutRight.setStreamName('right')
xoutDepth.setStreamName('depth')
xoutConfMap.setStreamName('confidence_map')
xoutDisparity.setStreamName('disparity')
xoutRectifLeft.setStreamName('rectified_left')
xoutRectifRight.setStreamName('rectified_right')
xoutStereoCfg.setStreamName('stereo_cfg')
=======
monoLeft.setStreamName("in_left")
monoRight.setStreamName("in_right")

xoutLeft.setStreamName("left")
xoutRight.setStreamName("right")
xoutDepth.setStreamName("depth")
xoutConfMap.setStreamName("confidence_map")
xoutDisparity.setStreamName("disparity")
xoutRectifLeft.setStreamName("rectified_left")
xoutRectifRight.setStreamName("rectified_right")
xoutStereoCfg.setStreamName("stereo_cfg")
if args.debug:
    xoutDebugLrCheckIt1.setStreamName("disparity_lr_check_iteration1")
    xoutDebugLrCheckIt2.setStreamName("disparity_lr_check_iteration2")
    xoutDebugExtLrCheckIt1.setStreamName("disparity_ext_lr_check_iteration1")
    xoutDebugExtLrCheckIt2.setStreamName("disparity_ext_lr_check_iteration2")
>>>>>>> b38a7c03
if args.dumpdisparitycostvalues:
    xoutDebugCostDump.setStreamName("disparity_cost_dump")

# Properties
stereo.setDefaultProfilePreset(dai.node.StereoDepth.PresetMode.HIGH_DENSITY)
stereo.setRectifyEdgeFillColor(0) # Black, to better see the cutout
stereo.setLeftRightCheck(lrcheck)
stereo.setExtendedDisparity(extended)
stereo.setSubpixel(subpixel)

# Switching depthAlign mode at runtime is not supported while aligning to a specific camera is enabled
# stereo.setDepthAlign(dai.CameraBoardSocket.LEFT)

# allocates resources for worst case scenario
# allowing runtime switch of stereo modes
stereo.setRuntimeModeSwitch(True)

# Linking
monoLeft.out.link(stereo.left)
monoRight.out.link(stereo.right)
xinStereoDepthConfig.out.link(stereo.inputConfig)
stereo.syncedLeft.link(xoutLeft.input)
stereo.syncedRight.link(xoutRight.input)
if outDepth:
    stereo.depth.link(xoutDepth.input)
if outConfidenceMap:
    stereo.confidenceMap.link(xoutConfMap.input)
stereo.disparity.link(xoutDisparity.input)
if outRectified:
    stereo.rectifiedLeft.link(xoutRectifLeft.input)
    stereo.rectifiedRight.link(xoutRectifRight.input)
stereo.outConfig.link(xoutStereoCfg.input)
debugStreams = []
if enableDebugLrCheckIt1:
    stereo.debugDispLrCheckIt1.link(xoutDebugLrCheckIt1.input)
    debugStreams.append('disparity_lr_check_iteration1') 
if enableDebugLrCheckIt2:
    stereo.debugDispLrCheckIt2.link(xoutDebugLrCheckIt2.input)
    debugStreams.append('disparity_lr_check_iteration2')
if enableDebugExtLrCheckIt1:
    stereo.debugExtDispLrCheckIt1.link(xoutDebugExtLrCheckIt1.input)
if enableDebugExtLrCheckIt2:
    stereo.debugExtDispLrCheckIt2.link(xoutDebugExtLrCheckIt2.input)
if args.dumpdisparitycostvalues:
    stereo.debugDispCostDump.link(xoutDebugCostDump.input)


StereoConfigHandler(stereo.initialConfig.get())
StereoConfigHandler.registerWindow("Stereo control panel")

# stereo.setPostProcessingHardwareResources(3, 3)

stereo.setInputResolution(width, height)
stereo.setRectification(False)
baseline = 75
fov = 71.86
focal = width / (2 * math.tan(fov / 2 / 180 * math.pi))

stereo.setBaseline(baseline/10)
stereo.setFocalLength(focal)

streams = ['left', 'right']
if outRectified:
    streams.extend(["rectified_left", "rectified_right"])
streams.append("disparity")
if outDepth:
    streams.append("depth")
if outConfidenceMap:
<<<<<<< HEAD
    streams.append('confidence_map')
# if args.debug:
#     debugStreams.extend(['disparity_ext_lr_check_iteration1', 'disparity_ext_lr_check_iteration2'])
=======
    streams.append("confidence_map")
debugStreams = []
if args.debug:
    debugStreams.extend(["disparity_lr_check_iteration1", "disparity_lr_check_iteration2"])
    debugStreams.extend(["disparity_ext_lr_check_iteration1", "disparity_ext_lr_check_iteration2"])
>>>>>>> b38a7c03
if args.dumpdisparitycostvalues:
    debugStreams.append("disparity_cost_dump")

def convertToCv2Frame(name, image, config):

    maxDisp = config.getMaxDisparity()
    subpixelLevels = pow(2, config.get().algorithmControl.subpixelFractionalBits)
    subpixel = config.get().algorithmControl.enableSubpixel
    dispIntegerLevels = maxDisp if not subpixel else maxDisp / subpixelLevels

    frame = image.getFrame()

    # frame.tofile(name+".raw")

    if name == "depth":
        dispScaleFactor = baseline * focal
        with np.errstate(divide="ignore"):
            frame = dispScaleFactor / frame

        frame = (frame * 255. / dispIntegerLevels).astype(np.uint8)
        frame = cv2.applyColorMap(frame, cv2.COLORMAP_HOT)
    elif "confidence_map" in name:
        pass
    elif name == "disparity_cost_dump":
        # frame.tofile(name+".raw")
        pass
    elif "disparity" in name:
        if 1: # Optionally, extend disparity range to better visualize it
            frame = (frame * 255. / maxDisp).astype(np.uint8)
        return frame
        # if 1: # Optionally, apply a color map
        #     frame = cv2.applyColorMap(frame, cv2.COLORMAP_HOT)

    return frame

class DatasetManager:
    def __init__(self, path):
        self.path = path
        self.index = 0
        self.names = [d for d in os.listdir(path) if os.path.isdir(os.path.join(path, d))]
        if len(self.names) == 0:
            raise RuntimeError("No dataset found at {}".format(path))

    def get(self):
        return os.path.join(self.path, self.names[self.index])

    def get_name(self):
        return self.names[self.index]

    def next(self):
        self.index = (self.index + 1) % len(self.names)
        return self.get()

    def prev(self):
        self.index = (self.index - 1) % len(self.names)
        return self.get()


def read_pfm(file):
    file = open(file, "rb")

    color = None
    width = None
    height = None
    scale = None
    endian = None

    header = file.readline().rstrip()
    if header.decode("ascii") == "PF":
        color = True
    elif header.decode("ascii") == "Pf":
        color = False
    else:
        raise Exception("Not a PFM file.")

    dim_match = re.search(r"(\d+)\s(\d+)", file.readline().decode("ascii"))
    if dim_match:
        width, height = map(int, dim_match.groups())
    else:
        raise Exception("Malformed PFM header.")

    scale = float(file.readline().rstrip())
    if scale < 0: # little-endian
        endian = "<"
        scale = -scale
    else:
        endian = ">" # big-endian

    data = np.fromfile(file, endian + "f")
    shape = (height, width, 3) if color else (height, width)
    return np.flip(np.reshape(data, shape), axis=0), scale

def calculate_err_measures(gt_img, oak_img):
    assert gt_img.shape == oak_img.shape

    gt_mask = gt_img != np.inf
    oak_mask = oak_img != np.inf
    mask = gt_mask & oak_mask

    gt_img[~gt_mask] = 0.
    oak_img[~mask] = 0.
    err = np.abs(gt_img - oak_img)

    n = np.sum(gt_mask)
    invalid = np.sum(gt_mask & ~oak_mask)

    bad05 = np.sum(mask & (err > 0.5))
    bad1 = np.sum(mask & (err > 1.))
    bad2 = np.sum(mask & (err > 2.))
    bad4 = np.sum(mask & (err > 4.))
    sum_err = np.sum(err[mask])
    sum_sq_err = np.sum(err[mask] ** 2)
    errs = err[mask]

    bad05_p = 100. * bad05 / n
    total_bad05_p = 100. * (bad05 + invalid) / n
    bad1_p = 100. * bad1 / n
    total_bad1_p = 100. * (bad1 + invalid) / n
    bad2_p = 100. * bad2 / n
    total_bad2_p = 100. * (bad2 + invalid) / n
    bad4_p = 100. * bad4 / n
    total_bad4_p = 100. * (bad4 + invalid) / n
    invalid_p = 100. * invalid / n
    avg_err = sum_err / (n - invalid)
    mse = sum_sq_err / (n - invalid)
    a50 = np.percentile(errs, 50)
    a90 = np.percentile(errs, 90)
    a95 = np.percentile(errs, 95)
    a99 = np.percentile(errs, 99)

    return {
        "bad0.5": bad05_p,
        "total_bad0.5": total_bad05_p,
        "bad1": bad1_p,
        "total_bad1": total_bad1_p,
        "bad2": bad2_p,
        "total_bad2": total_bad2_p,
        "bad4": bad4_p,
        "total_bad4": total_bad4_p,
        "invalid": invalid_p,
        "avg_err": avg_err,
        "mse": mse,
        "a50": a50,
        "a90": a90,
        "a95": a95,
        "a99": a99
    }

def show_evaluation(img_name, evals):
    cv2.namedWindow("Evaluation", cv2.WINDOW_NORMAL)
    font = cv2.FONT_HERSHEY_SIMPLEX
    font_scale = 2
    thickness = 3
    color = (0, 0, 0)
    lines = [
        f"Name: {img_name}",
        f"Bad0.5: {evals['bad0.5']:.2f}%",
        f"Total Bad0.5: {evals['total_bad0.5']:.2f}%",
        f"Bad1: {evals['bad1']:.2f}%",
        f"Total Bad1: {evals['total_bad1']:.2f}%",
        f"Bad2: {evals['bad2']:.2f}%",
        f"Total Bad2: {evals['total_bad2']:.2f}%",
        f"Bad4: {evals['bad4']:.2f}%",
        f"Total Bad4: {evals['total_bad4']:.2f}%",
        f"Invalid: {evals['invalid']:.2f}%",
        f"Avg Err: {evals['avg_err']:.2f}",
        f"MSE: {evals['mse']:.2f}",
        f"A50: {evals['a50']:.2f}",
        f"A90: {evals['a90']:.2f}",
        f"A95: {evals['a95']:.2f}",
        f"A99: {evals['a99']:.2f}"
    ]
    sizes = [cv2.getTextSize(line, font, font_scale, thickness) for line in lines]
    sizes = [(size[0][0], size[0][1] + size[1], size[1]) for size in sizes]
    max_width = max([size[0] for size in sizes])
    total_height = sum([size[1] for size in sizes]) + (len(lines) - 1) * thickness
    img = np.ones((total_height + thickness, max_width, 3), dtype=np.uint8) * 255
    y = 0
    for line, size in zip(lines, sizes):
        cv2.putText(img, line, (0, y + size[1] - size[2]), font, font_scale, color, thickness)
        y += size[1] + thickness
    cv2.imshow("Evaluation", img)

def show_debug_disparity(gt_img, oak_img):
    def rescale_img(img):
        img[img == np.inf] = 0.
        img = cv2.resize(img, (1280, 800), interpolation=cv2.INTER_AREA)
        return img.astype(np.uint16)

    gt_img = rescale_img(gt_img)
    oak_img = rescale_img(oak_img)
    maxv = max(gt_img.max(), oak_img.max())
    gt_img = (gt_img * 255. / maxv).astype(np.uint8)
    oak_img = (oak_img * 255. / maxv).astype(np.uint8)
    cv2.imshow("GT", gt_img)
    cv2.imshow("OAK", oak_img)

if evaluation_mode:
    dataset = DatasetManager(args.evaluate)

print("Connecting and starting the pipeline")
# Connect to device and start pipeline
with dai.Device(pipeline) as device:

    stereoDepthConfigInQueue = device.getInputQueue("stereoDepthConfig")
    inStreams = ["in_left", "in_right"]
    inStreamsCameraID = [dai.CameraBoardSocket.CAM_B, dai.CameraBoardSocket.CAM_C]
    in_q_list = []
    for s in inStreams:
        q = device.getInputQueue(s)
        in_q_list.append(q)

    # Create a receive queue for each stream
    q_list = []
    for s in streams:
        q = device.getOutputQueue(s, 8, blocking=False)
        q_list.append(q)

    inCfg = device.getOutputQueue("stereo_cfg", 8, blocking=False)

    # Need to set a timestamp for input frames, for the sync stage in Stereo node
    timestamp_ms = 0
    index = 0
    prevQueues = q_list.copy()
    while True:
        # Handle input streams, if any
        if in_q_list:
            dataset_size = 1  # Number of image pairs
            frame_interval_ms = 50
            for i, q in enumerate(in_q_list):
                path = os.path.join(dataset.get(), f"im{i}.png") if evaluation_mode else args.dataset + "/" + str(index) + "/" + q.getName() + ".png"
                data = cv2.imread(path, cv2.IMREAD_GRAYSCALE)
                data = cv2.resize(data, (width, height), interpolation = cv2.INTER_AREA)
                data = data.reshape(height*width)
                tstamp = datetime.timedelta(seconds = timestamp_ms // 1000,
                                            milliseconds = timestamp_ms % 1000)
                img = dai.ImgFrame()
                img.setData(data)
                img.setTimestamp(tstamp)
                img.setInstanceNum(inStreamsCameraID[i])
                img.setType(dai.ImgFrame.Type.RAW8)
                img.setWidth(width)
                img.setHeight(height)
                q.send(img)
                # print("Sent frame: {:25s}".format(path), "timestamp_ms:", timestamp_ms)
            timestamp_ms += frame_interval_ms
            index = (index + 1) % dataset_size
            sleep(frame_interval_ms / 1000)

        gt_disparity = None
        if evaluation_mode:
            # Load GT disparity
            gt_disparity = read_pfm(os.path.join(dataset.get(), f"disp1.pfm"))[0]

        # Handle output streams
        currentConfig = inCfg.get()

        lrCheckEnabled = currentConfig.get().algorithmControl.enableLeftRightCheck
        extendedEnabled = currentConfig.get().algorithmControl.enableExtended
        queues = q_list.copy()

        if args.dumpdisparitycostvalues:
            q = device.getOutputQueue("disparity_cost_dump", 8, blocking=False)
            queues.append(q)

        if enableDebugLrCheckIt1:
            q_list_debug = []

            activeDebugStreams = []
            if lrCheckEnabled:
<<<<<<< HEAD
                # activeDebugStreams.extend(['disparity_lr_check_iteration1', 'disparity_lr_check_iteration2'])
                pass
            activeDebugStreams.append('disparity_lr_check_iteration1')
=======
                activeDebugStreams.extend(["disparity_lr_check_iteration1", "disparity_lr_check_iteration2"])
>>>>>>> b38a7c03
            if extendedEnabled:
                activeDebugStreams.extend(["disparity_ext_lr_check_iteration1"])
                if lrCheckEnabled:
                    activeDebugStreams.extend(["disparity_ext_lr_check_iteration2"])

            for s in activeDebugStreams:
                q = device.getOutputQueue(s, 8, blocking=False)
                q_list_debug.append(q)

            queues.extend(q_list_debug)

        def ListDiff(li1, li2):
            return list(set(li1) - set(li2)) + list(set(li2) - set(li1))

        diff = ListDiff(prevQueues, queues)
        for s in diff:
            name = s.getName()
            cv2.destroyWindow(name)
        prevQueues = queues.copy()

        disparity = None
        for q in queues:
            if q.getName() in ["left", "right"]: continue
            data = q.get()
            if q.getName() == "disparity":
                disparity = data.getFrame()
            frame = convertToCv2Frame(q.getName(), data, currentConfig)
            cv2.imshow(q.getName(), frame)

        if disparity is not None and gt_disparity is not None:
            subpixel_bits = 1 << currentConfig.get().algorithmControl.subpixelFractionalBits
            subpixel_enabled = currentConfig.get().algorithmControl.enableSubpixel
            width_scale = float(gt_disparity.shape[1]) / float(disparity.shape[1])

            disparity = disparity.astype(np.float32)
            if subpixel_enabled:
                disparity = disparity / subpixel_bits
            disparity = disparity * width_scale
            disparity = cv2.resize(disparity, (gt_disparity.shape[1], gt_disparity.shape[0]), interpolation = cv2.INTER_LINEAR)
            disparity[disparity == 0.] = np.inf

            # show_debug_disparity(gt_disparity, disparity)
            err_vals = calculate_err_measures(gt_disparity, disparity)
            show_evaluation(dataset.get_name(), err_vals)

        key = cv2.waitKey(1)
        if key == ord("q"):
            break
        elif evaluation_mode and key == ord("["):
            dataset.next()
        elif evaluation_mode and key == ord("]"):
            dataset.prev()

        StereoConfigHandler.handleKeypress(key, stereoDepthConfigInQueue)<|MERGE_RESOLUTION|>--- conflicted
+++ resolved
@@ -582,19 +582,6 @@
     xoutDebugCostDump = pipeline.create(dai.node.XLinkOut)
 
 xinStereoDepthConfig.setStreamName("stereoDepthConfig")
-<<<<<<< HEAD
-monoLeft.setStreamName('in_left')
-monoRight.setStreamName('in_right')
-
-xoutLeft.setStreamName('left')
-xoutRight.setStreamName('right')
-xoutDepth.setStreamName('depth')
-xoutConfMap.setStreamName('confidence_map')
-xoutDisparity.setStreamName('disparity')
-xoutRectifLeft.setStreamName('rectified_left')
-xoutRectifRight.setStreamName('rectified_right')
-xoutStereoCfg.setStreamName('stereo_cfg')
-=======
 monoLeft.setStreamName("in_left")
 monoRight.setStreamName("in_right")
 
@@ -611,7 +598,6 @@
     xoutDebugLrCheckIt2.setStreamName("disparity_lr_check_iteration2")
     xoutDebugExtLrCheckIt1.setStreamName("disparity_ext_lr_check_iteration1")
     xoutDebugExtLrCheckIt2.setStreamName("disparity_ext_lr_check_iteration2")
->>>>>>> b38a7c03
 if args.dumpdisparitycostvalues:
     xoutDebugCostDump.setStreamName("disparity_cost_dump")
 
@@ -680,17 +666,11 @@
 if outDepth:
     streams.append("depth")
 if outConfidenceMap:
-<<<<<<< HEAD
-    streams.append('confidence_map')
-# if args.debug:
-#     debugStreams.extend(['disparity_ext_lr_check_iteration1', 'disparity_ext_lr_check_iteration2'])
-=======
     streams.append("confidence_map")
 debugStreams = []
 if args.debug:
     debugStreams.extend(["disparity_lr_check_iteration1", "disparity_lr_check_iteration2"])
     debugStreams.extend(["disparity_ext_lr_check_iteration1", "disparity_ext_lr_check_iteration2"])
->>>>>>> b38a7c03
 if args.dumpdisparitycostvalues:
     debugStreams.append("disparity_cost_dump")
 
@@ -961,13 +941,7 @@
 
             activeDebugStreams = []
             if lrCheckEnabled:
-<<<<<<< HEAD
-                # activeDebugStreams.extend(['disparity_lr_check_iteration1', 'disparity_lr_check_iteration2'])
-                pass
-            activeDebugStreams.append('disparity_lr_check_iteration1')
-=======
                 activeDebugStreams.extend(["disparity_lr_check_iteration1", "disparity_lr_check_iteration2"])
->>>>>>> b38a7c03
             if extendedEnabled:
                 activeDebugStreams.extend(["disparity_ext_lr_check_iteration1"])
                 if lrCheckEnabled:
