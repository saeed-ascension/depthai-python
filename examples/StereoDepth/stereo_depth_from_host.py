#!/usr/bin/env python3

import cv2
import numpy as np
import depthai as dai
from time import sleep
import datetime
import argparse
from pathlib import Path
import math
import os, re

datasetDefault = str((Path(__file__).parent / Path("../models/dataset")).resolve().absolute())
parser = argparse.ArgumentParser()
parser.add_argument("-p", "--dataset", nargs="?", help="Path to recorded frames", default=None)
parser.add_argument("-d", "--debug", action="store_true", help="Enable debug outputs.")
parser.add_argument("-e", "--evaluate", help="Evaluate the disparity calculation.", default=None)
parser.add_argument("-dumpdispcost", "--dumpdisparitycostvalues", action="store_true", help="Dumps the disparity cost values for each disparity range. 96 byte for each pixel.")
parser.add_argument("--download", action="store_true", help="Downloads the 2014 Middlebury dataset.")
<<<<<<< HEAD
=======
parser.add_argument("--calibration", help="Path to calibration file", default=None)
parser.add_argument("--rectify", action="store_true", help="Enable rectified streams")
parser.add_argument("--swapLR", action="store_true", help="Swap left and right cameras.")
>>>>>>> 7367e84c
args = parser.parse_args()

if args.evaluate is not None and args.dataset is not None:
    import sys
    raise ValueError("Cannot use both --dataset and --evaluate arguments at the same time.")

evaluation_mode = args.evaluate is not None
args.dataset = args.dataset or datasetDefault

if args.download and args.evaluate is None:
    import sys
    raise ValueError("Cannot use --download without --evaluate argument.")

if args.evaluate is None and not Path(args.dataset).exists():
    import sys
    raise FileNotFoundError(f"Required file/s not found, please run '{sys.executable} install_requirements.py'")

if args.evaluate is not None and not args.download and not Path(args.evaluate).exists():
    import sys
    raise FileNotFoundError(f"Evaluation dataset path does not exist, use the --evaluate argument to specify the path.")

if args.evaluate is not None and args.download and not Path(args.evaluate).exists():
    os.makedirs(args.evaluate)

def download_2014_middlebury(data_path):
    import requests, zipfile, io
    url = "https://vision.middlebury.edu/stereo/data/scenes2014/zip/"
    r = requests.get(url)
    c = r.content
    reg = re.compile(r"href=('|\")(.+\.zip)('|\")")
    matches = reg.findall(c.decode("utf-8"))
    files = [m[1] for m in matches]

    for f in files:
        if os.path.isdir(os.path.join(data_path, f[:-4])):
            print(f"Skipping {f}")
        else:
            print(f"Downloading {f} from {url + f}")
            r = requests.get(url + f)
            print(f"Extracting {f} to {data_path}")
            z = zipfile.ZipFile(io.BytesIO(r.content))
            z.extractall(data_path)

if args.download:
    download_2014_middlebury(args.evaluate)
    if not evaluation_mode:
        sys.exit(0)

class StereoConfigHandler:

    class Trackbar:
        def __init__(self, trackbarName, windowName, minValue, maxValue, defaultValue, handler):
            self.min = minValue
            self.max = maxValue
            self.windowName = windowName
            self.trackbarName = trackbarName
            cv2.createTrackbar(trackbarName, windowName, minValue, maxValue, handler)
            cv2.setTrackbarPos(trackbarName, windowName, defaultValue)

        def set(self, value):
            if value < self.min:
                value = self.min
                print(f"{self.trackbarName} min value is {self.min}")
            if value > self.max:
                value = self.max
                print(f"{self.trackbarName} max value is {self.max}")
            cv2.setTrackbarPos(self.trackbarName, self.windowName, value)

    class CensusMaskHandler:

        stateColor = [(0, 0, 0), (255, 255, 255)]
        gridHeight = 50
        gridWidth = 50

        def fillRectangle(self, row, col):
            src = self.gridList[row][col]["topLeft"]
            dst = self.gridList[row][col]["bottomRight"]

            stateColor = self.stateColor[1] if self.gridList[row][col]["state"] else self.stateColor[0]
            self.changed = True

            cv2.rectangle(self.gridImage, src, dst, stateColor, -1)
            cv2.imshow(self.windowName, self.gridImage)


        def clickCallback(self, event, x, y, flags, param):
            if event == cv2.EVENT_LBUTTONDOWN:
                col = x * (self.gridSize[1]) // self.width
                row = y * (self.gridSize[0]) // self.height
                self.gridList[row][col]["state"] = not self.gridList[row][col]["state"]
                self.fillRectangle(row, col)


        def __init__(self, windowName, gridSize):
            self.gridSize = gridSize
            self.windowName = windowName
            self.changed = False

            cv2.namedWindow(self.windowName)

            self.width = StereoConfigHandler.CensusMaskHandler.gridWidth * self.gridSize[1]
            self.height = StereoConfigHandler.CensusMaskHandler.gridHeight * self.gridSize[0]

            self.gridImage = np.zeros((self.height + 50, self.width, 3), np.uint8)

            cv2.putText(self.gridImage, "Click on grid to change mask!", (0, self.height+20), cv2.FONT_HERSHEY_SIMPLEX, 0.4, (255, 255, 255))
            cv2.putText(self.gridImage, "White: ON   |   Black: OFF", (0, self.height+40), cv2.FONT_HERSHEY_SIMPLEX, 0.4, (255, 255, 255))

            self.gridList = [[dict() for _ in range(self.gridSize[1])] for _ in range(self.gridSize[0])]

            for row in range(self.gridSize[0]):
                rowFactor = self.height // self.gridSize[0]
                srcY = row*rowFactor + 1
                dstY = (row+1)*rowFactor - 1
                for col in range(self.gridSize[1]):
                    colFactor = self.width // self.gridSize[1]
                    srcX = col*colFactor + 1
                    dstX = (col+1)*colFactor - 1
                    src = (srcX, srcY)
                    dst = (dstX, dstY)
                    self.gridList[row][col]["topLeft"] = src
                    self.gridList[row][col]["bottomRight"] = dst
                    self.gridList[row][col]["state"] = False
                    self.fillRectangle(row, col)

            cv2.setMouseCallback(self.windowName, self.clickCallback)
            cv2.imshow(self.windowName, self.gridImage)

        def getMask(self) -> np.uint64:
            mask = np.uint64(0)
            for row in range(self.gridSize[0]):
                for col in range(self.gridSize[1]):
                    if self.gridList[row][col]["state"]:
                        pos = row*self.gridSize[1] + col
                        mask = np.bitwise_or(mask, np.uint64(1) << np.uint64(pos))

            return mask

        def setMask(self, _mask: np.uint64):
            mask = np.uint64(_mask)
            for row in range(self.gridSize[0]):
                for col in range(self.gridSize[1]):
                    pos = row*self.gridSize[1] + col
                    if np.bitwise_and(mask, np.uint64(1) << np.uint64(pos)):
                        self.gridList[row][col]["state"] = True
                    else:
                        self.gridList[row][col]["state"] = False

                    self.fillRectangle(row, col)

        def isChanged(self):
            changed = self.changed
            self.changed = False
            return changed

        def destroyWindow(self):
            cv2.destroyWindow(self.windowName)


    censusMaskHandler = None
    newConfig = False
    config = None
    trSigma = list()
    trConfidence = list()
    trLrCheck = list()
    trFractionalBits = list()
    trLineqAlpha = list()
    trLineqBeta = list()
    trLineqThreshold = list()
    trCostAggregationP1 = list()
    trCostAggregationP2 = list()
    trTemporalAlpha = list()
    trTemporalDelta = list()
    trThresholdMinRange = list()
    trThresholdMaxRange = list()
    trSpeckleRange = list()
    trSpatialAlpha = list()
    trSpatialDelta = list()
    trSpatialHoleFilling = list()
    trSpatialNumIterations = list()
    trDecimationFactor = list()
    trDisparityShift = list()
    trCenterAlignmentShift = list()
    trInvalidateEdgePixels = list()

    def trackbarSigma(value):
        StereoConfigHandler.config.postProcessing.bilateralSigmaValue = value
        StereoConfigHandler.newConfig = True
        for tr in StereoConfigHandler.trSigma:
            tr.set(value)

    def trackbarConfidence(value):
        StereoConfigHandler.config.costMatching.confidenceThreshold = value
        StereoConfigHandler.newConfig = True
        for tr in StereoConfigHandler.trConfidence:
            tr.set(value)

    def trackbarLrCheckThreshold(value):
        StereoConfigHandler.config.algorithmControl.leftRightCheckThreshold = value
        StereoConfigHandler.newConfig = True
        for tr in StereoConfigHandler.trLrCheck:
            tr.set(value)

    def trackbarFractionalBits(value):
        StereoConfigHandler.config.algorithmControl.subpixelFractionalBits = value
        StereoConfigHandler.newConfig = True
        for tr in StereoConfigHandler.trFractionalBits:
            tr.set(value)

    def trackbarLineqAlpha(value):
        StereoConfigHandler.config.costMatching.linearEquationParameters.alpha = value
        StereoConfigHandler.newConfig = True
        for tr in StereoConfigHandler.trLineqAlpha:
            tr.set(value)

    def trackbarLineqBeta(value):
        StereoConfigHandler.config.costMatching.linearEquationParameters.beta = value
        StereoConfigHandler.newConfig = True
        for tr in StereoConfigHandler.trLineqBeta:
            tr.set(value)

    def trackbarLineqThreshold(value):
        StereoConfigHandler.config.costMatching.linearEquationParameters.threshold = value
        StereoConfigHandler.newConfig = True
        for tr in StereoConfigHandler.trLineqThreshold:
            tr.set(value)

    def trackbarCostAggregationP1(value):
        StereoConfigHandler.config.costAggregation.horizontalPenaltyCostP1 = value
        StereoConfigHandler.config.costAggregation.verticalPenaltyCostP1 = value
        StereoConfigHandler.newConfig = True
        for tr in StereoConfigHandler.trCostAggregationP1:
            tr.set(value)

    def trackbarCostAggregationP2(value):
        StereoConfigHandler.config.costAggregation.horizontalPenaltyCostP2 = value
        StereoConfigHandler.config.costAggregation.verticalPenaltyCostP2 = value
        StereoConfigHandler.newConfig = True
        for tr in StereoConfigHandler.trCostAggregationP2:
            tr.set(value)

    def trackbarTemporalFilterAlpha(value):
        StereoConfigHandler.config.postProcessing.temporalFilter.alpha = value / 100.
        StereoConfigHandler.newConfig = True
        for tr in StereoConfigHandler.trTemporalAlpha:
            tr.set(value)

    def trackbarTemporalFilterDelta(value):
        StereoConfigHandler.config.postProcessing.temporalFilter.delta = value
        StereoConfigHandler.newConfig = True
        for tr in StereoConfigHandler.trTemporalDelta:
            tr.set(value)

    def trackbarSpatialFilterAlpha(value):
        StereoConfigHandler.config.postProcessing.spatialFilter.alpha = value / 100.
        StereoConfigHandler.newConfig = True
        for tr in StereoConfigHandler.trSpatialAlpha:
            tr.set(value)

    def trackbarSpatialFilterDelta(value):
        StereoConfigHandler.config.postProcessing.spatialFilter.delta = value
        StereoConfigHandler.newConfig = True
        for tr in StereoConfigHandler.trSpatialDelta:
            tr.set(value)

    def trackbarSpatialFilterHoleFillingRadius(value):
        StereoConfigHandler.config.postProcessing.spatialFilter.holeFillingRadius = value
        StereoConfigHandler.newConfig = True
        for tr in StereoConfigHandler.trSpatialHoleFilling:
            tr.set(value)

    def trackbarSpatialFilterNumIterations(value):
        StereoConfigHandler.config.postProcessing.spatialFilter.numIterations = value
        StereoConfigHandler.newConfig = True
        for tr in StereoConfigHandler.trSpatialNumIterations:
            tr.set(value)

    def trackbarThresholdMinRange(value):
        StereoConfigHandler.config.postProcessing.thresholdFilter.minRange = value * 1000
        StereoConfigHandler.newConfig = True
        for tr in StereoConfigHandler.trThresholdMinRange:
            tr.set(value)

    def trackbarThresholdMaxRange(value):
        StereoConfigHandler.config.postProcessing.thresholdFilter.maxRange = value * 1000
        StereoConfigHandler.newConfig = True
        for tr in StereoConfigHandler.trThresholdMaxRange:
            tr.set(value)

    def trackbarSpeckleRange(value):
        StereoConfigHandler.config.postProcessing.speckleFilter.speckleRange = value
        StereoConfigHandler.newConfig = True
        for tr in StereoConfigHandler.trSpeckleRange:
            tr.set(value)

    def trackbarDecimationFactor(value):
        StereoConfigHandler.config.postProcessing.decimationFilter.decimationFactor = value
        StereoConfigHandler.newConfig = True
        for tr in StereoConfigHandler.trDecimationFactor:
            tr.set(value)

    def trackbarDisparityShift(value):
        StereoConfigHandler.config.algorithmControl.disparityShift = value
        StereoConfigHandler.newConfig = True
        for tr in StereoConfigHandler.trDisparityShift:
            tr.set(value)

    def trackbarCenterAlignmentShift(value):
        if StereoConfigHandler.config.algorithmControl.depthAlign != dai.StereoDepthConfig.AlgorithmControl.DepthAlign.CENTER:
            print("Center alignment shift factor requires CENTER alignment enabled!")
            return
        StereoConfigHandler.config.algorithmControl.centerAlignmentShiftFactor = value / 100.
        print(f"centerAlignmentShiftFactor: {StereoConfigHandler.config.algorithmControl.centerAlignmentShiftFactor:.2f}")
        StereoConfigHandler.newConfig = True
        for tr in StereoConfigHandler.trCenterAlignmentShift:
            tr.set(value)

    def trackbarInvalidateEdgePixels(value):
        StereoConfigHandler.config.algorithmControl.numInvalidateEdgePixels = value
        print(f"numInvalidateEdgePixels: {StereoConfigHandler.config.algorithmControl.numInvalidateEdgePixels:.2f}")
        StereoConfigHandler.newConfig = True
        for tr in StereoConfigHandler.trInvalidateEdgePixels:
            tr.set(value)

    def handleKeypress(key, stereoDepthConfigInQueue):
        if key == ord("m"):
            StereoConfigHandler.newConfig = True
            medianSettings = [dai.MedianFilter.MEDIAN_OFF, dai.MedianFilter.KERNEL_3x3, dai.MedianFilter.KERNEL_5x5, dai.MedianFilter.KERNEL_7x7]
            currentMedian = StereoConfigHandler.config.postProcessing.median
            nextMedian = medianSettings[(medianSettings.index(currentMedian)+1) % len(medianSettings)]
            print(f"Changing median to {nextMedian.name} from {currentMedian.name}")
            StereoConfigHandler.config.postProcessing.median = nextMedian
        if key == ord("w"):
            StereoConfigHandler.newConfig = True
            StereoConfigHandler.config.postProcessing.spatialFilter.enable = not StereoConfigHandler.config.postProcessing.spatialFilter.enable
            state = "on" if StereoConfigHandler.config.postProcessing.spatialFilter.enable else "off"
            print(f"Spatial filter {state}")
        if key == ord("t"):
            StereoConfigHandler.newConfig = True
            StereoConfigHandler.config.postProcessing.temporalFilter.enable = not StereoConfigHandler.config.postProcessing.temporalFilter.enable
            state = "on" if StereoConfigHandler.config.postProcessing.temporalFilter.enable else "off"
            print(f"Temporal filter {state}")
        if key == ord("s"):
            StereoConfigHandler.newConfig = True
            StereoConfigHandler.config.postProcessing.speckleFilter.enable = not StereoConfigHandler.config.postProcessing.speckleFilter.enable
            state = "on" if StereoConfigHandler.config.postProcessing.speckleFilter.enable else "off"
            print(f"Speckle filter {state}")
        if key == ord("r"):
            StereoConfigHandler.newConfig = True
            temporalSettings = [dai.StereoDepthConfig.PostProcessing.TemporalFilter.PersistencyMode.PERSISTENCY_OFF,
            dai.StereoDepthConfig.PostProcessing.TemporalFilter.PersistencyMode.VALID_8_OUT_OF_8,
            dai.StereoDepthConfig.PostProcessing.TemporalFilter.PersistencyMode.VALID_2_IN_LAST_3,
            dai.StereoDepthConfig.PostProcessing.TemporalFilter.PersistencyMode.VALID_2_IN_LAST_4,
            dai.StereoDepthConfig.PostProcessing.TemporalFilter.PersistencyMode.VALID_2_OUT_OF_8,
            dai.StereoDepthConfig.PostProcessing.TemporalFilter.PersistencyMode.VALID_1_IN_LAST_2,
            dai.StereoDepthConfig.PostProcessing.TemporalFilter.PersistencyMode.VALID_1_IN_LAST_5,
            dai.StereoDepthConfig.PostProcessing.TemporalFilter.PersistencyMode.VALID_1_IN_LAST_8,
            dai.StereoDepthConfig.PostProcessing.TemporalFilter.PersistencyMode.PERSISTENCY_INDEFINITELY,
            ]
            currentTemporal = StereoConfigHandler.config.postProcessing.temporalFilter.persistencyMode
            nextTemporal = temporalSettings[(temporalSettings.index(currentTemporal)+1) % len(temporalSettings)]
            print(f"Changing temporal persistency to {nextTemporal.name} from {currentTemporal.name}")
            StereoConfigHandler.config.postProcessing.temporalFilter.persistencyMode = nextTemporal
        if key == ord("n"):
            StereoConfigHandler.newConfig = True
            decimationSettings = [dai.StereoDepthConfig.PostProcessing.DecimationFilter.DecimationMode.PIXEL_SKIPPING,
            dai.StereoDepthConfig.PostProcessing.DecimationFilter.DecimationMode.NON_ZERO_MEDIAN,
            dai.StereoDepthConfig.PostProcessing.DecimationFilter.DecimationMode.NON_ZERO_MEAN,
            ]
            currentDecimation = StereoConfigHandler.config.postProcessing.decimationFilter.decimationMode
            nextDecimation = decimationSettings[(decimationSettings.index(currentDecimation)+1) % len(decimationSettings)]
            print(f"Changing decimation mode to {nextDecimation.name} from {currentDecimation.name}")
            StereoConfigHandler.config.postProcessing.decimationFilter.decimationMode = nextDecimation
        if key == ord("a"):
            StereoConfigHandler.newConfig = True
            alignmentSettings = [dai.StereoDepthConfig.AlgorithmControl.DepthAlign.RECTIFIED_RIGHT,
            dai.StereoDepthConfig.AlgorithmControl.DepthAlign.RECTIFIED_LEFT,
            dai.StereoDepthConfig.AlgorithmControl.DepthAlign.CENTER,
            ]
            currentAlignment = StereoConfigHandler.config.algorithmControl.depthAlign
            nextAlignment = alignmentSettings[(alignmentSettings.index(currentAlignment)+1) % len(alignmentSettings)]
            print(f"Changing alignment mode to {nextAlignment.name} from {currentAlignment.name}")
            StereoConfigHandler.config.algorithmControl.depthAlign = nextAlignment
        elif key == ord("c"):
            StereoConfigHandler.newConfig = True
            censusSettings = [dai.StereoDepthConfig.CensusTransform.KernelSize.AUTO, dai.StereoDepthConfig.CensusTransform.KernelSize.KERNEL_5x5, dai.StereoDepthConfig.CensusTransform.KernelSize.KERNEL_7x7, dai.StereoDepthConfig.CensusTransform.KernelSize.KERNEL_7x9]
            currentCensus = StereoConfigHandler.config.censusTransform.kernelSize
            nextCensus = censusSettings[(censusSettings.index(currentCensus)+1) % len(censusSettings)]
            if nextCensus != dai.StereoDepthConfig.CensusTransform.KernelSize.AUTO:
                censusGridSize = [(5,5), (7,7), (7,9)]
                censusDefaultMask = [np.uint64(0XA82415), np.uint64(0XAA02A8154055), np.uint64(0X2AA00AA805540155)]
                censusGrid = censusGridSize[nextCensus]
                censusMask = censusDefaultMask[nextCensus]
                StereoConfigHandler.censusMaskHandler = StereoConfigHandler.CensusMaskHandler("Census mask", censusGrid)
                StereoConfigHandler.censusMaskHandler.setMask(censusMask)
            else:
                print("Census mask config is not available in AUTO census kernel mode. Change using the 'c' key")
                StereoConfigHandler.config.censusTransform.kernelMask = 0
                StereoConfigHandler.censusMaskHandler.destroyWindow()
            print(f"Changing census transform to {nextCensus.name} from {currentCensus.name}")
            StereoConfigHandler.config.censusTransform.kernelSize = nextCensus
        elif key == ord("d"):
            StereoConfigHandler.newConfig = True
            dispRangeSettings = [dai.StereoDepthConfig.CostMatching.DisparityWidth.DISPARITY_64, dai.StereoDepthConfig.CostMatching.DisparityWidth.DISPARITY_96]
            currentDispRange = StereoConfigHandler.config.costMatching.disparityWidth
            nextDispRange = dispRangeSettings[(dispRangeSettings.index(currentDispRange)+1) % len(dispRangeSettings)]
            print(f"Changing disparity range to {nextDispRange.name} from {currentDispRange.name}")
            StereoConfigHandler.config.costMatching.disparityWidth = nextDispRange
        elif key == ord("f"):
            StereoConfigHandler.newConfig = True
            StereoConfigHandler.config.costMatching.enableCompanding = not StereoConfigHandler.config.costMatching.enableCompanding
            state = "on" if StereoConfigHandler.config.costMatching.enableCompanding else "off"
            print(f"Companding {state}")
        elif key == ord("v"):
            StereoConfigHandler.newConfig = True
            StereoConfigHandler.config.censusTransform.enableMeanMode = not StereoConfigHandler.config.censusTransform.enableMeanMode
            state = "on" if StereoConfigHandler.config.censusTransform.enableMeanMode else "off"
            print(f"Census transform mean mode {state}")
        elif key == ord("1"):
            StereoConfigHandler.newConfig = True
            StereoConfigHandler.config.algorithmControl.enableLeftRightCheck = not StereoConfigHandler.config.algorithmControl.enableLeftRightCheck
            state = "on" if StereoConfigHandler.config.algorithmControl.enableLeftRightCheck else "off"
            print(f"LR-check {state}")
        elif key == ord("2"):
            StereoConfigHandler.newConfig = True
            StereoConfigHandler.config.algorithmControl.enableSubpixel = not StereoConfigHandler.config.algorithmControl.enableSubpixel
            state = "on" if StereoConfigHandler.config.algorithmControl.enableSubpixel else "off"
            print(f"Subpixel {state}")
        elif key == ord("3"):
            StereoConfigHandler.newConfig = True
            StereoConfigHandler.config.algorithmControl.enableExtended = not StereoConfigHandler.config.algorithmControl.enableExtended
            state = "on" if StereoConfigHandler.config.algorithmControl.enableExtended else "off"
            print(f"Extended {state}")

        censusMaskChanged = False
        if StereoConfigHandler.censusMaskHandler is not None:
            censusMaskChanged = StereoConfigHandler.censusMaskHandler.isChanged()
        if censusMaskChanged:
            StereoConfigHandler.config.censusTransform.kernelMask = StereoConfigHandler.censusMaskHandler.getMask()
            StereoConfigHandler.newConfig = True

        StereoConfigHandler.sendConfig(stereoDepthConfigInQueue)

    def sendConfig(stereoDepthConfigInQueue):
        if StereoConfigHandler.newConfig:
            StereoConfigHandler.newConfig = False
            configMessage = dai.StereoDepthConfig()
            configMessage.set(StereoConfigHandler.config)
            stereoDepthConfigInQueue.send(configMessage)

    def updateDefaultConfig(config):
        StereoConfigHandler.config = config

    def registerWindow(stream):
        cv2.namedWindow(stream, cv2.WINDOW_NORMAL)

        StereoConfigHandler.trConfidence.append(StereoConfigHandler.Trackbar("Disparity confidence", stream, 0, 255, StereoConfigHandler.config.costMatching.confidenceThreshold, StereoConfigHandler.trackbarConfidence))
        StereoConfigHandler.trSigma.append(StereoConfigHandler.Trackbar("Bilateral sigma", stream, 0, 100, StereoConfigHandler.config.postProcessing.bilateralSigmaValue, StereoConfigHandler.trackbarSigma))
        StereoConfigHandler.trLrCheck.append(StereoConfigHandler.Trackbar("LR-check threshold", stream, 0, 16, StereoConfigHandler.config.algorithmControl.leftRightCheckThreshold, StereoConfigHandler.trackbarLrCheckThreshold))
        StereoConfigHandler.trFractionalBits.append(StereoConfigHandler.Trackbar("Subpixel fractional bits", stream, 3, 5, StereoConfigHandler.config.algorithmControl.subpixelFractionalBits, StereoConfigHandler.trackbarFractionalBits))
        StereoConfigHandler.trDisparityShift.append(StereoConfigHandler.Trackbar("Disparity shift", stream, 0, 100, StereoConfigHandler.config.algorithmControl.disparityShift, StereoConfigHandler.trackbarDisparityShift))
        StereoConfigHandler.trCenterAlignmentShift.append(StereoConfigHandler.Trackbar("Center alignment shift factor", stream, 0, 100, StereoConfigHandler.config.algorithmControl.centerAlignmentShiftFactor, StereoConfigHandler.trackbarCenterAlignmentShift))
        StereoConfigHandler.trInvalidateEdgePixels.append(StereoConfigHandler.Trackbar("Invalidate edge pixels", stream, 0, 100, StereoConfigHandler.config.algorithmControl.numInvalidateEdgePixels, StereoConfigHandler.trackbarInvalidateEdgePixels))
        StereoConfigHandler.trLineqAlpha.append(StereoConfigHandler.Trackbar("Linear equation alpha", stream, 0, 15, StereoConfigHandler.config.costMatching.linearEquationParameters.alpha, StereoConfigHandler.trackbarLineqAlpha))
        StereoConfigHandler.trLineqBeta.append(StereoConfigHandler.Trackbar("Linear equation beta", stream, 0, 15, StereoConfigHandler.config.costMatching.linearEquationParameters.beta, StereoConfigHandler.trackbarLineqBeta))
        StereoConfigHandler.trLineqThreshold.append(StereoConfigHandler.Trackbar("Linear equation threshold", stream, 0, 255, StereoConfigHandler.config.costMatching.linearEquationParameters.threshold, StereoConfigHandler.trackbarLineqThreshold))
        StereoConfigHandler.trCostAggregationP1.append(StereoConfigHandler.Trackbar("Cost aggregation P1", stream, 0, 500, StereoConfigHandler.config.costAggregation.horizontalPenaltyCostP1, StereoConfigHandler.trackbarCostAggregationP1))
        StereoConfigHandler.trCostAggregationP2.append(StereoConfigHandler.Trackbar("Cost aggregation P2", stream, 0, 500, StereoConfigHandler.config.costAggregation.horizontalPenaltyCostP2, StereoConfigHandler.trackbarCostAggregationP2))
        StereoConfigHandler.trTemporalAlpha.append(StereoConfigHandler.Trackbar("Temporal filter alpha", stream, 0, 100, int(StereoConfigHandler.config.postProcessing.temporalFilter.alpha*100), StereoConfigHandler.trackbarTemporalFilterAlpha))
        StereoConfigHandler.trTemporalDelta.append(StereoConfigHandler.Trackbar("Temporal filter delta", stream, 0, 100, StereoConfigHandler.config.postProcessing.temporalFilter.delta, StereoConfigHandler.trackbarTemporalFilterDelta))
        StereoConfigHandler.trSpatialAlpha.append(StereoConfigHandler.Trackbar("Spatial filter alpha", stream, 0, 100, int(StereoConfigHandler.config.postProcessing.spatialFilter.alpha*100), StereoConfigHandler.trackbarSpatialFilterAlpha))
        StereoConfigHandler.trSpatialDelta.append(StereoConfigHandler.Trackbar("Spatial filter delta", stream, 0, 100, StereoConfigHandler.config.postProcessing.spatialFilter.delta, StereoConfigHandler.trackbarSpatialFilterDelta))
        StereoConfigHandler.trSpatialHoleFilling.append(StereoConfigHandler.Trackbar("Spatial filter hole filling radius", stream, 0, 16, StereoConfigHandler.config.postProcessing.spatialFilter.holeFillingRadius, StereoConfigHandler.trackbarSpatialFilterHoleFillingRadius))
        StereoConfigHandler.trSpatialNumIterations.append(StereoConfigHandler.Trackbar("Spatial filter number of iterations", stream, 0, 4, StereoConfigHandler.config.postProcessing.spatialFilter.numIterations, StereoConfigHandler.trackbarSpatialFilterNumIterations))
        StereoConfigHandler.trThresholdMinRange.append(StereoConfigHandler.Trackbar("Threshold filter min range", stream, 0, 65, StereoConfigHandler.config.postProcessing.thresholdFilter.minRange, StereoConfigHandler.trackbarThresholdMinRange))
        StereoConfigHandler.trThresholdMaxRange.append(StereoConfigHandler.Trackbar("Threshold filter max range", stream, 0, 65, StereoConfigHandler.config.postProcessing.thresholdFilter.maxRange, StereoConfigHandler.trackbarThresholdMaxRange))
        StereoConfigHandler.trSpeckleRange.append(StereoConfigHandler.Trackbar("Speckle filter range", stream, 0, 240, StereoConfigHandler.config.postProcessing.speckleFilter.speckleRange, StereoConfigHandler.trackbarSpeckleRange))
        StereoConfigHandler.trDecimationFactor.append(StereoConfigHandler.Trackbar("Decimation factor", stream, 1, 4, StereoConfigHandler.config.postProcessing.decimationFilter.decimationFactor, StereoConfigHandler.trackbarDecimationFactor))

    def __init__(self, config):
        print("Control median filter using the 'm' key.")
        print("Control census transform kernel size using the 'c' key.")
        print("Control disparity search range using the 'd' key.")
        print("Control disparity companding using the 'f' key.")
        print("Control census transform mean mode using the 'v' key.")
        print("Control depth alignment using the 'a' key.")
        print("Control decimation algorithm using the 'a' key.")
        print("Control temporal persistency mode using the 'r' key.")
        print("Control spatial filter using the 'w' key.")
        print("Control temporal filter using the 't' key.")
        print("Control speckle filter using the 's' key.")
        print("Control left-right check mode using the '1' key.")
        print("Control subpixel mode using the '2' key.")
        print("Control extended mode using the '3' key.")
        if evaluation_mode:
            print("Switch between images using '[' and ']' keys.")

        StereoConfigHandler.config = config

        if StereoConfigHandler.config.censusTransform.kernelSize != dai.StereoDepthConfig.CensusTransform.KernelSize.AUTO:
            censusMask = StereoConfigHandler.config.censusTransform.kernelMask
            censusGridSize = [(5,5), (7,7), (7,9)]
            censusGrid = censusGridSize[StereoConfigHandler.config.censusTransform.kernelSize]
            if StereoConfigHandler.config.censusTransform.kernelMask == 0:
                censusDefaultMask = [np.uint64(0xA82415), np.uint64(0xAA02A8154055), np.uint64(0x2AA00AA805540155)]
                censusMask = censusDefaultMask[StereoConfigHandler.config.censusTransform.kernelSize]
            StereoConfigHandler.censusMaskHandler = StereoConfigHandler.CensusMaskHandler("Census mask", censusGrid)
            StereoConfigHandler.censusMaskHandler.setMask(censusMask)
        else:
            print("Census mask config is not available in AUTO Census kernel mode. Change using the 'c' key")


# StereoDepth initial config options.
outDepth = True  # Disparity by default
outConfidenceMap = True  # Output disparity confidence map
outRectified = True   # Output and display rectified streams
lrcheck = True   # Better handling for occlusions
extended = False  # Closer-in minimum depth, disparity range is doubled. Unsupported for now.
subpixel = True   # Better accuracy for longer distance, fractional disparity 32-levels

width = 1280
height = 800

xoutStereoCfg = None

# Create pipeline
pipeline = dai.Pipeline()

# Define sources and outputs
stereo = pipeline.create(dai.node.StereoDepth)

monoLeft = pipeline.create(dai.node.XLinkIn)
monoRight = pipeline.create(dai.node.XLinkIn)
xinStereoDepthConfig = pipeline.create(dai.node.XLinkIn)

xoutLeft = pipeline.create(dai.node.XLinkOut)
xoutRight = pipeline.create(dai.node.XLinkOut)
xoutDepth = pipeline.create(dai.node.XLinkOut)
xoutConfMap = pipeline.create(dai.node.XLinkOut)
xoutDisparity = pipeline.create(dai.node.XLinkOut)
xoutRectifLeft = pipeline.create(dai.node.XLinkOut)
xoutRectifRight = pipeline.create(dai.node.XLinkOut)
xoutStereoCfg = pipeline.create(dai.node.XLinkOut)
if args.debug:
    xoutDebugLrCheckIt1 = pipeline.create(dai.node.XLinkOut)
    xoutDebugLrCheckIt2 = pipeline.create(dai.node.XLinkOut)
    xoutDebugExtLrCheckIt1 = pipeline.create(dai.node.XLinkOut)
    xoutDebugExtLrCheckIt2 = pipeline.create(dai.node.XLinkOut)
if args.dumpdisparitycostvalues:
    xoutDebugCostDump = pipeline.create(dai.node.XLinkOut)

xinStereoDepthConfig.setStreamName("stereoDepthConfig")
monoLeft.setStreamName("in_left")
monoRight.setStreamName("in_right")

xoutLeft.setStreamName("left")
xoutRight.setStreamName("right")
xoutDepth.setStreamName("depth")
xoutConfMap.setStreamName("confidence_map")
xoutDisparity.setStreamName("disparity")
xoutRectifLeft.setStreamName("rectified_left")
xoutRectifRight.setStreamName("rectified_right")
xoutStereoCfg.setStreamName("stereo_cfg")
if args.debug:
    xoutDebugLrCheckIt1.setStreamName("disparity_lr_check_iteration1")
    xoutDebugLrCheckIt2.setStreamName("disparity_lr_check_iteration2")
    xoutDebugExtLrCheckIt1.setStreamName("disparity_ext_lr_check_iteration1")
    xoutDebugExtLrCheckIt2.setStreamName("disparity_ext_lr_check_iteration2")
if args.dumpdisparitycostvalues:
    xoutDebugCostDump.setStreamName("disparity_cost_dump")

# Properties
stereo.setDefaultProfilePreset(dai.node.StereoDepth.PresetMode.HIGH_DENSITY)
stereo.setRectifyEdgeFillColor(0) # Black, to better see the cutout
stereo.setLeftRightCheck(lrcheck)
stereo.setExtendedDisparity(extended)
stereo.setSubpixel(subpixel)

# Switching depthAlign mode at runtime is not supported while aligning to a specific camera is enabled
# stereo.setDepthAlign(dai.CameraBoardSocket.LEFT)

# allocates resources for worst case scenario
# allowing runtime switch of stereo modes
stereo.setRuntimeModeSwitch(True)

# Linking
if(args.swapLR):
    monoLeft.out.link(stereo.right)
    monoRight.out.link(stereo.left)
else:
    monoLeft.out.link(stereo.left)
    monoRight.out.link(stereo.right)
xinStereoDepthConfig.out.link(stereo.inputConfig)
stereo.syncedLeft.link(xoutLeft.input)
stereo.syncedRight.link(xoutRight.input)
if outDepth:
    stereo.depth.link(xoutDepth.input)
if outConfidenceMap:
    stereo.confidenceMap.link(xoutConfMap.input)
stereo.disparity.link(xoutDisparity.input)
if outRectified:
    stereo.rectifiedLeft.link(xoutRectifLeft.input)
    stereo.rectifiedRight.link(xoutRectifRight.input)
stereo.outConfig.link(xoutStereoCfg.input)
if args.debug:
    stereo.debugDispLrCheckIt1.link(xoutDebugLrCheckIt1.input)
    stereo.debugDispLrCheckIt2.link(xoutDebugLrCheckIt2.input)
    stereo.debugExtDispLrCheckIt1.link(xoutDebugExtLrCheckIt1.input)
    stereo.debugExtDispLrCheckIt2.link(xoutDebugExtLrCheckIt2.input)
if args.dumpdisparitycostvalues:
    stereo.debugDispCostDump.link(xoutDebugCostDump.input)


StereoConfigHandler(stereo.initialConfig.get())
StereoConfigHandler.registerWindow("Stereo control panel")

# stereo.setPostProcessingHardwareResources(3, 3)
if(args.calibration):
    calibrationHandler = dai.CalibrationHandler(args.calibration)
    pipeline.setCalibrationData(calibrationHandler)
stereo.setInputResolution(width, height)
stereo.setRectification(args.rectify)
baseline = 75
fov = 71.86
focal = width / (2 * math.tan(fov / 2 / 180 * math.pi))

streams = ["left", "right"]
if outRectified:
    streams.extend(["rectified_left", "rectified_right"])
streams.append("disparity")
if outDepth:
    streams.append("depth")
if outConfidenceMap:
    streams.append("confidence_map")
debugStreams = []
if args.debug:
    debugStreams.extend(["disparity_lr_check_iteration1", "disparity_lr_check_iteration2"])
    debugStreams.extend(["disparity_ext_lr_check_iteration1", "disparity_ext_lr_check_iteration2"])
if args.dumpdisparitycostvalues:
    debugStreams.append("disparity_cost_dump")

def convertToCv2Frame(name, image, config):

    maxDisp = config.getMaxDisparity()
    subpixelLevels = pow(2, config.get().algorithmControl.subpixelFractionalBits)
    subpixel = config.get().algorithmControl.enableSubpixel
    dispIntegerLevels = maxDisp if not subpixel else maxDisp / subpixelLevels

    frame = image.getFrame()

    # frame.tofile(name+".raw")

    if name == "depth":
        dispScaleFactor = baseline * focal
        with np.errstate(divide="ignore"):
            frame = dispScaleFactor / frame

        frame = (frame * 255. / dispIntegerLevels).astype(np.uint8)
        frame = cv2.applyColorMap(frame, cv2.COLORMAP_HOT)
    elif "confidence_map" in name:
        pass
    elif name == "disparity_cost_dump":
        # frame.tofile(name+".raw")
        pass
    elif "disparity" in name:
        if 1: # Optionally, extend disparity range to better visualize it
            frame = (frame * 255. / maxDisp).astype(np.uint8)
        return frame
        # if 1: # Optionally, apply a color map
        #     frame = cv2.applyColorMap(frame, cv2.COLORMAP_HOT)

    return frame

class DatasetManager:
    def __init__(self, path):
        self.path = path
        self.index = 0
        self.names = [d for d in os.listdir(path) if os.path.isdir(os.path.join(path, d))]
        if len(self.names) == 0:
            raise RuntimeError("No dataset found at {}".format(path))
<<<<<<< HEAD
    
    def get(self):
        return os.path.join(self.path, self.names[self.index])
    
=======

    def get(self):
        return os.path.join(self.path, self.names[self.index])

>>>>>>> 7367e84c
    def get_name(self):
        return self.names[self.index]

    def next(self):
        self.index = (self.index + 1) % len(self.names)
        return self.get()
<<<<<<< HEAD
    
=======

>>>>>>> 7367e84c
    def prev(self):
        self.index = (self.index - 1) % len(self.names)
        return self.get()


def read_pfm(file):
    file = open(file, "rb")
<<<<<<< HEAD
    
=======

>>>>>>> 7367e84c
    color = None
    width = None
    height = None
    scale = None
    endian = None

    header = file.readline().rstrip()
    if header.decode("ascii") == "PF":
<<<<<<< HEAD
        color = True    
=======
        color = True
>>>>>>> 7367e84c
    elif header.decode("ascii") == "Pf":
        color = False
    else:
        raise Exception("Not a PFM file.")

    dim_match = re.search(r"(\d+)\s(\d+)", file.readline().decode("ascii"))
    if dim_match:
        width, height = map(int, dim_match.groups())
    else:
        raise Exception("Malformed PFM header.")

    scale = float(file.readline().rstrip())
    if scale < 0: # little-endian
        endian = "<"
        scale = -scale
    else:
        endian = ">" # big-endian

    data = np.fromfile(file, endian + "f")
    shape = (height, width, 3) if color else (height, width)
    return np.flip(np.reshape(data, shape), axis=0), scale

def calculate_err_measures(gt_img, oak_img):
    assert gt_img.shape == oak_img.shape

    gt_mask = gt_img != np.inf
    oak_mask = oak_img != np.inf
    mask = gt_mask & oak_mask

    gt_img[~gt_mask] = 0.
    oak_img[~mask] = 0.
    err = np.abs(gt_img - oak_img)

    n = np.sum(gt_mask)
    invalid = np.sum(gt_mask & ~oak_mask)

    bad05 = np.sum(mask & (err > 0.5))
    bad1 = np.sum(mask & (err > 1.))
    bad2 = np.sum(mask & (err > 2.))
    bad4 = np.sum(mask & (err > 4.))
    sum_err = np.sum(err[mask])
    sum_sq_err = np.sum(err[mask] ** 2)
    errs = err[mask]

    bad05_p = 100. * bad05 / n
    total_bad05_p = 100. * (bad05 + invalid) / n
    bad1_p = 100. * bad1 / n
    total_bad1_p = 100. * (bad1 + invalid) / n
    bad2_p = 100. * bad2 / n
    total_bad2_p = 100. * (bad2 + invalid) / n
    bad4_p = 100. * bad4 / n
    total_bad4_p = 100. * (bad4 + invalid) / n
    invalid_p = 100. * invalid / n
    avg_err = sum_err / (n - invalid)
    mse = sum_sq_err / (n - invalid)
    a50 = np.percentile(errs, 50)
    a90 = np.percentile(errs, 90)
    a95 = np.percentile(errs, 95)
    a99 = np.percentile(errs, 99)

    return {
        "bad0.5": bad05_p,
        "total_bad0.5": total_bad05_p,
        "bad1": bad1_p,
        "total_bad1": total_bad1_p,
        "bad2": bad2_p,
        "total_bad2": total_bad2_p,
        "bad4": bad4_p,
        "total_bad4": total_bad4_p,
        "invalid": invalid_p,
        "avg_err": avg_err,
        "mse": mse,
        "a50": a50,
        "a90": a90,
        "a95": a95,
        "a99": a99
    }

def show_evaluation(img_name, evals):
    cv2.namedWindow("Evaluation", cv2.WINDOW_NORMAL)
    font = cv2.FONT_HERSHEY_SIMPLEX
    font_scale = 2
    thickness = 3
    color = (0, 0, 0)
    lines = [
        f"Name: {img_name}",
        f"Bad0.5: {evals['bad0.5']:.2f}%",
        f"Total Bad0.5: {evals['total_bad0.5']:.2f}%",
        f"Bad1: {evals['bad1']:.2f}%",
        f"Total Bad1: {evals['total_bad1']:.2f}%",
        f"Bad2: {evals['bad2']:.2f}%",
        f"Total Bad2: {evals['total_bad2']:.2f}%",
        f"Bad4: {evals['bad4']:.2f}%",
        f"Total Bad4: {evals['total_bad4']:.2f}%",
        f"Invalid: {evals['invalid']:.2f}%",
        f"Avg Err: {evals['avg_err']:.2f}",
        f"MSE: {evals['mse']:.2f}",
        f"A50: {evals['a50']:.2f}",
        f"A90: {evals['a90']:.2f}",
        f"A95: {evals['a95']:.2f}",
        f"A99: {evals['a99']:.2f}"
    ]
    sizes = [cv2.getTextSize(line, font, font_scale, thickness) for line in lines]
    sizes = [(size[0][0], size[0][1] + size[1], size[1]) for size in sizes]
    max_width = max([size[0] for size in sizes])
    total_height = sum([size[1] for size in sizes]) + (len(lines) - 1) * thickness
    img = np.ones((total_height + thickness, max_width, 3), dtype=np.uint8) * 255
    y = 0
    for line, size in zip(lines, sizes):
        cv2.putText(img, line, (0, y + size[1] - size[2]), font, font_scale, color, thickness)
        y += size[1] + thickness
    cv2.imshow("Evaluation", img)

def show_debug_disparity(gt_img, oak_img):
    def rescale_img(img):
        img[img == np.inf] = 0.
        img = cv2.resize(img, (1280, 800), interpolation=cv2.INTER_AREA)
        return img.astype(np.uint16)
<<<<<<< HEAD
    
=======

>>>>>>> 7367e84c
    gt_img = rescale_img(gt_img)
    oak_img = rescale_img(oak_img)
    maxv = max(gt_img.max(), oak_img.max())
    gt_img = (gt_img * 255. / maxv).astype(np.uint8)
    oak_img = (oak_img * 255. / maxv).astype(np.uint8)
    cv2.imshow("GT", gt_img)
    cv2.imshow("OAK", oak_img)

if evaluation_mode:
    dataset = DatasetManager(args.evaluate)

print("Connecting and starting the pipeline")
# Connect to device and start pipeline
with dai.Device(pipeline) as device:

    stereoDepthConfigInQueue = device.getInputQueue("stereoDepthConfig")
    inStreams = ["in_left", "in_right"]
    inStreamsCameraID = [dai.CameraBoardSocket.CAM_B, dai.CameraBoardSocket.CAM_C]
    in_q_list = []
    for s in inStreams:
        q = device.getInputQueue(s)
        in_q_list.append(q)

    # Create a receive queue for each stream
    q_list = []
    for s in streams:
        q = device.getOutputQueue(s, 8, blocking=False)
        q_list.append(q)

    inCfg = device.getOutputQueue("stereo_cfg", 8, blocking=False)

    # Need to set a timestamp for input frames, for the sync stage in Stereo node
    timestamp_ms = 0
    index = 0
    prevQueues = q_list.copy()
    while True:
        # Handle input streams, if any
        if in_q_list:
            dataset_size = 1  # Number of image pairs
            frame_interval_ms = 50
            for i, q in enumerate(in_q_list):
                path = os.path.join(dataset.get(), f"im{i}.png") if evaluation_mode else args.dataset + "/" + str(index) + "/" + q.getName() + ".png"
                data = cv2.imread(path, cv2.IMREAD_GRAYSCALE)
                data = cv2.resize(data, (width, height), interpolation = cv2.INTER_AREA)
                data = data.reshape(height*width)
                tstamp = datetime.timedelta(seconds = timestamp_ms // 1000,
                                            milliseconds = timestamp_ms % 1000)
                img = dai.ImgFrame()
                img.setData(data)
                img.setTimestamp(tstamp)
                img.setInstanceNum(inStreamsCameraID[i])
                img.setType(dai.ImgFrame.Type.RAW8)
                img.setWidth(width)
                img.setHeight(height)
                q.send(img)
                # print("Sent frame: {:25s}".format(path), "timestamp_ms:", timestamp_ms)
            timestamp_ms += frame_interval_ms
            index = (index + 1) % dataset_size
            sleep(frame_interval_ms / 1000)

        gt_disparity = None
        if evaluation_mode:
            # Load GT disparity
            gt_disparity = read_pfm(os.path.join(dataset.get(), f"disp1.pfm"))[0]

        # Handle output streams
        currentConfig = inCfg.get()

        lrCheckEnabled = currentConfig.get().algorithmControl.enableLeftRightCheck
        extendedEnabled = currentConfig.get().algorithmControl.enableExtended
        queues = q_list.copy()

        if args.dumpdisparitycostvalues:
            q = device.getOutputQueue("disparity_cost_dump", 8, blocking=False)
            queues.append(q)

        if args.debug:
            q_list_debug = []

            activeDebugStreams = []
            if lrCheckEnabled:
                activeDebugStreams.extend(["disparity_lr_check_iteration1", "disparity_lr_check_iteration2"])
            if extendedEnabled:
                activeDebugStreams.extend(["disparity_ext_lr_check_iteration1"])
                if lrCheckEnabled:
                    activeDebugStreams.extend(["disparity_ext_lr_check_iteration2"])

            for s in activeDebugStreams:
                q = device.getOutputQueue(s, 8, blocking=False)
                q_list_debug.append(q)

            queues.extend(q_list_debug)

        def ListDiff(li1, li2):
            return list(set(li1) - set(li2)) + list(set(li2) - set(li1))

        diff = ListDiff(prevQueues, queues)
        for s in diff:
            name = s.getName()
            cv2.destroyWindow(name)
        prevQueues = queues.copy()

        disparity = None
        for q in queues:
            if q.getName() in ["left", "right"]: continue
            data = q.get()
            if q.getName() == "disparity":
                disparity = data.getFrame()
            frame = convertToCv2Frame(q.getName(), data, currentConfig)
            cv2.imshow(q.getName(), frame)

        if disparity is not None and gt_disparity is not None:
            subpixel_bits = 1 << currentConfig.get().algorithmControl.subpixelFractionalBits
            subpixel_enabled = currentConfig.get().algorithmControl.enableSubpixel
            width_scale = float(gt_disparity.shape[1]) / float(disparity.shape[1])

            disparity = disparity.astype(np.float32)
            if subpixel_enabled:
                disparity = disparity / subpixel_bits
            disparity = disparity * width_scale
            disparity = cv2.resize(disparity, (gt_disparity.shape[1], gt_disparity.shape[0]), interpolation = cv2.INTER_LINEAR)
            disparity[disparity == 0.] = np.inf

            # show_debug_disparity(gt_disparity, disparity)
            err_vals = calculate_err_measures(gt_disparity, disparity)
            show_evaluation(dataset.get_name(), err_vals)

        key = cv2.waitKey(1)
        if key == ord("q"):
            break
        elif evaluation_mode and key == ord("["):
            dataset.next()
        elif evaluation_mode and key == ord("]"):
            dataset.prev()

        StereoConfigHandler.handleKeypress(key, stereoDepthConfigInQueue)<|MERGE_RESOLUTION|>--- conflicted
+++ resolved
@@ -1,14 +1,16 @@
 #!/usr/bin/env python3
 
+import argparse
+import datetime
+import math
+import os
+import re
+from pathlib import Path
+from time import sleep
+
 import cv2
+import depthai as dai
 import numpy as np
-import depthai as dai
-from time import sleep
-import datetime
-import argparse
-from pathlib import Path
-import math
-import os, re
 
 datasetDefault = str((Path(__file__).parent / Path("../models/dataset")).resolve().absolute())
 parser = argparse.ArgumentParser()
@@ -17,12 +19,9 @@
 parser.add_argument("-e", "--evaluate", help="Evaluate the disparity calculation.", default=None)
 parser.add_argument("-dumpdispcost", "--dumpdisparitycostvalues", action="store_true", help="Dumps the disparity cost values for each disparity range. 96 byte for each pixel.")
 parser.add_argument("--download", action="store_true", help="Downloads the 2014 Middlebury dataset.")
-<<<<<<< HEAD
-=======
 parser.add_argument("--calibration", help="Path to calibration file", default=None)
 parser.add_argument("--rectify", action="store_true", help="Enable rectified streams")
 parser.add_argument("--swapLR", action="store_true", help="Swap left and right cameras.")
->>>>>>> 7367e84c
 args = parser.parse_args()
 
 if args.evaluate is not None and args.dataset is not None:
@@ -48,7 +47,10 @@
     os.makedirs(args.evaluate)
 
 def download_2014_middlebury(data_path):
-    import requests, zipfile, io
+    import io
+    import zipfile
+
+    import requests
     url = "https://vision.middlebury.edu/stereo/data/scenes2014/zip/"
     r = requests.get(url)
     c = r.content
@@ -703,28 +705,16 @@
         self.names = [d for d in os.listdir(path) if os.path.isdir(os.path.join(path, d))]
         if len(self.names) == 0:
             raise RuntimeError("No dataset found at {}".format(path))
-<<<<<<< HEAD
-    
+
     def get(self):
         return os.path.join(self.path, self.names[self.index])
-    
-=======
-
-    def get(self):
-        return os.path.join(self.path, self.names[self.index])
-
->>>>>>> 7367e84c
+
     def get_name(self):
         return self.names[self.index]
 
     def next(self):
         self.index = (self.index + 1) % len(self.names)
         return self.get()
-<<<<<<< HEAD
-    
-=======
-
->>>>>>> 7367e84c
     def prev(self):
         self.index = (self.index - 1) % len(self.names)
         return self.get()
@@ -732,11 +722,6 @@
 
 def read_pfm(file):
     file = open(file, "rb")
-<<<<<<< HEAD
-    
-=======
-
->>>>>>> 7367e84c
     color = None
     width = None
     height = None
@@ -745,11 +730,7 @@
 
     header = file.readline().rstrip()
     if header.decode("ascii") == "PF":
-<<<<<<< HEAD
-        color = True    
-=======
         color = True
->>>>>>> 7367e84c
     elif header.decode("ascii") == "Pf":
         color = False
     else:
@@ -868,11 +849,6 @@
         img[img == np.inf] = 0.
         img = cv2.resize(img, (1280, 800), interpolation=cv2.INTER_AREA)
         return img.astype(np.uint16)
-<<<<<<< HEAD
-    
-=======
-
->>>>>>> 7367e84c
     gt_img = rescale_img(gt_img)
     oak_img = rescale_img(oak_img)
     maxv = max(gt_img.max(), oak_img.max())
