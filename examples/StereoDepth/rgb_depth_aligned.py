#!/usr/bin/env python3

import cv2
import numpy as np
import depthai as dai

# Weights to use when blending depth/rgb image (should equal 1.0)
rgbWeight = 0.4
depthWeight = 0.6


def updateBlendWeights(percent_rgb):
    """
    Update the rgb and depth weights used to blend depth/rgb image

    @param[in] percent_rgb The rgb weight expressed as a percentage (0..100)
    """
    global depthWeight
    global rgbWeight
    rgbWeight = float(percent_rgb)/100.0
    depthWeight = 1.0 - rgbWeight


# Optional. If set (True), the ColorCamera is downscaled from 1080p to 720p.
# Otherwise (False), the aligned depth is automatically upscaled to 1080p
downscaleColor = True
fps = 30
# The disparity is computed at this resolution, then upscaled to RGB resolution
monoResolution = dai.MonoCameraProperties.SensorResolution.THE_720_P

# Create pipeline
pipeline = dai.Pipeline()
device = dai.Device()
queueNames = []

# Define sources and outputs
camRgb = pipeline.create(dai.node.ColorCamera)
left = pipeline.create(dai.node.MonoCamera)
right = pipeline.create(dai.node.MonoCamera)
stereo = pipeline.create(dai.node.StereoDepth)

rgbOut = pipeline.create(dai.node.XLinkOut)
disparityOut = pipeline.create(dai.node.XLinkOut)

rgbOut.setStreamName("rgb")
queueNames.append("rgb")
disparityOut.setStreamName("disp")
queueNames.append("disp")

#Properties
camRgb.setBoardSocket(dai.CameraBoardSocket.RGB)
camRgb.setResolution(dai.ColorCameraProperties.SensorResolution.THE_1080_P)
camRgb.setFps(fps)
if downscaleColor: camRgb.setIspScale(2, 3)
# For now, RGB needs fixed focus to properly align with depth.
# This value was used during calibration
try:
<<<<<<< HEAD
    calibData = device.readCalibration()
=======
    calibData = device.readCalibration2()
>>>>>>> 4c65bfaa
    lensPosition = calibData.getLensPosition(dai.CameraBoardSocket.RGB)
    if lensPosition:
        camRgb.initialControl.setManualFocus(lensPosition)
except:
    raise
left.setResolution(monoResolution)
left.setBoardSocket(dai.CameraBoardSocket.LEFT)
left.setFps(fps)
right.setResolution(monoResolution)
right.setBoardSocket(dai.CameraBoardSocket.RIGHT)
right.setFps(fps)

stereo.setDefaultProfilePreset(dai.node.StereoDepth.PresetMode.HIGH_DENSITY)
# LR-check is required for depth alignment
stereo.setLeftRightCheck(True)
stereo.setDepthAlign(dai.CameraBoardSocket.RGB)

# Linking
camRgb.isp.link(rgbOut.input)
left.out.link(stereo.left)
right.out.link(stereo.right)
stereo.disparity.link(disparityOut.input)

# Connect to device and start pipeline
with device:
    device.startPipeline(pipeline)

    frameRgb = None
    frameDisp = None

    # Configure windows; trackbar adjusts blending ratio of rgb/depth
    rgbWindowName = "rgb"
    depthWindowName = "depth"
    blendedWindowName = "rgb-depth"
    cv2.namedWindow(rgbWindowName)
    cv2.namedWindow(depthWindowName)
    cv2.namedWindow(blendedWindowName)
    cv2.createTrackbar('RGB Weight %', blendedWindowName, int(rgbWeight*100), 100, updateBlendWeights)

    while True:
        latestPacket = {}
        latestPacket["rgb"] = None
        latestPacket["disp"] = None

        queueEvents = device.getQueueEvents(("rgb", "disp"))
        for queueName in queueEvents:
            packets = device.getOutputQueue(queueName).tryGetAll()
            if len(packets) > 0:
                latestPacket[queueName] = packets[-1]

        if latestPacket["rgb"] is not None:
            frameRgb = latestPacket["rgb"].getCvFrame()
            cv2.imshow(rgbWindowName, frameRgb)

        if latestPacket["disp"] is not None:
            frameDisp = latestPacket["disp"].getFrame()
            maxDisparity = stereo.initialConfig.getMaxDisparity()
            # Optional, extend range 0..95 -> 0..255, for a better visualisation
            if 1: frameDisp = (frameDisp * 255. / maxDisparity).astype(np.uint8)
            # Optional, apply false colorization
            if 1: frameDisp = cv2.applyColorMap(frameDisp, cv2.COLORMAP_HOT)
            frameDisp = np.ascontiguousarray(frameDisp)
            cv2.imshow(depthWindowName, frameDisp)

        # Blend when both received
        if frameRgb is not None and frameDisp is not None:
            # Need to have both frames in BGR format before blending
            if len(frameDisp.shape) < 3:
                frameDisp = cv2.cvtColor(frameDisp, cv2.COLOR_GRAY2BGR)
            blended = cv2.addWeighted(frameRgb, rgbWeight, frameDisp, depthWeight, 0)
            cv2.imshow(blendedWindowName, blended)
            frameRgb = None
            frameDisp = None

        if cv2.waitKey(1) == ord('q'):
            break<|MERGE_RESOLUTION|>--- conflicted
+++ resolved
@@ -55,11 +55,7 @@
 # For now, RGB needs fixed focus to properly align with depth.
 # This value was used during calibration
 try:
-<<<<<<< HEAD
-    calibData = device.readCalibration()
-=======
     calibData = device.readCalibration2()
->>>>>>> 4c65bfaa
     lensPosition = calibData.getLensPosition(dai.CameraBoardSocket.RGB)
     if lensPosition:
         camRgb.initialControl.setManualFocus(lensPosition)
