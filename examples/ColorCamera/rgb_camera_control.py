#!/usr/bin/env python3

"""
This example shows usage of Camera Control message as well as ColorCamera configInput to change crop x and y
Uses 'WASD' controls to move the crop window, 'C' to capture a still image, 'T' to trigger autofocus, 'IOKL,.[]'
for manual exposure/focus/white-balance:
  Control:      key[dec/inc]  min..max
  exposure time:     I   O      1..33000 [us]
  sensitivity iso:   K   L    100..1600
  focus:             ,   .      0..255 [far..near]
  white balance:     [   ]   1000..12000 (light color temperature K)
To go back to auto controls:
  'E' - autoexposure
  'F' - autofocus (continuous)
  'B' - auto white-balance
"""

import depthai as dai
import cv2

# Step size ('W','A','S','D' controls)
STEP_SIZE = 8
# Manual exposure/focus/white-balance set step
EXP_STEP = 500  # us
ISO_STEP = 50
LENS_STEP = 3
<<<<<<< HEAD
WB_STEP = 10
=======
WB_STEP = 200
>>>>>>> d212cc8d

def clamp(num, v0, v1):
    return max(v0, min(num, v1))

# Create pipeline
pipeline = dai.Pipeline()

# Define sources and outputs
camRgb = pipeline.create(dai.node.ColorCamera)
videoEncoder = pipeline.create(dai.node.VideoEncoder)
stillEncoder = pipeline.create(dai.node.VideoEncoder)

controlIn = pipeline.create(dai.node.XLinkIn)
configIn = pipeline.create(dai.node.XLinkIn)
videoMjpegOut = pipeline.create(dai.node.XLinkOut)
stillMjpegOut = pipeline.create(dai.node.XLinkOut)
previewOut = pipeline.create(dai.node.XLinkOut)

controlIn.setStreamName('control')
configIn.setStreamName('config')
videoMjpegOut.setStreamName('video')
stillMjpegOut.setStreamName('still')
previewOut.setStreamName('preview')

# Properties
<<<<<<< HEAD
camRgb.setResolution(dai.ColorCameraProperties.SensorResolution.THE_4_K)
camRgb.setIspScale(1, 2)
camRgb.setVideoSize(1920, 1080)
camRgb.setPreviewSize(640, 360)
videoEncoder.setDefaultProfilePreset(camRgb.getVideoSize(), camRgb.getFps(), dai.VideoEncoderProperties.Profile.MJPEG)
stillEncoder.setDefaultProfilePreset(camRgb.getStillSize(), 1, dai.VideoEncoderProperties.Profile.MJPEG)
=======
camRgb.setVideoSize(640, 360)
camRgb.setPreviewSize(300, 300)
videoEncoder.setDefaultProfilePreset(camRgb.getFps(), dai.VideoEncoderProperties.Profile.MJPEG)
stillEncoder.setDefaultProfilePreset(1, dai.VideoEncoderProperties.Profile.MJPEG)
>>>>>>> d212cc8d

# Linking
camRgb.video.link(videoEncoder.input)
camRgb.still.link(stillEncoder.input)
camRgb.preview.link(previewOut.input)
controlIn.out.link(camRgb.inputControl)
configIn.out.link(camRgb.inputConfig)
videoEncoder.bitstream.link(videoMjpegOut.input)
stillEncoder.bitstream.link(stillMjpegOut.input)

# Connect to device and start pipeline
with dai.Device(pipeline) as device:

    # Get data queues
    controlQueue = device.getInputQueue('control')
    configQueue = device.getInputQueue('config')
    previewQueue = device.getOutputQueue('preview')
    videoQueue = device.getOutputQueue('video')
    stillQueue = device.getOutputQueue('still')

    # Max cropX & cropY
    maxCropX = (camRgb.getResolutionWidth() - camRgb.getVideoWidth()) / camRgb.getResolutionWidth()
    maxCropY = (camRgb.getResolutionHeight() - camRgb.getVideoHeight()) / camRgb.getResolutionHeight()

    # Default crop
    cropX = 0
    cropY = 0
    sendCamConfig = True

    # Defaults and limits for manual focus/exposure controls
    lensPos = 150
    lensMin = 0
    lensMax = 255

    expTime = 20000
    expMin = 1
    expMax = 33000

    sensIso = 800
    sensMin = 100
    sensMax = 1600
    
    wbManual = 4000
    wbMin = 1000
    wbMax = 12000

    while True:
        previewFrames = previewQueue.tryGetAll()
        for previewFrame in previewFrames:
<<<<<<< HEAD
            wb = previewFrame.getWhiteBalanceGains()
            print(f'WB R:{wb.gainR:.3f} Gr:{wb.gainGr:.3f} Gb:{wb.gainGb:.3f} B:{wb.gainB:.3f}')
            cv2.imshow('preview', previewFrame.getCvFrame())
=======
            cv2.imshow('preview', previewFrame.getData().reshape(previewFrame.getHeight(), previewFrame.getWidth(), 3))
>>>>>>> d212cc8d

        videoFrames = videoQueue.tryGetAll()
        for videoFrame in videoFrames:
            # Decode JPEG
            frame = cv2.imdecode(videoFrame.getData(), cv2.IMREAD_UNCHANGED)
            # Display
            cv2.imshow('video', frame)

            # Send new cfg to camera
            if sendCamConfig:
                cfg = dai.ImageManipConfig()
                cfg.setCropRect(cropX, cropY, 0, 0)
                configQueue.send(cfg)
                print('Sending new crop - x: ', cropX, ' y: ', cropY)
                sendCamConfig = False

        stillFrames = stillQueue.tryGetAll()
        for stillFrame in stillFrames:
            # Decode JPEG
            frame = cv2.imdecode(stillFrame.getData(), cv2.IMREAD_UNCHANGED)
            # Display
            cv2.imshow('still', frame)

        # Update screen (1ms pooling rate)
        key = cv2.waitKey(1)
        if key == ord('q'):
            break
        elif key == ord('c'):
            ctrl = dai.CameraControl()
            ctrl.setCaptureStill(True)
            controlQueue.send(ctrl)
        elif key == ord('t'):
            print("Autofocus trigger (and disable continuous)")
            ctrl = dai.CameraControl()
            ctrl.setAutoFocusMode(dai.CameraControl.AutoFocusMode.AUTO)
            ctrl.setAutoFocusTrigger()
            controlQueue.send(ctrl)
        elif key == ord('f'):
            print("Autofocus enable, continuous")
            ctrl = dai.CameraControl()
            ctrl.setAutoFocusMode(dai.CameraControl.AutoFocusMode.CONTINUOUS_VIDEO)
            controlQueue.send(ctrl)
        elif key == ord('e'):
            print("Autoexposure enable")
            ctrl = dai.CameraControl()
            ctrl.setAutoExposureEnable()
            controlQueue.send(ctrl)
        elif key == ord('b'):
            print("Auto white-balance enable")
            ctrl = dai.CameraControl()
            ctrl.setAutoWhiteBalanceMode(dai.CameraControl.AutoWhiteBalanceMode.AUTO)
            controlQueue.send(ctrl)
        elif key in [ord(','), ord('.')]:
            if key == ord(','): lensPos -= LENS_STEP
            if key == ord('.'): lensPos += LENS_STEP
            lensPos = clamp(lensPos, lensMin, lensMax)
            print("Setting manual focus, lens position: ", lensPos)
            ctrl = dai.CameraControl()
            ctrl.setManualFocus(lensPos)
            controlQueue.send(ctrl)
        elif key in [ord('i'), ord('o'), ord('k'), ord('l')]:
            if key == ord('i'): expTime -= EXP_STEP
            if key == ord('o'): expTime += EXP_STEP
            if key == ord('k'): sensIso -= ISO_STEP
            if key == ord('l'): sensIso += ISO_STEP
            expTime = clamp(expTime, expMin, expMax)
            sensIso = clamp(sensIso, sensMin, sensMax)
            print("Setting manual exposure, time: ", expTime, "iso: ", sensIso)
            ctrl = dai.CameraControl()
            ctrl.setManualExposure(expTime, sensIso)
            controlQueue.send(ctrl)
        elif key in [ord('['), ord(']')]:
            if key == ord('['): wbManual -= WB_STEP
            if key == ord(']'): wbManual += WB_STEP
            wbManual = clamp(wbManual, wbMin, wbMax)
            print("Setting manual white balance, temperature: ", wbManual, "K")
            ctrl = dai.CameraControl()
            ctrl.setManualWhiteBalance(wbManual)
            controlQueue.send(ctrl)
        elif key in [ord('w'), ord('a'), ord('s'), ord('d')]:
            if key == ord('a'):
                cropX = cropX - (maxCropX / camRgb.getResolutionWidth()) * STEP_SIZE
                if cropX < 0: cropX = maxCropX
            elif key == ord('d'):
                cropX = cropX + (maxCropX / camRgb.getResolutionWidth()) * STEP_SIZE
                if cropX > maxCropX: cropX = 0
            elif key == ord('w'):
                cropY = cropY - (maxCropY / camRgb.getResolutionHeight()) * STEP_SIZE
                if cropY < 0: cropY = maxCropY
            elif key == ord('s'):
                cropY = cropY + (maxCropY / camRgb.getResolutionHeight()) * STEP_SIZE
                if cropY > maxCropY: cropY = 0
            sendCamConfig = True<|MERGE_RESOLUTION|>--- conflicted
+++ resolved
@@ -24,11 +24,7 @@
 EXP_STEP = 500  # us
 ISO_STEP = 50
 LENS_STEP = 3
-<<<<<<< HEAD
-WB_STEP = 10
-=======
 WB_STEP = 200
->>>>>>> d212cc8d
 
 def clamp(num, v0, v1):
     return max(v0, min(num, v1))
@@ -54,19 +50,12 @@
 previewOut.setStreamName('preview')
 
 # Properties
-<<<<<<< HEAD
 camRgb.setResolution(dai.ColorCameraProperties.SensorResolution.THE_4_K)
 camRgb.setIspScale(1, 2)
 camRgb.setVideoSize(1920, 1080)
 camRgb.setPreviewSize(640, 360)
-videoEncoder.setDefaultProfilePreset(camRgb.getVideoSize(), camRgb.getFps(), dai.VideoEncoderProperties.Profile.MJPEG)
-stillEncoder.setDefaultProfilePreset(camRgb.getStillSize(), 1, dai.VideoEncoderProperties.Profile.MJPEG)
-=======
-camRgb.setVideoSize(640, 360)
-camRgb.setPreviewSize(300, 300)
 videoEncoder.setDefaultProfilePreset(camRgb.getFps(), dai.VideoEncoderProperties.Profile.MJPEG)
 stillEncoder.setDefaultProfilePreset(1, dai.VideoEncoderProperties.Profile.MJPEG)
->>>>>>> d212cc8d
 
 # Linking
 camRgb.video.link(videoEncoder.input)
@@ -116,13 +105,7 @@
     while True:
         previewFrames = previewQueue.tryGetAll()
         for previewFrame in previewFrames:
-<<<<<<< HEAD
-            wb = previewFrame.getWhiteBalanceGains()
-            print(f'WB R:{wb.gainR:.3f} Gr:{wb.gainGr:.3f} Gb:{wb.gainGb:.3f} B:{wb.gainB:.3f}')
-            cv2.imshow('preview', previewFrame.getCvFrame())
-=======
             cv2.imshow('preview', previewFrame.getData().reshape(previewFrame.getHeight(), previewFrame.getWidth(), 3))
->>>>>>> d212cc8d
 
         videoFrames = videoQueue.tryGetAll()
         for videoFrame in videoFrames:
