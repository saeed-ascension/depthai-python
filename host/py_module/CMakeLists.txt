set(APP_NAME depthai)

set(CMAKE_POSITION_INDEPENDENT_CODE ON)

set(dldt_dir ../../shared/3rdparty/dldt)
cmake_minimum_required(VERSION 2.8.12)

project(${APP_NAME})


add_definitions(-D__PC__)
add_definitions(-DUSE_USB_VSC) # for XLink communication
add_definitions(-DXLINK_USB_DATA_TIMEOUT=0)
add_definitions(-DXLINK_COMMON_TIMEOUT_MSEC=0)

add_definitions(-DHOST_PYTHON_MODULE)

# To avoid many "different visibility" warnings during final link on macOS
add_definitions(-fvisibility=hidden)


if(CMAKE_COMPILER_IS_GNUCXX)
    set(CMAKE_CXX_FLAGS "-std=c++17 ${CMAKE_CXX_FLAGS}")
    message(STATUS "optional:-std=c++17")   
endif(CMAKE_COMPILER_IS_GNUCXX)

include(${dldt_dir}/inference-engine/thirdparty/movidius/XLink/XLink.cmake)


find_package(PythonLibs 3 REQUIRED)
# set(PYTHON_EXECUTABLE "/usr/bin/python3.6-dbg")
# set(PYTHON_EXECUTABLE "/usr/bin/python")

add_subdirectory("3rdparty/pybind11")

include_directories(
    ./
    ../core/
    ../../shared/
    ${XLINK_INCLUDE_DIRECTORIES}
    ${XLINK_PLATFORM_INCLUDE}
    ../../shared/3rdparty/boost_1_71_0/
    ../../shared/3rdparty/json/include/
)

pybind11_add_module(
    ${APP_NAME}
    py_bindings.cpp
    ../core/device_support_listener.cpp
    ../core/pipeline/host_pipeline.cpp
    ../core/pipeline/host_pipeline_config.cpp
    ../core/pipeline/cnn_host_pipeline.cpp
    ../core/types.cpp
    ../core/host_json_helper.cpp
    ../core/host_data_reader.cpp
    ../core/disparity_stream_post_processor.cpp
    ../../shared/json_helper.cpp
    ../../shared/stream/stream_info.cpp
    ../../shared/xlink/xlink_wrapper.cpp
<<<<<<< HEAD
    ../../shared/disparity_luts.cpp
    ../core/host_capture_command.cpp
=======
>>>>>>> 255b5d73
    ${XLINK_SOURCES}
)


# TODO: unite this part of code (duplication with other CMakeLists.txt):


# nlohman JSON
set(nlohmann_json_DIR ../../shared/3rdparty/json)

include_directories(${nlohmann_json_DIR}/include/)
set(JSON_BuildTests OFF CACHE INTERNAL "")
add_subdirectory(${CMAKE_CURRENT_SOURCE_DIR}/${nlohmann_json_DIR} ${CMAKE_CURRENT_BINARY_DIR}/json)


# nlohman JSON validator
set(BUILD_TESTS OFF CACHE INTERNAL "")
set(BUILD_EXAMPLES OFF CACHE INTERNAL "")

add_subdirectory(${CMAKE_CURRENT_SOURCE_DIR}/../../shared/3rdparty/json-schema-validator/ ${CMAKE_CURRENT_BINARY_DIR}/json-schema-validator)



# for commit hash
# TODO: maybe we shoud add it into another .cmake and than include here?
find_package(Git)

set(commit_version "unknown")

if(GIT_FOUND)
  execute_process(
    COMMAND ${GIT_EXECUTABLE} rev-parse HEAD
    WORKING_DIRECTORY "${local_dir}"
    OUTPUT_VARIABLE commit_version
    ERROR_QUIET
    OUTPUT_STRIP_TRAILING_WHITESPACE
  )
else()
  message(STATUS "GIT module not found")
endif()

configure_file(${CMAKE_CURRENT_SOURCE_DIR}/../../shared/version.hpp.in ${CMAKE_CURRENT_SOURCE_DIR}/../../shared/version.hpp @ONLY)



# link libraries
target_link_libraries(
   ${APP_NAME}
   PRIVATE
   -L/usr/local/lib  # For macOS
   -lusb-1.0
   -lpthread
   nlohmann_json::nlohmann_json
   nlohmann_json_schema_validator
)<|MERGE_RESOLUTION|>--- conflicted
+++ resolved
@@ -53,15 +53,11 @@
     ../core/types.cpp
     ../core/host_json_helper.cpp
     ../core/host_data_reader.cpp
+    ../core/host_capture_command.cpp
     ../core/disparity_stream_post_processor.cpp
     ../../shared/json_helper.cpp
     ../../shared/stream/stream_info.cpp
     ../../shared/xlink/xlink_wrapper.cpp
-<<<<<<< HEAD
-    ../../shared/disparity_luts.cpp
-    ../core/host_capture_command.cpp
-=======
->>>>>>> 255b5d73
     ${XLINK_SOURCES}
 )
 
